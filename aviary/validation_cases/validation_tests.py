import warnings
from enum import Enum

import openmdao.api as om
from openmdao.utils.assert_utils import assert_check_partials, assert_near_equal
from parameterized import param

from aviary.utils.aviary_values import AviaryValues
from aviary.utils.options import list_options as list_options_func
from aviary.subsystems.propulsion.utils import build_engine_deck
from aviary.utils.preprocessors import preprocess_options
from aviary.validation_cases.validation_data.flops_data.FLOPS_Test_Data import \
    FLOPS_Test_Data, FLOPS_Lacking_Test_Data
from aviary.variable_info.functions import extract_options
from aviary.variable_info.variables import Aircraft

Version = Enum('Version', ['ALL', 'TRANSPORT', 'ALTERNATE', 'BWB'])


def do_validation_test(prob: om.Problem,
                       case_name: str,
                       input_validation_data: AviaryValues,
                       output_validation_data: AviaryValues,
                       input_keys: list,
                       output_keys: list,
                       aviary_option_keys: list = None,
                       tol: float = 1.0e-4,
                       atol: float = 1.0e-12,
                       rtol: float = 1.0e-12,
                       method: str = "cs",
                       step: float = None,
                       check_values: bool = True,
                       check_partials: bool = True,
                       excludes: list = None,
                       list_inputs: bool = False,
                       list_outputs: bool = False,
                       list_options: bool = False):
    """
    Runs a validation test with user-supplied validation data.

    Parameters
    ----------
    prob : om.Problem
        An instantiated and set-up Problem.
    case_name : str
        Name of the case being run.
    input_validation_data : AviaryValues
        Input variables and their values to use when running the problem.
        The object must contain at a minimum all the input variables listed
        in input_keys.
    output_validation_data : AviaryValues
        Output variables and their values to which output from the problem
        will be compared. The object must contain at a minimum all the
        output variables listed in output_keys. Note that input_validation_data
        and output_validation_data may be the same object.
    input_keys : str, or iter of str
        List of input variables whose values will be transferred from
        the input validation data in order to run the problem.
    output_keys : str, or iter of str
        List of output variables whose values will be looked up in
        the output validation data and compared against the outputs from the
        problem.
    aviary_option_keys: str, or iter of str
        List of aviary_options keys whose values will be looked up and
        listed in the options printout. If None, all items in aviary_options
        will be listed.
    tol : float
        Relative tolerance for comparing problem outputs against
        validation data. The default is 1.0e-4.
    atol : float
        Absolute tolerance for checking partial derivative calculations. The
        default is 1.0e-12.
    rtol : float
        Relative tolerance for checking partial derivative calculations. The
        default is 1.0e-12.
    method : str
        Type of differencing to use. The default is "cs".
    step : float
        Step size for approximation. Default is None, which means 1e-6 for 'fd' and 1e-40 for
        'cs'.
    check_values : bool
        If true, check output values against validation data. The default is
        true.
    check_partials : bool
        If true, check partial derivative calculations. The default is true.
    excludes : None or list_like
        List of glob patterns for pathnames to exclude from the partial derivative check.
        Default is None, which excludes nothing.
    list_options: bool
        If True, values of options for all components in the model will be listed
        on standard output. Default is False.
    list_inputs: bool
        If True, prob.model.list_inputs() will be called after the model is run.
        Default is False.
    list_outputs: bool
        If True, prob.model.list_outputs() will be called after the model is run.
        Default is False.
    """

    input_key_list = _assure_is_list(input_keys)
    output_key_list = _assure_is_list(output_keys)
    aviary_option_key_list = _assure_is_list(aviary_option_keys)

    for key in input_key_list:
        if key in input_validation_data:
            data = input_validation_data
        else:
            data = output_validation_data
        desired, units = data.get_item(key)
        prob.set_val(key, desired, units)

    prob.run_model()

    if list_options:
        list_options_func(prob.model, aviary_keys=aviary_option_key_list)

    if list_inputs:
        prob.model.list_inputs()

    if list_outputs:
        prob.model.list_outputs()

    if check_values:
        for key in output_key_list:
            desired, units = output_validation_data.get_item(key)
            actual = prob.get_val(key, units)
            try:
                assert_near_equal(actual, desired, tol)
            except ValueError as err:
                raise ValueError(f'ValueError for key = {key}') from err

    if check_partials:
        partial_data = prob.check_partials(
            out_stream=None, method=method, step=step, excludes=excludes)
        assert_check_partials(partial_data, atol=atol, rtol=rtol)


def flops_validation_test(prob: om.Problem,
                          case_name: str,
                          input_keys: list,
                          output_keys: list,
                          aviary_option_keys: list = None,
                          version: Version = Version.ALL,
                          tol: float = 1.0e-4,
                          atol: float = 1.0e-12,
                          rtol: float = 1.0e-12,
                          method: str = "cs",
                          step: float = None,
                          check_values: bool = True,
                          check_partials: bool = True,
                          excludes: list = None,
                          list_inputs: bool = False,
                          list_outputs: bool = False,
                          list_options: bool = False,
                          flops_inputs=None,
                          flops_outputs=None):
    """
    Set a model, runs the model and runs a validation test using FLOPS validation data.

    Parameters
    ----------
    prob : om.Problem
        An instantiated and set-up Problem.
    case_name : str
        Name of the case being run. Validation data will be looked up from
        the corresponding case in the FLOPS validation data collection.
    input_keys : str, or iter of str
        List of input variables whose values will be transferred from
        the input validation data in order to run the problem.
    output_keys : str, or iter of str
        List of output variables whose values will be looked up in
        the output validation data and compared against the outputs from the
        problem.
    aviary_option_keys: str, or iter of str
        List of aviary_options keys whose values will be looked up and
        listed in the options printout. If None, all items in aviary_options
        will be listed.
    version: Version
        If this is a FLOPS-based mass analysis test, version specifies which
        version of the mass equations being tested. Currently, there is no
        BWB validation data so output values will not be checked.
        Default is ALL.
    tol : float
        Relative tolerance for comparing problem outputs against
        validation data. The default is 1.0e-4.
    atol : float
        Absolute tolerance for checking partial derivative calculations. The
        default is 1.0e-12.
    rtol : float
        Relative tolerance for checking partial derivative calculations. The
        default is 1.0e-12.
    method : str
        Type of differencing to use. The default is "cs".
    check_values : bool
        If true, check output values against validation data. The default is
        true. This option may be overridden in cases where validation data are
        not available; currently this applies to BWB aircraft.
    check_partials : bool
        If true, check partial derivative calculations. The default is true.
    excludes : None or list_like
        List of glob patterns for pathnames to exclude from the partial derivative check.
        Default is None, which excludes nothing.
    list_options: bool
        If True, values of options for all components in the model will be listed
        on standard output. Default is False.
    list_inputs: bool
        If True, prob.model.list_inputs() will be called after the model is run.
        Default is False.
    list_outputs: bool
        If True, prob.model.list_outputs() will be called after the model is run.
        Default is False.
    flops_inputs: None or AviaryValues
        Allows a custom set of inputs to be tested. Default is None, which reads
        data from FLOPS_Test_Data with key case_name.
    flops_outputs: None or AviaryValues
        Allows a custom set of outputs to be tested. Default is None, which reads
        data from FLOPS_Test_Data with key case_name.
    """

    if not isinstance(version, Version):
        raise TypeError('parameter "version" must be of enumeration type "Version"')

    if flops_inputs is None and flops_outputs is None:
        flops_data = FLOPS_Test_Data[case_name]
        flops_inputs = flops_data['inputs']
        flops_outputs = flops_data['outputs']

    if version is Version.TRANSPORT and flops_inputs.get_val(Aircraft.Design.USE_ALT_MASS) or \
            version is Version.ALTERNATE and not flops_inputs.get_val(Aircraft.Design.USE_ALT_MASS):
        return

    # TODO: Currently no BWB validation data.
    # For BWBs, skip the validation test, but do check the partials.
    check_values_in = check_values
    check_values = (
        check_values and version is not Version.BWB
    )
    if not check_values and check_values_in:
        warnings.warn('Not checking values because validation data not available.')

    do_validation_test(prob=prob,
                       case_name=case_name,
                       input_validation_data=flops_inputs,
                       output_validation_data=flops_outputs,
                       input_keys=input_keys,
                       output_keys=output_keys,
                       aviary_option_keys=aviary_option_keys,
                       tol=tol,
                       atol=atol,
                       rtol=rtol,
                       method=method,
                       step=step,
                       check_values=check_values,
                       check_partials=check_partials,
                       excludes=excludes,
                       list_options=list_options,
                       list_inputs=list_inputs,
                       list_outputs=list_outputs)


def get_flops_data(case_name: str, keys: str = None, preprocess: bool = False) -> AviaryValues:
    """
    Returns an AviaryValues object containing input and output data for
    the named FLOPS validation case.

    Parameters
    ----------
    case_name : str
        Name of the case being run. Validation data will be looked up from
        the corresponding case in the FLOPS validation data collection.
    keys : str, or iter of str
        List of variables whose values will be transferred from the validation data.
        The default is all variables.
    preprocess: bool
        If true, the input data will be passed through preprocess_options() to
        fill in any missing options before being returned. The default is False.
    """
    flops_data_copy: AviaryValues = get_flops_inputs(case_name, preprocess=preprocess)
    flops_data_copy.update(get_flops_outputs(case_name))
    if keys is None:
        return flops_data_copy
    keys_list = _assure_is_list(keys)

    return AviaryValues({key: flops_data_copy.get_item(key) for key in keys_list})


def get_flops_inputs(case_name: str, keys: str = None, preprocess: bool = False) -> AviaryValues:
    """
    Returns an AviaryValues object containing input data for the named FLOPS validation case.

    Parameters
    ----------
    case_name : str
        Name of the case being run. Input data will be looked up from
        the corresponding case in the FLOPS validation data collection.
    keys : str, or iter of str
        List of variables whose values will be transferred from the input data.
        The default is all variables.
    preprocess: bool
        If true, the input data will be passed through preprocess_options() to
        fill in any missing options before being returned. The default is False.
    """
    try:
        flops_data: dict = FLOPS_Test_Data[case_name]
    except KeyError:
        flops_data: dict = FLOPS_Lacking_Test_Data[case_name]

    flops_inputs_copy: AviaryValues = flops_data['inputs'].deepcopy()
    if preprocess:
<<<<<<< HEAD
        preprocess_options(flops_inputs_copy,
                           engine_models=[build_engine_deck(flops_inputs_copy)])
=======
        preprocess_options(
            flops_inputs_copy,
            engine_models=build_engine_deck(flops_inputs_copy),
            verbosity=0,
        )
>>>>>>> 6240fca7
    if keys is None:
        return flops_inputs_copy
    keys_list = _assure_is_list(keys)

    return AviaryValues({key: flops_inputs_copy.get_item(key) for key in keys_list})


def get_flops_options(case_name: str, keys: str = None, preprocess: bool = False) -> AviaryValues:
    """
    Returns a dictionary containing options for the named FLOPS validation case.

    Parameters
    ----------
    case_name : str
        Name of the case being run. Input data will be looked up from
        the corresponding case in the FLOPS validation data collection.
    keys : str, or iter of str
        List of variables whose values will be transferred from the input data.
        The default is all variables.
    preprocess: bool
        If true, the input data will be passed through preprocess_options() to
        fill in any missing options before being returned. The default is False.
    """
    try:
        flops_data: dict = FLOPS_Test_Data[case_name]
    except KeyError:
        flops_data: dict = FLOPS_Lacking_Test_Data[case_name]

    flops_inputs_copy: AviaryValues = flops_data['inputs'].deepcopy()
    if preprocess:
        preprocess_options(flops_inputs_copy,
                           engine_models=[build_engine_deck(flops_inputs_copy)])

    if keys is None:
        options = extract_options(flops_inputs_copy)
    else:
        options = extract_options(keys)

    return options


def get_flops_outputs(case_name: str, keys: str = None) -> AviaryValues:
    """
    Returns an AviaryValues object containing output data for the named FLOPS validation case.

    Parameters
    ----------
    case_name : str
        Name of the case being run. Output data will be looked up from
        the corresponding case in the FLOPS validation data collection.
    keys : str, or iter of str
        List of variables whose values will be transferred from the output data.
        The default is all variables.
    """
    flops_data: dict = FLOPS_Test_Data[case_name]
    flops_outputs_copy: AviaryValues = flops_data['outputs'].deepcopy()
    if keys is None:
        return flops_outputs_copy
    keys_list = _assure_is_list(keys)

    return AviaryValues({key: flops_outputs_copy.get_item(key) for key in keys_list})


def get_flops_case_names(omit: list = None, only: list = None) -> list:
    """
    Returns a list of case names in the FLOPS validation database.

    Parameters
    ----------
    omit : str or list
        The case name or list of case names to omit from the returned list.
    only : str or list
        The case name or list of case names to be considered for inclusion
        in the returned list. Note that parameters only and omit cannot be
        used together.
    """
    if omit is not None and only is not None:
        raise ValueError('cannot use both only and omit keywords')

    omit_list = _assure_is_list(omit)
    only_list = _assure_is_list(only, backup=FLOPS_Test_Data)

    return [key for key in FLOPS_Test_Data if key in only_list and key not in omit_list]


def print_case(testcase_func, param_num, param: param):
    """
    Returns a formatted case name for unit testing with decorator @parameterized.expand().
    It is intended to be used when expand() is called with a list of strings
    representing test case names.

    Parameters
    ----------
    testcase_func : Any
        This parameter is ignored.
    param_num : Any
        This parameter is ignored.
    param : param
        The param object containing the case name to be formatted.
    """
    return 'test_case_' + param.args[0]


def _assure_is_list(keys, backup=None):

    if isinstance(keys, str):
        return [keys]
    elif not keys:
        if backup is None:
            backup = []
        return backup
    return keys<|MERGE_RESOLUTION|>--- conflicted
+++ resolved
@@ -9,32 +9,36 @@
 from aviary.utils.options import list_options as list_options_func
 from aviary.subsystems.propulsion.utils import build_engine_deck
 from aviary.utils.preprocessors import preprocess_options
-from aviary.validation_cases.validation_data.flops_data.FLOPS_Test_Data import \
-    FLOPS_Test_Data, FLOPS_Lacking_Test_Data
+from aviary.validation_cases.validation_data.flops_data.FLOPS_Test_Data import (
+    FLOPS_Test_Data,
+    FLOPS_Lacking_Test_Data,
+)
 from aviary.variable_info.functions import extract_options
 from aviary.variable_info.variables import Aircraft
 
 Version = Enum('Version', ['ALL', 'TRANSPORT', 'ALTERNATE', 'BWB'])
 
 
-def do_validation_test(prob: om.Problem,
-                       case_name: str,
-                       input_validation_data: AviaryValues,
-                       output_validation_data: AviaryValues,
-                       input_keys: list,
-                       output_keys: list,
-                       aviary_option_keys: list = None,
-                       tol: float = 1.0e-4,
-                       atol: float = 1.0e-12,
-                       rtol: float = 1.0e-12,
-                       method: str = "cs",
-                       step: float = None,
-                       check_values: bool = True,
-                       check_partials: bool = True,
-                       excludes: list = None,
-                       list_inputs: bool = False,
-                       list_outputs: bool = False,
-                       list_options: bool = False):
+def do_validation_test(
+    prob: om.Problem,
+    case_name: str,
+    input_validation_data: AviaryValues,
+    output_validation_data: AviaryValues,
+    input_keys: list,
+    output_keys: list,
+    aviary_option_keys: list = None,
+    tol: float = 1.0e-4,
+    atol: float = 1.0e-12,
+    rtol: float = 1.0e-12,
+    method: str = "cs",
+    step: float = None,
+    check_values: bool = True,
+    check_partials: bool = True,
+    excludes: list = None,
+    list_inputs: bool = False,
+    list_outputs: bool = False,
+    list_options: bool = False,
+):
     """
     Runs a validation test with user-supplied validation data.
 
@@ -131,29 +135,32 @@
 
     if check_partials:
         partial_data = prob.check_partials(
-            out_stream=None, method=method, step=step, excludes=excludes)
+            out_stream=None, method=method, step=step, excludes=excludes
+        )
         assert_check_partials(partial_data, atol=atol, rtol=rtol)
 
 
-def flops_validation_test(prob: om.Problem,
-                          case_name: str,
-                          input_keys: list,
-                          output_keys: list,
-                          aviary_option_keys: list = None,
-                          version: Version = Version.ALL,
-                          tol: float = 1.0e-4,
-                          atol: float = 1.0e-12,
-                          rtol: float = 1.0e-12,
-                          method: str = "cs",
-                          step: float = None,
-                          check_values: bool = True,
-                          check_partials: bool = True,
-                          excludes: list = None,
-                          list_inputs: bool = False,
-                          list_outputs: bool = False,
-                          list_options: bool = False,
-                          flops_inputs=None,
-                          flops_outputs=None):
+def flops_validation_test(
+    prob: om.Problem,
+    case_name: str,
+    input_keys: list,
+    output_keys: list,
+    aviary_option_keys: list = None,
+    version: Version = Version.ALL,
+    tol: float = 1.0e-4,
+    atol: float = 1.0e-12,
+    rtol: float = 1.0e-12,
+    method: str = "cs",
+    step: float = None,
+    check_values: bool = True,
+    check_partials: bool = True,
+    excludes: list = None,
+    list_inputs: bool = False,
+    list_outputs: bool = False,
+    list_options: bool = False,
+    flops_inputs=None,
+    flops_outputs=None,
+):
     """
     Set a model, runs the model and runs a validation test using FLOPS validation data.
 
@@ -225,40 +232,46 @@
         flops_inputs = flops_data['inputs']
         flops_outputs = flops_data['outputs']
 
-    if version is Version.TRANSPORT and flops_inputs.get_val(Aircraft.Design.USE_ALT_MASS) or \
-            version is Version.ALTERNATE and not flops_inputs.get_val(Aircraft.Design.USE_ALT_MASS):
+    if (
+        version is Version.TRANSPORT
+        and flops_inputs.get_val(Aircraft.Design.USE_ALT_MASS)
+        or version is Version.ALTERNATE
+        and not flops_inputs.get_val(Aircraft.Design.USE_ALT_MASS)
+    ):
         return
 
     # TODO: Currently no BWB validation data.
     # For BWBs, skip the validation test, but do check the partials.
     check_values_in = check_values
-    check_values = (
-        check_values and version is not Version.BWB
-    )
+    check_values = check_values and version is not Version.BWB
     if not check_values and check_values_in:
         warnings.warn('Not checking values because validation data not available.')
 
-    do_validation_test(prob=prob,
-                       case_name=case_name,
-                       input_validation_data=flops_inputs,
-                       output_validation_data=flops_outputs,
-                       input_keys=input_keys,
-                       output_keys=output_keys,
-                       aviary_option_keys=aviary_option_keys,
-                       tol=tol,
-                       atol=atol,
-                       rtol=rtol,
-                       method=method,
-                       step=step,
-                       check_values=check_values,
-                       check_partials=check_partials,
-                       excludes=excludes,
-                       list_options=list_options,
-                       list_inputs=list_inputs,
-                       list_outputs=list_outputs)
-
-
-def get_flops_data(case_name: str, keys: str = None, preprocess: bool = False) -> AviaryValues:
+    do_validation_test(
+        prob=prob,
+        case_name=case_name,
+        input_validation_data=flops_inputs,
+        output_validation_data=flops_outputs,
+        input_keys=input_keys,
+        output_keys=output_keys,
+        aviary_option_keys=aviary_option_keys,
+        tol=tol,
+        atol=atol,
+        rtol=rtol,
+        method=method,
+        step=step,
+        check_values=check_values,
+        check_partials=check_partials,
+        excludes=excludes,
+        list_options=list_options,
+        list_inputs=list_inputs,
+        list_outputs=list_outputs,
+    )
+
+
+def get_flops_data(
+    case_name: str, keys: str = None, preprocess: bool = False
+) -> AviaryValues:
     """
     Returns an AviaryValues object containing input and output data for
     the named FLOPS validation case.
@@ -284,7 +297,9 @@
     return AviaryValues({key: flops_data_copy.get_item(key) for key in keys_list})
 
 
-def get_flops_inputs(case_name: str, keys: str = None, preprocess: bool = False) -> AviaryValues:
+def get_flops_inputs(
+    case_name: str, keys: str = None, preprocess: bool = False
+) -> AviaryValues:
     """
     Returns an AviaryValues object containing input data for the named FLOPS validation case.
 
@@ -307,16 +322,11 @@
 
     flops_inputs_copy: AviaryValues = flops_data['inputs'].deepcopy()
     if preprocess:
-<<<<<<< HEAD
-        preprocess_options(flops_inputs_copy,
-                           engine_models=[build_engine_deck(flops_inputs_copy)])
-=======
         preprocess_options(
             flops_inputs_copy,
-            engine_models=build_engine_deck(flops_inputs_copy),
+            engine_models=[build_engine_deck(flops_inputs_copy)],
             verbosity=0,
         )
->>>>>>> 6240fca7
     if keys is None:
         return flops_inputs_copy
     keys_list = _assure_is_list(keys)
@@ -324,7 +334,9 @@
     return AviaryValues({key: flops_inputs_copy.get_item(key) for key in keys_list})
 
 
-def get_flops_options(case_name: str, keys: str = None, preprocess: bool = False) -> AviaryValues:
+def get_flops_options(
+    case_name: str, keys: str = None, preprocess: bool = False
+) -> AviaryValues:
     """
     Returns a dictionary containing options for the named FLOPS validation case.
 
@@ -347,8 +359,9 @@
 
     flops_inputs_copy: AviaryValues = flops_data['inputs'].deepcopy()
     if preprocess:
-        preprocess_options(flops_inputs_copy,
-                           engine_models=[build_engine_deck(flops_inputs_copy)])
+        preprocess_options(
+            flops_inputs_copy, engine_models=[build_engine_deck(flops_inputs_copy)]
+        )
 
     if keys is None:
         options = extract_options(flops_inputs_copy)
