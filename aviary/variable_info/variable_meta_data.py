--- conflicted
+++ resolved
@@ -2196,7 +2196,6 @@
     desc='Engine wing mount locations as fractions of semispan; (engines_count)/2 values '
          'are input',
     default_value=np.array([0.0])
-<<<<<<< HEAD
 )
 
 # MOTOR #
@@ -2222,8 +2221,6 @@
     units=None,
     desc="The ratio of the RPM_out divided by the RPM_in for the gearbox.",
     default_value=1.0,
-=======
->>>>>>> 8c8bcdfe
 )
 
 add_meta_data(
