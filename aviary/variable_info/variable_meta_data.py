--- conflicted
+++ resolved
@@ -7537,13 +7537,8 @@
     desc='Sets how much information Aviary outputs when run. Options include:'
          '0. QUIET: All output except errors are suppressed'
          '1. BRIEF: Only important information is output, in human-readable format'
-<<<<<<< HEAD
          '2. VERBOSE: All user-relevant information is output, in human-readable format'
          '3. DEBUG: All information is output, including warnings, intermediate calculations, etc., no formatting requirement',
-=======
-         '2. VERBOSE: All avaliable information is output, in human-readable format'
-         '3. DEBUG: Intermediate status and calculation outputs, no formatting requirement',
->>>>>>> a924f09d
     option=True,
     types=Verbosity,
     default_value=Verbosity.BRIEF
