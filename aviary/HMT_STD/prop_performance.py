import openmdao.api as om
import numpy as np
from dymos.models.atmosphere import USatm1976Comp
from aviary.utils.aviary_values import AviaryValues
from aviary.variable_info.variables import Aircraft, Dynamic
from aviary.variable_info.options import get_option_defaults
from aviary.HMT_STD.hamilton_standard import HamiltonStandard, PostHamiltonStandard, PreHamiltonStandard
import pdb


<<<<<<< HEAD
def print_report(num, p):
    print(f"Case {num}")
=======
def print_report1(nCase, p, nBlades):
    print()
    print(f"Case {nCase}")
    diam = p.get_val(Aircraft.Engine.PROPELLER_DIAMETER)
    if diam.ndim == 1:
        diam = diam[0]
    actF = p.get_val(Aircraft.Engine.PROPELLER_ACTIVITY_FACTOR)
    if actF.ndim == 1:
        actF = actF[0]
    pcli = p.get_val(Aircraft.Engine.PROPELLER_INTEGRATED_LIFT_COEFFICENT)
    if pcli.ndim == 1:
        pcli = pcli[0]
    print(f"DPROP,BLADT,AFT,CLI: {diam}, {nBlades}, {actF}, {pcli}")
    try:
        # only when compute_installation_loss is true
        DiamNac = p.get_val(Aircraft.Nacelle.AVG_DIAMETER)
        DiamProp = p.get_val(Aircraft.Engine.PROPELLER_DIAMETER)
        if DiamNac.ndim == 0:
            DiamNac = float(DiamNac)
        else:
            DiamNac = float(DiamNac[0])
        if DiamProp.ndim == 0:
            DiamProp = float(DiamProp)
        else:
            DiamProp = float(DiamProp[0])
        DiamNac_DiamProp = DiamNac/DiamProp
        print(f"Nacelle Diam to Prop Diam Ratio: {round(DiamNac_DiamProp, 3)}")
    except:
        pass
    alt = p.get_val(Dynamic.Mission.ALTITUDE)
    if alt.ndim == 1:
        alt = alt[0]
    vktas = p.get_val(Dynamic.Mission.VELOCITY)
    if vktas.ndim == 1:
        vktas = vktas[0]
    tipspd = p.get_val(Aircraft.Engine.PROPELLER_TIP_SPEED)
    if tipspd.ndim == 1:
        tipspd = tipspd[0]
    shp = p.get_val(Dynamic.Mission.SHAFT_POWER)
    if shp.ndim == 1:
        shp = shp[0]
    print(
        f"ALT, VKTAS, VTIP, SHP: {alt}, {vktas}, {tipspd}, {shp}")


def print_report2(p):
>>>>>>> 01adc539
    mach = float(p.get_val(Dynamic.Mission.MACH)[0])
    tipm = float(p.get_val('tip_mach')[0])
    advr = float(p.get_val('adv_ratio')[0])
    cpow = float(p.get_val('power_coefficient')[0])
    loss = float(p.get_val(Aircraft.Engine.INSTALLATION_LOSS_FACTOR)[0])
    print(f"Inputs to PERFM: Mach = {round(mach, 3)}, Tip Mach = {round(tipm, 3)}, Advance Ratio = {round(advr, 3)}, Power Coeff = {round(cpow, 5)}, Install Loss Factor = {round(loss, 4)}")
    cthr = float(p.get_val('thrust_coefficient')[0])
    ctlf = float(p.get_val('comp_tip_loss_factor')[0])
    tccl = float(p.get_val('thrust_coefficient_comp_loss')[0])
    angb = float(p.get_val('ang_blade')[0])
    print(
        f"Performance: CT = {round(cthr, 5)}, XFT = {round(ctlf, 4)}, CTX = {round(tccl, 5)}, 3/4 Blade Angle = {round(angb , 2)}")
    thrt = float(p.get_val('Thrust')[0])
    peff = float(p.get_val('propeller_efficiency')[0])
    lfac = float(p.get_val(Aircraft.Engine.INSTALLATION_LOSS_FACTOR)[0])
    ieff = float(p.get_val('install_efficiency')[0])
    print(
        f"             Thrust = {round(thrt, 1)}, Prop Eff. = {round(peff, 4)}, Instll Loss = {round(lfac, 4)}, Install Eff. = {round(ieff, 4)}")
<<<<<<< HEAD

=======
>>>>>>> 01adc539


class Install_Loss(om.Group):
    def initialize(self):
        self.options.declare(
            'num_nodes', types=int,
            desc='Number of nodes to be evaluated in the RHS')
        self.options.declare(
            'aviary_options', types=AviaryValues,
            desc='collection of Aircraft/Mission specific options')

    def setup(self):
<<<<<<< HEAD
        options = self.options
        nn = options['num_nodes']
        num_blade = options['num_blade']

        self.add_subsystem(
            name='sqa',
            subsys=om.ExecComp(
                'sqa = minimum(DiamNac_DiamProp*DiamNac_DiamProp,0.32)',
                DiamNac_DiamProp={'units': 'unitless'},
                sqa={'units': 'unitless'},
                has_diag_partials=True,
            ),
            promotes_inputs=["DiamNac_DiamProp"],
=======
        self.add_subsystem(
            name='sqa_comp',
            subsys=om.ExecComp(
                'sqa = minimum(DiamNac/DiamProp*DiamNac/DiamProp, 0.32)',
                DiamNac={'units': 'ft'},
                DiamProp={'units': 'ft'},
                sqa={'units': 'unitless'},
                has_diag_partials=True,
            ),
            promotes_inputs=[("DiamNac", Aircraft.Nacelle.AVG_DIAMETER),
                             ("DiamProp", Aircraft.Engine.PROPELLER_DIAMETER)],
>>>>>>> 01adc539
            promotes_outputs=["sqa"],
        )

        self.add_subsystem(
            name='zje_comp',
            subsys=om.ExecComp(
                'equiv_adv_ratio = minimum((1.0 - 0.254 * sqa) * 5.309 * vktas/tipspd, 5.0)',
                vktas={'units': 'knot'},
                tipspd={'units': 'ft/s'},
                sqa={'units': 'unitless'},
                equiv_adv_ratio={'units': 'unitless'},
            ),
<<<<<<< HEAD
            promotes_inputs=["sqa", "vktas", "tipspd"],
            promotes_outputs=["equiv_adv_ratio"],
        )

        # JK NOTE it looks like tloss can be its own component. Optionally loaded? Or install_loss_factor is an override value? Might need to talk with Ken
        if self.options['compute_blockage_factor']:
            self.blockage_factor_interp = self.add_subsystem(
                "blockage_factor_interp",
                om.MetaModelStructuredComp(method="scipy_slinear", extrapolate=True),
                promotes_inputs=["sqa", "equiv_adv_ratio"],
                promotes_outputs=[
                    "blockage_factor",
                ],
            )

            self.blockage_factor_interp.add_input(
                "sqa",
                0.0,
                training_data=[0.00, 0.04, 0.08, 0.12, 0.16, 0.20, 0.24, 0.28, 0.32],
                units="unitless",
                desc="square of DiamNac/DiamProp",
            )

            self.blockage_factor_interp.add_input(
                "equiv_adv_ratio",
                0.0,
                training_data=[0., 0.5, 1.0, 2.0, 3.0, 4.0, 5.0],
                units="unitless",
                desc="square of DiamNac vs DiamProp",
            )

            self.blockage_factor_interp.add_output(
                "blockage_factor",
                0.765,
                units="unitless",
                desc="blockage factor",
                training_data=np.array(
                    [[1.0, 1.0, 1.0, 1.0, 1.0, 1.0, 1.0],
                     [0.992, 0.991, 0.988, 0.983, 0.976, 0.970, 0.963],
                     [0.986, 0.982, 0.977, 0.965, 0.953, 0.940, 0.927],
                     [0.979, 0.974, 0.967, 0.948, 0.929, 0.908, 0.887],
                     [0.972, 0.965, 0.955, 0.932, 0.905, 0.872, 0.835],
                     [0.964, 0.954, 0.943, 0.912, 0.876, 0.834, 0.786],
                     [0.955, 0.943, 0.928, 0.892, 0.848, 0.801, 0.751],
                     [0.948, 0.935, 0.917, 0.872, 0.820, 0.763, 0.706],
                     [0.940, 0.924, 0.902, 0.848, 0.790, 0.726, 0.662]]
                ),
            )
        else:
            self.add_subsystem(
                name='input_install',
                subsys=om.ExecComp(
                    'blockage_factor = input_blockage_factor',
                    input_blockage_factor={'units': 'unitless'},
                    blockage_factor={'units': 'unitless'},
                    has_diag_partials=True,
                ),
                promotes_inputs=["input_blockage_factor"],
                promotes_outputs=["blockage_factor"],
            )

        self.add_subsystem(
            name='FT',
            subsys=om.ExecComp(
                'install_loss_factor = 1 - blockage_factor',
                blockage_factor={'units': 'unitless'},
                install_loss_factor={'units': 'unitless'},
            ),
            promotes_inputs=["blockage_factor"],
            promotes_outputs=["install_loss_factor"],
        )

        self.add_subsystem(
            name='atmosphere',
            subsys=USatm1976Comp(num_nodes=nn),
=======
            promotes_inputs=["sqa", ("vktas", Dynamic.Mission.VELOCITY),
                             ("tipspd", Aircraft.Engine.PROPELLER_TIP_SPEED)],
            promotes_outputs=["equiv_adv_ratio"],
        )

        self.blockage_factor_interp = self.add_subsystem(
            "blockage_factor_interp",
            om.MetaModelStructuredComp(method="scipy_slinear", extrapolate=True),
            promotes_inputs=["sqa", "equiv_adv_ratio"],
            promotes_outputs=[
                "blockage_factor",
            ],
        )

        self.blockage_factor_interp.add_input(
            "sqa",
            0.0,
            training_data=[0.00, 0.04, 0.08, 0.12, 0.16, 0.20, 0.24, 0.28, 0.32],
            units="unitless",
            desc="square of DiamNac/DiamProp",
        )

        self.blockage_factor_interp.add_input(
            "equiv_adv_ratio",
            0.0,
            training_data=[0., 0.5, 1.0, 2.0, 3.0, 4.0, 5.0],
            units="unitless",
            desc="square of DiamNac vs DiamProp",
        )

        self.blockage_factor_interp.add_output(
            "blockage_factor",
            0.765,
            units="unitless",
            desc="blockage factor",
            training_data=np.array(
                [[1.0, 1.0, 1.0, 1.0, 1.0, 1.0, 1.0],
                 [0.992, 0.991, 0.988, 0.983, 0.976, 0.970, 0.963],
                 [0.986, 0.982, 0.977, 0.965, 0.953, 0.940, 0.927],
                 [0.979, 0.974, 0.967, 0.948, 0.929, 0.908, 0.887],
                 [0.972, 0.965, 0.955, 0.932, 0.905, 0.872, 0.835],
                 [0.964, 0.954, 0.943, 0.912, 0.876, 0.834, 0.786],
                 [0.955, 0.943, 0.928, 0.892, 0.848, 0.801, 0.751],
                 [0.948, 0.935, 0.917, 0.872, 0.820, 0.763, 0.706],
                 [0.940, 0.924, 0.902, 0.848, 0.790, 0.726, 0.662]]
            ),
        )

        self.add_subsystem(
            name='FT',
            subsys=om.ExecComp(
                'install_loss_factor = 1 - blockage_factor',
                blockage_factor={'units': 'unitless'},
                install_loss_factor={'units': 'unitless'},
            ),
            promotes_inputs=["blockage_factor"],
            promotes_outputs=["install_loss_factor"],
        )


class PropPerf(om.Group):
    def initialize(self):
        self.options.declare(
            'num_nodes', types=int,
            desc='Number of nodes to be evaluated in the RHS')
        self.options.declare(
            'compute_installation_loss', types=bool,
            desc='Flag to compute installation factor')
        self.options.declare(
            'aviary_options', types=AviaryValues,
            desc='collection of Aircraft/Mission specific options')

    def setup(self):
        options = self.options
        # nn = options['num_nodes']
        options = options['aviary_options']
        compute_installation_loss = options.get_val(
            Aircraft.Design.COMPUTE_INSTALLATION_LOSS)
        num_blades = options.get_val(Aircraft.Engine.NUM_BLADES)

        # JK NOTE it looks like tloss can be its own component. Optionally loaded? Or install_loss_factor is an override value? Might need to talk with Ken
        if compute_installation_loss:
            self.add_subsystem(
                name='loss',
                subsys=Install_Loss(),
                promotes_inputs=[
                    Aircraft.Nacelle.AVG_DIAMETER,
                    Aircraft.Engine.PROPELLER_DIAMETER,
                    Dynamic.Mission.VELOCITY,
                    Aircraft.Engine.PROPELLER_TIP_SPEED,
                ],
                promotes_outputs=["install_loss_factor"],
            )
        else:
            user_set_loss_factor = options.get_val(
                Aircraft.Engine.INSTALLATION_LOSS_FACTOR)
            comp = om.IndepVarComp()
            comp.add_output('install_loss_factor',
                            val=user_set_loss_factor, units="unitless")
            self.add_subsystem('input_install_loss', comp,
                               promotes=['install_loss_factor'])

        self.add_subsystem(
            name='atmosphere',
            subsys=USatm1976Comp(num_nodes=1),
>>>>>>> 01adc539
            promotes_inputs=[('h', Dynamic.Mission.ALTITUDE)],
            promotes_outputs=[
                ('sos', Dynamic.Mission.SPEED_OF_SOUND), ('rho', Dynamic.Mission.DENSITY),
                ('temp', Dynamic.Mission.TEMPERATURE), ('pres', Dynamic.Mission.STATIC_PRESSURE)],
        )

        self.add_subsystem(
            name='pre_hamilton_standard',
            subsys=PreHamiltonStandard(),
            promotes_inputs=[
<<<<<<< HEAD
                ("rho", Dynamic.Mission.DENSITY),
                ("temp", Dynamic.Mission.TEMPERATURE),
                "vktas",
                "tipspd",
                "diam_prop",
                "SHP",
=======
                Dynamic.Mission.DENSITY,
                Dynamic.Mission.TEMPERATURE,
                Dynamic.Mission.VELOCITY,
                Aircraft.Engine.PROPELLER_TIP_SPEED,
                Aircraft.Engine.PROPELLER_DIAMETER,
                Dynamic.Mission.SHAFT_POWER,
>>>>>>> 01adc539
            ],
            promotes_outputs=[
                Dynamic.Mission.MACH,
                "power_coefficient",
                "adv_ratio",
                "tip_mach",
                "density_ratio",
            ])

        self.add_subsystem(
            name='hamilton_standard',
<<<<<<< HEAD
            subsys=HamiltonStandard(num_blade=num_blade),
            promotes_inputs=[
                "power_coefficient",
                "adv_ratio",
                Dynamic.Mission.MACH,
                "tip_mach",
                "act_fac",
                "cli"],
=======
            subsys=HamiltonStandard(num_blades=num_blades),
            promotes_inputs=[
                Dynamic.Mission.MACH,
                "power_coefficient",
                "adv_ratio",
                "tip_mach",
                Aircraft.Engine.PROPELLER_ACTIVITY_FACTOR,
                Aircraft.Engine.PROPELLER_INTEGRATED_LIFT_COEFFICENT,
            ],
>>>>>>> 01adc539
            promotes_outputs=[
                "thrust_coefficient",
                "ang_blade",
                "comp_tip_loss_factor",
            ])

        self.add_subsystem(
            name='post_hamilton_standard',
            subsys=PostHamiltonStandard(),
            promotes_inputs=[
                "thrust_coefficient",
                "comp_tip_loss_factor",
<<<<<<< HEAD
                "tipspd",
                "diam_prop",
                "density_ratio",
                "install_loss_factor",
=======
                Aircraft.Engine.PROPELLER_TIP_SPEED,
                Aircraft.Engine.PROPELLER_DIAMETER,
                "density_ratio",
                Aircraft.Engine.INSTALLATION_LOSS_FACTOR,
>>>>>>> 01adc539
                "adv_ratio",
                "power_coefficient",
            ],
            promotes_outputs=[
                "thrust_coefficient_comp_loss",
                "Thrust",
                "propeller_efficiency",
                "install_efficiency",
            ])


if __name__ == "__main__":
    options = get_option_defaults()
    options.set_val(Aircraft.Design.COMPUTE_INSTALLATION_LOSS,
                    val=True, units='unitless')
    options.set_val(Aircraft.Engine.NUM_BLADES,
                    val=4, units='unitless')

    prob = om.Problem()
    pp = prob.model.add_subsystem(
        'pp',
        PropPerf(aviary_options=options),
        promotes_inputs=['*'],
        promotes_outputs=["*"],
    )

    pp.set_input_defaults(Aircraft.Engine.PROPELLER_DIAMETER, 10, units="ft")
    pp.set_input_defaults(Aircraft.Engine.PROPELLER_TIP_SPEED, 800, units="ft/s")
    pp.set_input_defaults(Dynamic.Mission.VELOCITY, 0, units="knot")
    num_blades = 4
    options.set_val(Aircraft.Engine.NUM_BLADES,
                    val=num_blades, units='unitless')
    # pp.options.set(compute_installation_loss=True)
    options.set_val(Aircraft.Design.COMPUTE_INSTALLATION_LOSS,
                    val=True, units='unitless')
    prob.setup()

    print()
    prob.set_val(Aircraft.Engine.PROPELLER_DIAMETER, 10.5, units="ft")
    prob.set_val(Aircraft.Engine.PROPELLER_ACTIVITY_FACTOR, 114.0, units="unitless")
    prob.set_val(Aircraft.Engine.PROPELLER_INTEGRATED_LIFT_COEFFICENT,
                 0.5, units="unitless")
    # prob.set_val('DiamNac_DiamProp', 0.275, units="unitless")
    prob.set_val(Aircraft.Nacelle.AVG_DIAMETER, 2.8875, units='ft')

<<<<<<< HEAD
    # """
=======
>>>>>>> 01adc539
    # Case 1
    prob.set_val(Dynamic.Mission.ALTITUDE, 0.0, units="ft")
    prob.set_val(Dynamic.Mission.VELOCITY, 0.0, units="knot")
    prob.set_val(Aircraft.Engine.PROPELLER_TIP_SPEED, 800.0, units="ft/s")
    prob.set_val(Dynamic.Mission.SHAFT_POWER, 1850.0, units="hp")

<<<<<<< HEAD
    print("Case 1")
    print(
        f"DPROP,BLADT,AFT,CLI: {prob.get_val('diam_prop')}, {pp.options['num_blade']}, {prob.get_val('act_fac')}, {prob.get_val('cli')}")
    print(f"Nacalle Diam to Prop Diam Ratio: {prob.get_val('DiamNac_DiamProp')}")
    print(
        f"ALT, VKTAS, VTIP, SHP & FT: {prob.get_val(Dynamic.Mission.ALTITUDE)}, {prob.get_val('vktas')}, {prob.get_val('tipspd')}, {prob.get_val('SHP')}, {0.0},")
=======
    print_report1(1, prob, num_blades)
>>>>>>> 01adc539
    prob.run_model()
    print_report2(prob)

    # Case 2
    prob.set_val(Dynamic.Mission.ALTITUDE, 0.0, units="ft")
    prob.set_val(Dynamic.Mission.VELOCITY, 125.0, units="knot")
    prob.set_val(Aircraft.Engine.PROPELLER_TIP_SPEED, 800.0, units="ft/s")
    prob.set_val(Dynamic.Mission.SHAFT_POWER, 1850.0, units="hp")

<<<<<<< HEAD
    print("Case 2")
    print(
        f"DPROP,BLADT,AFT,CLI: {prob.get_val('diam_prop')}, {pp.options['num_blade']}, {prob.get_val('act_fac')}, {prob.get_val('cli')}")
    print(f"Nacalle Diam to Prop Diam Ratio: {prob.get_val('DiamNac_DiamProp')}")
    print(
        f"ALT, VKTAS, VTIP, SHP & FT: {prob.get_val(Dynamic.Mission.ALTITUDE)}, {prob.get_val('vktas')}, {prob.get_val('tipspd')}, {prob.get_val('SHP')}, {0.0},")
=======
    print_report1(2, prob, num_blades)
>>>>>>> 01adc539
    prob.run_model()
    print_report2(prob)

    # Case 3
    prob.set_val(Dynamic.Mission.ALTITUDE, 25000.0, units="ft")
    prob.set_val(Dynamic.Mission.VELOCITY, 300.0, units="knot")
    prob.set_val(Aircraft.Engine.PROPELLER_TIP_SPEED, 750.0, units="ft/s")
    prob.set_val(Dynamic.Mission.SHAFT_POWER, 900.0, units="hp")

<<<<<<< HEAD
    print("Case 3")
    print(
        f"DPROP,BLADT,AFT,CLI: {prob.get_val('diam_prop')}, {pp.options['num_blade']}, {prob.get_val('act_fac')}, {prob.get_val('cli')}")
    print(f"Nacalle Diam to Prop Diam Ratio: {prob.get_val('DiamNac_DiamProp')}")
    print(
        f"ALT, VKTAS, VTIP, SHP & FT: {prob.get_val(Dynamic.Mission.ALTITUDE)}, {prob.get_val('vktas')}, {prob.get_val('tipspd')}, {prob.get_val('SHP')}, {0.0},")
    prob.run_model()
    print_report(3, prob)
    # """
=======
    print_report1(3, prob, num_blades)
    prob.run_model()
    print_report2(prob)
>>>>>>> 01adc539

    # Case 4
    # pp.options.set(compute_installation_loss=False)
    options.set_val(Aircraft.Design.COMPUTE_INSTALLATION_LOSS,
                    val=False, units='unitless')
    options.set_val(Aircraft.Engine.INSTALLATION_LOSS_FACTOR, 0.0, units="unitless")
    prob.setup()
    prob.set_val(Aircraft.Engine.PROPELLER_DIAMETER, 12.0, units="ft")
    #prob.set_val(Aircraft.Nacelle.AVG_DIAMETER, 2.4, units='ft')
    prob.set_val(Aircraft.Engine.PROPELLER_ACTIVITY_FACTOR, 150.0, units="unitless")
    prob.set_val(Aircraft.Engine.PROPELLER_INTEGRATED_LIFT_COEFFICENT,
                 0.5, units="unitless")
    # prob.set_val('DiamNac_DiamProp', 0.2, units="unitless")
    prob.set_val(Dynamic.Mission.ALTITUDE, 10000.0, units="ft")
    prob.set_val(Dynamic.Mission.VELOCITY, 200.0, units="knot")
    prob.set_val(Aircraft.Engine.PROPELLER_TIP_SPEED, 750.0, units="ft/s")
    prob.set_val(Dynamic.Mission.SHAFT_POWER, 1000.0, units="hp")

<<<<<<< HEAD
    print("Case 4")
    print(
        f"DPROP,BLADT,AFT,CLI: {prob.get_val('diam_prop')}, {pp.options['num_blade']}, {prob.get_val('act_fac')}, {prob.get_val('cli')}")
    print(f"Nacalle Diam to Prop Diam Ratio: {prob.get_val('DiamNac_DiamProp')}")
    print(
        f"ALT, VKTAS, VTIP, SHP & FT: {prob.get_val(Dynamic.Mission.ALTITUDE)}, {prob.get_val('vktas')}, {prob.get_val('tipspd')}, {prob.get_val('SHP')}, {0.0},")
=======
    print_report1(4, prob, num_blades)
>>>>>>> 01adc539
    prob.run_model()
    print_report2(prob)

    # Case 5
<<<<<<< HEAD
    prob.set_val('input_blockage_factor', 0.95, units="unitless")
    print("Case 5")
    print(
        f"DPROP,BLADT,AFT,CLI: {prob.get_val('diam_prop')}, {pp.options['num_blade']}, {prob.get_val('act_fac')}, {prob.get_val('cli')}")
    print(f"Nacalle Diam to Prop Diam Ratio: {prob.get_val('DiamNac_DiamProp')}")
    print(
        f"ALT, VKTAS, VTIP, SHP & FT: {prob.get_val(Dynamic.Mission.ALTITUDE)}, {prob.get_val('vktas')}, {prob.get_val('tipspd')}, {prob.get_val('SHP')}, {0.0},")
=======
    prob.set_val(Aircraft.Engine.INSTALLATION_LOSS_FACTOR, 0.05, units="unitless")

    print_report1(5, prob, num_blades)
>>>>>>> 01adc539
    prob.run_model()
    print_report2(prob)

    # Case 6
    prob.set_val(Dynamic.Mission.ALTITUDE, 0.0, units="ft")
    prob.set_val(Dynamic.Mission.VELOCITY, 50.0, units="knot")
    prob.set_val(Aircraft.Engine.PROPELLER_TIP_SPEED, 785.0, units="ft/s")
    prob.set_val(Dynamic.Mission.SHAFT_POWER, 1250.0, units="hp")

<<<<<<< HEAD
    print("Case 6")
    print(
        f"DPROP,BLADT,AFT,CLI: {prob.get_val('diam_prop')}, {pp.options['num_blade']}, {prob.get_val('act_fac')}, {prob.get_val('cli')}")
    print(f"Nacalle Diam to Prop Diam Ratio: {prob.get_val('DiamNac_DiamProp')}")
    print(
        f"ALT, VKTAS, VTIP, SHP & FT: {prob.get_val(Dynamic.Mission.ALTITUDE)}, {prob.get_val('vktas')}, {prob.get_val('tipspd')}, {prob.get_val('SHP')}, {0.0},")
=======
    print_report1(6, prob, num_blades)
>>>>>>> 01adc539
    prob.run_model()
    print_report2(prob)

    # Case 7
    num_blades = 3
    options.set_val(Aircraft.Engine.NUM_BLADES,
                    val=num_blades, units='unitless')
    prob.setup()
    prob.set_val(Aircraft.Engine.INSTALLATION_LOSS_FACTOR, 0.0, units="unitless")
    prob.set_val(Aircraft.Engine.PROPELLER_DIAMETER, 12.0, units="ft")
    #prob.set_val(Aircraft.Nacelle.AVG_DIAMETER, 2.4, units='ft')
    prob.set_val(Aircraft.Engine.PROPELLER_ACTIVITY_FACTOR, 150.0, units="unitless")
    prob.set_val(Aircraft.Engine.PROPELLER_INTEGRATED_LIFT_COEFFICENT,
                 0.5, units="unitless")
    # prob.set_val('DiamNac_DiamProp', 0.2, units="unitless")
    prob.set_val(Dynamic.Mission.ALTITUDE, 10000.0, units="ft")
    prob.set_val(Dynamic.Mission.VELOCITY, 200.0, units="knot")
    prob.set_val(Aircraft.Engine.PROPELLER_TIP_SPEED, 750.0, units="ft/s")
    prob.set_val(Dynamic.Mission.SHAFT_POWER, 1000.0, units="hp")

<<<<<<< HEAD
    print("Case 7")
    print(
        f"DPROP,BLADT,AFT,CLI: {prob.get_val('diam_prop')}, {pp.options['num_blade']}, {prob.get_val('act_fac')}, {prob.get_val('cli')}")
    print(f"Nacalle Diam to Prop Diam Ratio: {prob.get_val('DiamNac_DiamProp')}")
    print(
        f"ALT, VKTAS, VTIP, SHP & FT: {prob.get_val(Dynamic.Mission.ALTITUDE)}, {prob.get_val('vktas')}, {prob.get_val('tipspd')}, {prob.get_val('SHP')}, {0.0},")
=======
    print_report1(7, prob, num_blades)
>>>>>>> 01adc539
    prob.run_model()
    print_report2(prob)

    # Case 8
<<<<<<< HEAD
    prob.set_val('input_blockage_factor', 0.95, units="unitless")
    print("Case 8")
    print(
        f"DPROP,BLADT,AFT,CLI: {prob.get_val('diam_prop')}, {pp.options['num_blade']}, {prob.get_val('act_fac')}, {prob.get_val('cli')}")
    print(f"Nacalle Diam to Prop Diam Ratio: {prob.get_val('DiamNac_DiamProp')}")
    print(
        f"ALT, VKTAS, VTIP, SHP & FT: {prob.get_val(Dynamic.Mission.ALTITUDE)}, {prob.get_val('vktas')}, {prob.get_val('tipspd')}, {prob.get_val('SHP')}, {0.0},")
=======
    prob.set_val(Aircraft.Engine.INSTALLATION_LOSS_FACTOR, 0.05, units="unitless")
    print_report1(8, prob, num_blades)
>>>>>>> 01adc539
    prob.run_model()
    print_report2(prob)

    # Case 9
    prob.set_val(Dynamic.Mission.ALTITUDE, 0.0, units="ft")
    prob.set_val(Dynamic.Mission.VELOCITY, 50.0, units="knot")
    prob.set_val(Aircraft.Engine.PROPELLER_TIP_SPEED, 785.0, units="ft/s")
    prob.set_val(Dynamic.Mission.SHAFT_POWER, 1250.0, units="hp")

<<<<<<< HEAD
    print("Case 9")
    print(
        f"DPROP,BLADT,AFT,CLI: {prob.get_val('diam_prop')}, {pp.options['num_blade']}, {prob.get_val('act_fac')}, {prob.get_val('cli')}")
    print(f"Nacalle Diam to Prop Diam Ratio: {prob.get_val('DiamNac_DiamProp')}")
    print(
        f"ALT, VKTAS, VTIP, SHP & FT: {prob.get_val(Dynamic.Mission.ALTITUDE)}, {prob.get_val('vktas')}, {prob.get_val('tipspd')}, {prob.get_val('SHP')}, {0.0},")
=======
    print_report1(9, prob, num_blades)
>>>>>>> 01adc539
    prob.run_model()
    print_report2(prob)<|MERGE_RESOLUTION|>--- conflicted
+++ resolved
@@ -8,10 +8,6 @@
 import pdb
 
 
-<<<<<<< HEAD
-def print_report(num, p):
-    print(f"Case {num}")
-=======
 def print_report1(nCase, p, nBlades):
     print()
     print(f"Case {nCase}")
@@ -58,7 +54,6 @@
 
 
 def print_report2(p):
->>>>>>> 01adc539
     mach = float(p.get_val(Dynamic.Mission.MACH)[0])
     tipm = float(p.get_val('tip_mach')[0])
     advr = float(p.get_val('adv_ratio')[0])
@@ -77,10 +72,6 @@
     ieff = float(p.get_val('install_efficiency')[0])
     print(
         f"             Thrust = {round(thrt, 1)}, Prop Eff. = {round(peff, 4)}, Instll Loss = {round(lfac, 4)}, Install Eff. = {round(ieff, 4)}")
-<<<<<<< HEAD
-
-=======
->>>>>>> 01adc539
 
 
 class Install_Loss(om.Group):
@@ -93,21 +84,6 @@
             desc='collection of Aircraft/Mission specific options')
 
     def setup(self):
-<<<<<<< HEAD
-        options = self.options
-        nn = options['num_nodes']
-        num_blade = options['num_blade']
-
-        self.add_subsystem(
-            name='sqa',
-            subsys=om.ExecComp(
-                'sqa = minimum(DiamNac_DiamProp*DiamNac_DiamProp,0.32)',
-                DiamNac_DiamProp={'units': 'unitless'},
-                sqa={'units': 'unitless'},
-                has_diag_partials=True,
-            ),
-            promotes_inputs=["DiamNac_DiamProp"],
-=======
         self.add_subsystem(
             name='sqa_comp',
             subsys=om.ExecComp(
@@ -119,7 +95,6 @@
             ),
             promotes_inputs=[("DiamNac", Aircraft.Nacelle.AVG_DIAMETER),
                              ("DiamProp", Aircraft.Engine.PROPELLER_DIAMETER)],
->>>>>>> 01adc539
             promotes_outputs=["sqa"],
         )
 
@@ -132,83 +107,6 @@
                 sqa={'units': 'unitless'},
                 equiv_adv_ratio={'units': 'unitless'},
             ),
-<<<<<<< HEAD
-            promotes_inputs=["sqa", "vktas", "tipspd"],
-            promotes_outputs=["equiv_adv_ratio"],
-        )
-
-        # JK NOTE it looks like tloss can be its own component. Optionally loaded? Or install_loss_factor is an override value? Might need to talk with Ken
-        if self.options['compute_blockage_factor']:
-            self.blockage_factor_interp = self.add_subsystem(
-                "blockage_factor_interp",
-                om.MetaModelStructuredComp(method="scipy_slinear", extrapolate=True),
-                promotes_inputs=["sqa", "equiv_adv_ratio"],
-                promotes_outputs=[
-                    "blockage_factor",
-                ],
-            )
-
-            self.blockage_factor_interp.add_input(
-                "sqa",
-                0.0,
-                training_data=[0.00, 0.04, 0.08, 0.12, 0.16, 0.20, 0.24, 0.28, 0.32],
-                units="unitless",
-                desc="square of DiamNac/DiamProp",
-            )
-
-            self.blockage_factor_interp.add_input(
-                "equiv_adv_ratio",
-                0.0,
-                training_data=[0., 0.5, 1.0, 2.0, 3.0, 4.0, 5.0],
-                units="unitless",
-                desc="square of DiamNac vs DiamProp",
-            )
-
-            self.blockage_factor_interp.add_output(
-                "blockage_factor",
-                0.765,
-                units="unitless",
-                desc="blockage factor",
-                training_data=np.array(
-                    [[1.0, 1.0, 1.0, 1.0, 1.0, 1.0, 1.0],
-                     [0.992, 0.991, 0.988, 0.983, 0.976, 0.970, 0.963],
-                     [0.986, 0.982, 0.977, 0.965, 0.953, 0.940, 0.927],
-                     [0.979, 0.974, 0.967, 0.948, 0.929, 0.908, 0.887],
-                     [0.972, 0.965, 0.955, 0.932, 0.905, 0.872, 0.835],
-                     [0.964, 0.954, 0.943, 0.912, 0.876, 0.834, 0.786],
-                     [0.955, 0.943, 0.928, 0.892, 0.848, 0.801, 0.751],
-                     [0.948, 0.935, 0.917, 0.872, 0.820, 0.763, 0.706],
-                     [0.940, 0.924, 0.902, 0.848, 0.790, 0.726, 0.662]]
-                ),
-            )
-        else:
-            self.add_subsystem(
-                name='input_install',
-                subsys=om.ExecComp(
-                    'blockage_factor = input_blockage_factor',
-                    input_blockage_factor={'units': 'unitless'},
-                    blockage_factor={'units': 'unitless'},
-                    has_diag_partials=True,
-                ),
-                promotes_inputs=["input_blockage_factor"],
-                promotes_outputs=["blockage_factor"],
-            )
-
-        self.add_subsystem(
-            name='FT',
-            subsys=om.ExecComp(
-                'install_loss_factor = 1 - blockage_factor',
-                blockage_factor={'units': 'unitless'},
-                install_loss_factor={'units': 'unitless'},
-            ),
-            promotes_inputs=["blockage_factor"],
-            promotes_outputs=["install_loss_factor"],
-        )
-
-        self.add_subsystem(
-            name='atmosphere',
-            subsys=USatm1976Comp(num_nodes=nn),
-=======
             promotes_inputs=["sqa", ("vktas", Dynamic.Mission.VELOCITY),
                              ("tipspd", Aircraft.Engine.PROPELLER_TIP_SPEED)],
             promotes_outputs=["equiv_adv_ratio"],
@@ -314,7 +212,6 @@
         self.add_subsystem(
             name='atmosphere',
             subsys=USatm1976Comp(num_nodes=1),
->>>>>>> 01adc539
             promotes_inputs=[('h', Dynamic.Mission.ALTITUDE)],
             promotes_outputs=[
                 ('sos', Dynamic.Mission.SPEED_OF_SOUND), ('rho', Dynamic.Mission.DENSITY),
@@ -325,21 +222,12 @@
             name='pre_hamilton_standard',
             subsys=PreHamiltonStandard(),
             promotes_inputs=[
-<<<<<<< HEAD
-                ("rho", Dynamic.Mission.DENSITY),
-                ("temp", Dynamic.Mission.TEMPERATURE),
-                "vktas",
-                "tipspd",
-                "diam_prop",
-                "SHP",
-=======
                 Dynamic.Mission.DENSITY,
                 Dynamic.Mission.TEMPERATURE,
                 Dynamic.Mission.VELOCITY,
                 Aircraft.Engine.PROPELLER_TIP_SPEED,
                 Aircraft.Engine.PROPELLER_DIAMETER,
                 Dynamic.Mission.SHAFT_POWER,
->>>>>>> 01adc539
             ],
             promotes_outputs=[
                 Dynamic.Mission.MACH,
@@ -351,16 +239,6 @@
 
         self.add_subsystem(
             name='hamilton_standard',
-<<<<<<< HEAD
-            subsys=HamiltonStandard(num_blade=num_blade),
-            promotes_inputs=[
-                "power_coefficient",
-                "adv_ratio",
-                Dynamic.Mission.MACH,
-                "tip_mach",
-                "act_fac",
-                "cli"],
-=======
             subsys=HamiltonStandard(num_blades=num_blades),
             promotes_inputs=[
                 Dynamic.Mission.MACH,
@@ -370,7 +248,6 @@
                 Aircraft.Engine.PROPELLER_ACTIVITY_FACTOR,
                 Aircraft.Engine.PROPELLER_INTEGRATED_LIFT_COEFFICENT,
             ],
->>>>>>> 01adc539
             promotes_outputs=[
                 "thrust_coefficient",
                 "ang_blade",
@@ -383,17 +260,10 @@
             promotes_inputs=[
                 "thrust_coefficient",
                 "comp_tip_loss_factor",
-<<<<<<< HEAD
-                "tipspd",
-                "diam_prop",
-                "density_ratio",
-                "install_loss_factor",
-=======
                 Aircraft.Engine.PROPELLER_TIP_SPEED,
                 Aircraft.Engine.PROPELLER_DIAMETER,
                 "density_ratio",
                 Aircraft.Engine.INSTALLATION_LOSS_FACTOR,
->>>>>>> 01adc539
                 "adv_ratio",
                 "power_coefficient",
             ],
@@ -439,26 +309,13 @@
     # prob.set_val('DiamNac_DiamProp', 0.275, units="unitless")
     prob.set_val(Aircraft.Nacelle.AVG_DIAMETER, 2.8875, units='ft')
 
-<<<<<<< HEAD
-    # """
-=======
->>>>>>> 01adc539
     # Case 1
     prob.set_val(Dynamic.Mission.ALTITUDE, 0.0, units="ft")
     prob.set_val(Dynamic.Mission.VELOCITY, 0.0, units="knot")
     prob.set_val(Aircraft.Engine.PROPELLER_TIP_SPEED, 800.0, units="ft/s")
     prob.set_val(Dynamic.Mission.SHAFT_POWER, 1850.0, units="hp")
 
-<<<<<<< HEAD
-    print("Case 1")
-    print(
-        f"DPROP,BLADT,AFT,CLI: {prob.get_val('diam_prop')}, {pp.options['num_blade']}, {prob.get_val('act_fac')}, {prob.get_val('cli')}")
-    print(f"Nacalle Diam to Prop Diam Ratio: {prob.get_val('DiamNac_DiamProp')}")
-    print(
-        f"ALT, VKTAS, VTIP, SHP & FT: {prob.get_val(Dynamic.Mission.ALTITUDE)}, {prob.get_val('vktas')}, {prob.get_val('tipspd')}, {prob.get_val('SHP')}, {0.0},")
-=======
     print_report1(1, prob, num_blades)
->>>>>>> 01adc539
     prob.run_model()
     print_report2(prob)
 
@@ -468,16 +325,7 @@
     prob.set_val(Aircraft.Engine.PROPELLER_TIP_SPEED, 800.0, units="ft/s")
     prob.set_val(Dynamic.Mission.SHAFT_POWER, 1850.0, units="hp")
 
-<<<<<<< HEAD
-    print("Case 2")
-    print(
-        f"DPROP,BLADT,AFT,CLI: {prob.get_val('diam_prop')}, {pp.options['num_blade']}, {prob.get_val('act_fac')}, {prob.get_val('cli')}")
-    print(f"Nacalle Diam to Prop Diam Ratio: {prob.get_val('DiamNac_DiamProp')}")
-    print(
-        f"ALT, VKTAS, VTIP, SHP & FT: {prob.get_val(Dynamic.Mission.ALTITUDE)}, {prob.get_val('vktas')}, {prob.get_val('tipspd')}, {prob.get_val('SHP')}, {0.0},")
-=======
     print_report1(2, prob, num_blades)
->>>>>>> 01adc539
     prob.run_model()
     print_report2(prob)
 
@@ -487,21 +335,9 @@
     prob.set_val(Aircraft.Engine.PROPELLER_TIP_SPEED, 750.0, units="ft/s")
     prob.set_val(Dynamic.Mission.SHAFT_POWER, 900.0, units="hp")
 
-<<<<<<< HEAD
-    print("Case 3")
-    print(
-        f"DPROP,BLADT,AFT,CLI: {prob.get_val('diam_prop')}, {pp.options['num_blade']}, {prob.get_val('act_fac')}, {prob.get_val('cli')}")
-    print(f"Nacalle Diam to Prop Diam Ratio: {prob.get_val('DiamNac_DiamProp')}")
-    print(
-        f"ALT, VKTAS, VTIP, SHP & FT: {prob.get_val(Dynamic.Mission.ALTITUDE)}, {prob.get_val('vktas')}, {prob.get_val('tipspd')}, {prob.get_val('SHP')}, {0.0},")
-    prob.run_model()
-    print_report(3, prob)
-    # """
-=======
     print_report1(3, prob, num_blades)
     prob.run_model()
     print_report2(prob)
->>>>>>> 01adc539
 
     # Case 4
     # pp.options.set(compute_installation_loss=False)
@@ -510,7 +346,7 @@
     options.set_val(Aircraft.Engine.INSTALLATION_LOSS_FACTOR, 0.0, units="unitless")
     prob.setup()
     prob.set_val(Aircraft.Engine.PROPELLER_DIAMETER, 12.0, units="ft")
-    #prob.set_val(Aircraft.Nacelle.AVG_DIAMETER, 2.4, units='ft')
+    # prob.set_val(Aircraft.Nacelle.AVG_DIAMETER, 2.4, units='ft')
     prob.set_val(Aircraft.Engine.PROPELLER_ACTIVITY_FACTOR, 150.0, units="unitless")
     prob.set_val(Aircraft.Engine.PROPELLER_INTEGRATED_LIFT_COEFFICENT,
                  0.5, units="unitless")
@@ -520,33 +356,14 @@
     prob.set_val(Aircraft.Engine.PROPELLER_TIP_SPEED, 750.0, units="ft/s")
     prob.set_val(Dynamic.Mission.SHAFT_POWER, 1000.0, units="hp")
 
-<<<<<<< HEAD
-    print("Case 4")
-    print(
-        f"DPROP,BLADT,AFT,CLI: {prob.get_val('diam_prop')}, {pp.options['num_blade']}, {prob.get_val('act_fac')}, {prob.get_val('cli')}")
-    print(f"Nacalle Diam to Prop Diam Ratio: {prob.get_val('DiamNac_DiamProp')}")
-    print(
-        f"ALT, VKTAS, VTIP, SHP & FT: {prob.get_val(Dynamic.Mission.ALTITUDE)}, {prob.get_val('vktas')}, {prob.get_val('tipspd')}, {prob.get_val('SHP')}, {0.0},")
-=======
     print_report1(4, prob, num_blades)
->>>>>>> 01adc539
     prob.run_model()
     print_report2(prob)
 
     # Case 5
-<<<<<<< HEAD
-    prob.set_val('input_blockage_factor', 0.95, units="unitless")
-    print("Case 5")
-    print(
-        f"DPROP,BLADT,AFT,CLI: {prob.get_val('diam_prop')}, {pp.options['num_blade']}, {prob.get_val('act_fac')}, {prob.get_val('cli')}")
-    print(f"Nacalle Diam to Prop Diam Ratio: {prob.get_val('DiamNac_DiamProp')}")
-    print(
-        f"ALT, VKTAS, VTIP, SHP & FT: {prob.get_val(Dynamic.Mission.ALTITUDE)}, {prob.get_val('vktas')}, {prob.get_val('tipspd')}, {prob.get_val('SHP')}, {0.0},")
-=======
     prob.set_val(Aircraft.Engine.INSTALLATION_LOSS_FACTOR, 0.05, units="unitless")
 
     print_report1(5, prob, num_blades)
->>>>>>> 01adc539
     prob.run_model()
     print_report2(prob)
 
@@ -556,16 +373,7 @@
     prob.set_val(Aircraft.Engine.PROPELLER_TIP_SPEED, 785.0, units="ft/s")
     prob.set_val(Dynamic.Mission.SHAFT_POWER, 1250.0, units="hp")
 
-<<<<<<< HEAD
-    print("Case 6")
-    print(
-        f"DPROP,BLADT,AFT,CLI: {prob.get_val('diam_prop')}, {pp.options['num_blade']}, {prob.get_val('act_fac')}, {prob.get_val('cli')}")
-    print(f"Nacalle Diam to Prop Diam Ratio: {prob.get_val('DiamNac_DiamProp')}")
-    print(
-        f"ALT, VKTAS, VTIP, SHP & FT: {prob.get_val(Dynamic.Mission.ALTITUDE)}, {prob.get_val('vktas')}, {prob.get_val('tipspd')}, {prob.get_val('SHP')}, {0.0},")
-=======
     print_report1(6, prob, num_blades)
->>>>>>> 01adc539
     prob.run_model()
     print_report2(prob)
 
@@ -576,7 +384,7 @@
     prob.setup()
     prob.set_val(Aircraft.Engine.INSTALLATION_LOSS_FACTOR, 0.0, units="unitless")
     prob.set_val(Aircraft.Engine.PROPELLER_DIAMETER, 12.0, units="ft")
-    #prob.set_val(Aircraft.Nacelle.AVG_DIAMETER, 2.4, units='ft')
+    # prob.set_val(Aircraft.Nacelle.AVG_DIAMETER, 2.4, units='ft')
     prob.set_val(Aircraft.Engine.PROPELLER_ACTIVITY_FACTOR, 150.0, units="unitless")
     prob.set_val(Aircraft.Engine.PROPELLER_INTEGRATED_LIFT_COEFFICENT,
                  0.5, units="unitless")
@@ -586,32 +394,13 @@
     prob.set_val(Aircraft.Engine.PROPELLER_TIP_SPEED, 750.0, units="ft/s")
     prob.set_val(Dynamic.Mission.SHAFT_POWER, 1000.0, units="hp")
 
-<<<<<<< HEAD
-    print("Case 7")
-    print(
-        f"DPROP,BLADT,AFT,CLI: {prob.get_val('diam_prop')}, {pp.options['num_blade']}, {prob.get_val('act_fac')}, {prob.get_val('cli')}")
-    print(f"Nacalle Diam to Prop Diam Ratio: {prob.get_val('DiamNac_DiamProp')}")
-    print(
-        f"ALT, VKTAS, VTIP, SHP & FT: {prob.get_val(Dynamic.Mission.ALTITUDE)}, {prob.get_val('vktas')}, {prob.get_val('tipspd')}, {prob.get_val('SHP')}, {0.0},")
-=======
     print_report1(7, prob, num_blades)
->>>>>>> 01adc539
     prob.run_model()
     print_report2(prob)
 
     # Case 8
-<<<<<<< HEAD
-    prob.set_val('input_blockage_factor', 0.95, units="unitless")
-    print("Case 8")
-    print(
-        f"DPROP,BLADT,AFT,CLI: {prob.get_val('diam_prop')}, {pp.options['num_blade']}, {prob.get_val('act_fac')}, {prob.get_val('cli')}")
-    print(f"Nacalle Diam to Prop Diam Ratio: {prob.get_val('DiamNac_DiamProp')}")
-    print(
-        f"ALT, VKTAS, VTIP, SHP & FT: {prob.get_val(Dynamic.Mission.ALTITUDE)}, {prob.get_val('vktas')}, {prob.get_val('tipspd')}, {prob.get_val('SHP')}, {0.0},")
-=======
     prob.set_val(Aircraft.Engine.INSTALLATION_LOSS_FACTOR, 0.05, units="unitless")
     print_report1(8, prob, num_blades)
->>>>>>> 01adc539
     prob.run_model()
     print_report2(prob)
 
@@ -621,15 +410,6 @@
     prob.set_val(Aircraft.Engine.PROPELLER_TIP_SPEED, 785.0, units="ft/s")
     prob.set_val(Dynamic.Mission.SHAFT_POWER, 1250.0, units="hp")
 
-<<<<<<< HEAD
-    print("Case 9")
-    print(
-        f"DPROP,BLADT,AFT,CLI: {prob.get_val('diam_prop')}, {pp.options['num_blade']}, {prob.get_val('act_fac')}, {prob.get_val('cli')}")
-    print(f"Nacalle Diam to Prop Diam Ratio: {prob.get_val('DiamNac_DiamProp')}")
-    print(
-        f"ALT, VKTAS, VTIP, SHP & FT: {prob.get_val(Dynamic.Mission.ALTITUDE)}, {prob.get_val('vktas')}, {prob.get_val('tipspd')}, {prob.get_val('SHP')}, {0.0},")
-=======
     print_report1(9, prob, num_blades)
->>>>>>> 01adc539
     prob.run_model()
     print_report2(prob)