--- conflicted
+++ resolved
@@ -284,48 +284,6 @@
                                 'mass': mass,
                                 'aerodynamics': aero}
 
-<<<<<<< HEAD
-=======
-        if 'pre_mission' in self.phase_info:
-            self.pre_mission_info = self.phase_info.pop('pre_mission')
-        else:
-            self.pre_mission_info = {'include_takeoff': True,
-                                     'external_subsystems': []}
-
-        if 'post_mission' in self.phase_info:
-            self.post_mission_info = self.phase_info.pop('post_mission')
-        else:
-            self.post_mission_info = {'include_landing': True,
-                                      'external_subsystems': [],
-                                      'constrain_range': False}
-
-    def load_inputs(self, input_filename, engine_builder=None):
-        """
-        This method loads the aviary_values inputs and options that the
-        user specifies. They could specify files to load and values to
-        replace here as well.
-
-        This method is not strictly necessary; a user could also supply
-        an AviaryValues object of their own.
-        """
-        self.engine_builder = engine_builder
-        self.aviary_inputs, self.initial_guesses = create_vehicle(input_filename)
-
-        aviary_inputs = self.aviary_inputs
-
-        if self.mission_method == "GASP":
-            aviary_inputs.set_val(Mission.Summary.CRUISE_MASS_FINAL,
-                                  val=self.initial_guesses['cruise_mass_final'], units='lbm')
-            aviary_inputs.set_val(Mission.Summary.GROSS_MASS,
-                                  val=self.initial_guesses['actual_takeoff_mass'], units='lbm')
-
-            self.cruise_mass_final = aviary_inputs.get_val(
-                Mission.Summary.CRUISE_MASS_FINAL, units='lbm')
-            self.target_range = aviary_inputs.get_val(
-                Mission.Design.RANGE, units='NM')
-            self.cruise_mach = aviary_inputs.get_val(Mission.Design.MACH)
-
->>>>>>> f9bcfffa
         # TODO optionally accept which subsystems to load from phase_info
         subsystems = self.core_subsystems
         default_mission_subsystems = [
