from dymos.transcriptions.transcription_base import TranscriptionBase
import csv
import warnings
import inspect
from pathlib import Path
from datetime import datetime
import importlib.util
import sys
import json
import enum

import numpy as np

import dymos as dm
from dymos.utils.misc import _unspecified

import openmdao.api as om
from openmdao.core.component import Component
from openmdao.utils.mpi import MPI
from openmdao.utils.reports_system import _default_reports

from aviary.constants import GRAV_ENGLISH_LBM, RHO_SEA_LEVEL_ENGLISH
from aviary.mission.flops_based.phases.build_landing import Landing
from aviary.mission.flops_based.phases.build_takeoff import Takeoff
from aviary.mission.energy_phase import EnergyPhase
from aviary.mission.twodof_phase import TwoDOFPhase
from aviary.mission.gasp_based.ode.params import ParamPort
from aviary.mission.gasp_based.phases.time_integration_traj import FlexibleTraj
from aviary.mission.gasp_based.phases.groundroll_phase import GroundrollPhase
from aviary.mission.flops_based.phases.groundroll_phase import GroundrollPhase as GroundrollPhaseVelocityIntegrated
from aviary.mission.gasp_based.phases.rotation_phase import RotationPhase
from aviary.mission.gasp_based.phases.climb_phase import ClimbPhase
from aviary.mission.gasp_based.phases.cruise_phase import CruisePhase
from aviary.mission.gasp_based.phases.accel_phase import AccelPhase
from aviary.mission.gasp_based.phases.ascent_phase import AscentPhase
from aviary.mission.gasp_based.phases.descent_phase import DescentPhase
from aviary.mission.gasp_based.phases.landing_group import LandingSegment
from aviary.mission.gasp_based.phases.taxi_group import TaxiSegment
from aviary.mission.gasp_based.phases.v_rotate_comp import VRotateComp
from aviary.mission.gasp_based.polynomial_fit import PolynomialFit
from aviary.subsystems.premission import CorePreMission
from aviary.utils.functions import create_opts2vals, add_opts2vals, promote_aircraft_and_mission_vars, wrapped_convert_units
from aviary.utils.process_input_decks import create_vehicle, update_GASP_options, initialization_guessing
from aviary.utils.preprocessors import preprocess_crewpayload
from aviary.interface.utils.check_phase_info import check_phase_info
from aviary.utils.aviary_values import AviaryValues
from aviary.utils.functions import convert_strings_to_data, set_value

from aviary.variable_info.functions import setup_trajectory_params, override_aviary_vars
from aviary.variable_info.variables import Aircraft, Mission, Dynamic, Settings
from aviary.variable_info.enums import AnalysisScheme, ProblemType, EquationsOfMotion, LegacyCode, Verbosity
from aviary.variable_info.variable_meta_data import _MetaData as BaseMetaData

from aviary.subsystems.propulsion.utils import build_engine_deck
from aviary.subsystems.propulsion.propulsion_builder import CorePropulsionBuilder
from aviary.subsystems.geometry.geometry_builder import CoreGeometryBuilder
from aviary.subsystems.mass.mass_builder import CoreMassBuilder
from aviary.subsystems.aerodynamics.aerodynamics_builder import CoreAerodynamicsBuilder
from aviary.utils.preprocessors import preprocess_propulsion
from aviary.utils.merge_variable_metadata import merge_meta_data

from aviary.interface.default_phase_info.two_dof_fiti import add_default_sgm_args
from aviary.mission.gasp_based.idle_descent_estimation import add_descent_estimation_as_submodel
from aviary.mission.phase_builder_base import PhaseBuilderBase


FLOPS = LegacyCode.FLOPS
GASP = LegacyCode.GASP

TWO_DEGREES_OF_FREEDOM = EquationsOfMotion.TWO_DEGREES_OF_FREEDOM
HEIGHT_ENERGY = EquationsOfMotion.HEIGHT_ENERGY
SOLVED_2DOF = EquationsOfMotion.SOLVED_2DOF

if hasattr(TranscriptionBase, 'setup_polynomial_controls'):
    use_new_dymos_syntax = False
else:
    use_new_dymos_syntax = True


class PreMissionGroup(om.Group):
    def configure(self):
        external_outputs = promote_aircraft_and_mission_vars(self)

        pre_mission = self.core_subsystems
        override_aviary_vars(
            pre_mission,
            pre_mission.options["aviary_options"],
            external_overrides=external_outputs,
            manual_overrides=pre_mission.manual_overrides,
        )


class PostMissionGroup(om.Group):
    def configure(self):
        promote_aircraft_and_mission_vars(self)


class AviaryGroup(om.Group):
    """
    A standard OpenMDAO group that handles Aviary's promotions in the configure
    method. This assures that we only call set_input_defaults on variables
    that are present in the model.
    """

    def initialize(self):
        self.options.declare(
            'aviary_options', types=AviaryValues,
            desc='collection of Aircraft/Mission specific options')
        self.options.declare(
            'aviary_metadata', types=dict,
            desc='metadata dictionary of the full aviary problem.')
        self.options.declare(
            'phase_info', types=dict,
            desc='phase-specific settings.')

    def configure(self):
        aviary_options = self.options['aviary_options']
        aviary_metadata = self.options['aviary_metadata']

        # Find promoted name of every input in the model.
        all_prom_inputs = []

        # We can call list_inputs on the groups.
        for system in self.system_iter(recurse=False, typ=om.Group):
            var_abs = system.list_inputs(out_stream=None, val=False)
            var_prom = [v['prom_name'] for k, v in var_abs]
            all_prom_inputs.extend(var_prom)

        # Component promotes aren't handled until this group resolves.
        # Here, we address anything promoted with an alias in AviaryProblem.
        for system in self.system_iter(recurse=False, typ=Component):
            input_meta = system._var_promotes['input']
            var_prom = [v[0][1] for v in input_meta if isinstance(v[0], tuple)]
            all_prom_inputs.extend(var_prom)
            var_prom = [v[0] for v in input_meta if not isinstance(v[0], tuple)]
            all_prom_inputs.extend(var_prom)

        if MPI and self.comm.size > 1:
            # Under MPI, promotion info only lives on rank 0, so broadcast.
            all_prom_inputs = self.comm.bcast(all_prom_inputs, root=0)

        for key in aviary_metadata:

            if ':' not in key or key.startswith('dynamic:'):
                continue

            if aviary_metadata[key]['option']:
                continue

            # Skip anything that is not presently an input.
            if key not in all_prom_inputs:
                continue

            if key in aviary_options:
                val, units = aviary_options.get_item(key)
            else:
                val = aviary_metadata[key]['default_value']
                units = aviary_metadata[key]['units']

                if val is None:
                    # optional, but no default value
                    continue

            self.set_input_defaults(key, val=val, units=units)

        # The section below this contains some manipulations of the dymos solver
        # structure for height energy.
        if aviary_options.get_val(Settings.EQUATIONS_OF_MOTION) is not HEIGHT_ENERGY:
            return

        phase_info = self.options['phase_info']

        # Set a more appropriate solver for dymos when the phases are linked.
        if MPI and isinstance(self.traj.phases.linear_solver, om.PETScKrylov):

            # When any phase is connected with input_initial = True, dymos puts
            # a jacobi solver in the phases group. This is necessary in case
            # the phases are cyclic. However, this causes some problems
            # with the newton solvers in Aviary, exacerbating issues with
            # solver tolerances at multiple levels. Since Aviary's phases
            # are basically in series, the jacobi solver is a much better
            # choice and should be able to handle it in a couple of
            # iterations.
            self.traj.phases.linear_solver = om.LinearBlockJac(maxiter=5)

        # Due to recent changes in dymos, there is now a solver in any phase
        # that has connected initial states. It is not clear that this solver
        # is necessary except in certain corner cases that do not apply to the
        # Aviary trajectory. In our case, this solver merely addresses a lag
        # in the state input component. Since this solver can cause some
        # numerical problems, and can slow things down, we need to move it down
        # into the state interp component.
        # TODO: Future updates to dymos may make this unneccesary.
        for phase in self.traj.phases.system_iter(recurse=False):

            # Don't move the solvers if we are using solve segements.
            if phase_info[phase.name]['user_options'].get('solve_for_distance'):
                continue

            phase.nonlinear_solver = om.NonlinearRunOnce()
            phase.linear_solver = om.LinearRunOnce()
            if isinstance(phase.indep_states, om.ImplicitComponent):
                phase.indep_states.nonlinear_solver = \
                    om.NewtonSolver(solve_subsystems=True)
                phase.indep_states.linear_solver = om.DirectSolver(rhs_checking=True)


class AviaryProblem(om.Problem):
    """
    Main class for instantiating, formulating, and solving Aviary problems.

    On a basic level, this problem object is all the conventional user needs
    to interact with. Looking at the three "levels" of use cases, from simplest
    to most complicated, we have:

    Level 1: users interact with Aviary through input files (.csv or .yaml, TBD)
    Level 2: users interact with Aviary through a Python interface
    Level 3: users can modify Aviary's workings through Python and OpenMDAO

    This Problem object is simply a specialized OpenMDAO Problem that has
    additional methods to help users create and solve Aviary problems.
    """

    def __init__(self, analysis_scheme=AnalysisScheme.COLLOCATION, **kwargs):
        # Modify OpenMDAO's default_reports for this session.
        new_reports = ['subsystems', 'mission', 'timeseries_csv', 'run_status']
        for report in new_reports:
            if report not in _default_reports:
                _default_reports.append(report)

        super().__init__(**kwargs)

        self.timestamp = datetime.now()

        self.model = AviaryGroup()
        self.pre_mission = PreMissionGroup()
        self.post_mission = PostMissionGroup()

        self.aviary_inputs = None

        self.traj = None

        self.analysis_scheme = analysis_scheme

        self.regular_phases = []
        self.reserve_phases = []

<<<<<<< HEAD
    def load_inputs(
            self, aviary_inputs, phase_info=None, engine_builders=None,
            meta_data=BaseMetaData, verbosity=None):
=======
    def load_inputs(self, aviary_inputs, phase_info=None, engine_builders=None, meta_data=BaseMetaData, verbosity=Verbosity.BRIEF):
>>>>>>> de38fbe9
        """
        This method loads the aviary_values inputs and options that the
        user specifies. They could specify files to load and values to
        replace here as well.
        Phase info is also loaded if provided by the user. If phase_info is None,
        the appropriate default phase_info based on mission analysis method is used.

        This method is not strictly necessary; a user could also supply
        an AviaryValues object and/or phase_info dict of their own.
        """
        # compatibility with being passed int for verbosity
        verbosity = Verbosity(verbosity)
        ## LOAD INPUT FILE ###
        # Create AviaryValues object from file (or process existing AviaryValues object
        # with default values from metadata) and generate initial guesses
        aviary_inputs, initialization_guesses = create_vehicle(
            aviary_inputs, meta_data=meta_data, verbosity=verbosity)

        # pull which methods will be used for subsystems and mission
        self.mission_method = mission_method = aviary_inputs.get_val(
            Settings.EQUATIONS_OF_MOTION)
        self.mass_method = mass_method = aviary_inputs.get_val(Settings.MASS_METHOD)

        if mission_method is TWO_DEGREES_OF_FREEDOM or mass_method is GASP:
            aviary_inputs = update_GASP_options(aviary_inputs)
        initialization_guesses = initialization_guessing(aviary_inputs, initialization_guesses,
                                                         engine_builders)
        self.aviary_inputs = aviary_inputs
        self.initialization_guesses = initialization_guesses

        ## LOAD PHASE_INFO ###
        if phase_info is None:
            # check if the user generated a phase_info from gui
            # Load the phase info dynamically from the current working directory
            phase_info_module_path = Path.cwd() / 'outputted_phase_info.py'

            if phase_info_module_path.exists():
                spec = importlib.util.spec_from_file_location(
                    'outputted_phase_info', phase_info_module_path)
                outputted_phase_info = importlib.util.module_from_spec(spec)
                sys.modules['outputted_phase_info'] = outputted_phase_info
                spec.loader.exec_module(outputted_phase_info)

                # Access the phase_info variable from the loaded module
                phase_info = outputted_phase_info.phase_info

                # if verbosity level is BRIEF or higher, print that we're using the outputted phase info
                if verbosity is not None and verbosity >= Verbosity.BRIEF:
                    print('Using outputted phase_info from current working directory')

            else:
                if self.mission_method is TWO_DEGREES_OF_FREEDOM:
                    if self.analysis_scheme is AnalysisScheme.COLLOCATION:
                        from aviary.interface.default_phase_info.two_dof import phase_info
                    elif self.analysis_scheme is AnalysisScheme.SHOOTING:
                        from aviary.interface.default_phase_info.two_dof_fiti import phase_info, \
                            phase_info_parameterization
                        phase_info, _ = phase_info_parameterization(
                            phase_info, None, self.aviary_inputs)

                elif self.mission_method is HEIGHT_ENERGY:
                    from aviary.interface.default_phase_info.height_energy import phase_info

                if verbosity is not None and verbosity >= Verbosity.BRIEF:
                    print('Loaded default phase_info for '
                          f'{self.mission_method.value.lower()} equations of motion')

        # create a new dictionary that only contains the phases from phase_info
        self.phase_info = {}

        for phase_name in phase_info:
            if 'external_subsystems' not in phase_info[phase_name]:
                phase_info[phase_name]['external_subsystems'] = []

            if phase_name not in ['pre_mission', 'post_mission']:
                self.phase_info[phase_name] = phase_info[phase_name]

        # pre_mission and post_mission are stored in their own dictionaries.
        if 'pre_mission' in phase_info:
            self.pre_mission_info = phase_info['pre_mission']
        else:
            self.pre_mission_info = {'include_takeoff': True,
                                     'external_subsystems': []}

        if 'post_mission' in phase_info:
            self.post_mission_info = phase_info['post_mission']
        else:
            self.post_mission_info = {'include_landing': True,
                                      'external_subsystems': []}

        if engine_builders is None:
            engine_builders = build_engine_deck(aviary_inputs)
        self.engine_builders = engine_builders

        self.aviary_inputs = aviary_inputs

        if mission_method is TWO_DEGREES_OF_FREEDOM:
<<<<<<< HEAD
            aviary_inputs.set_val(
                Mission.Summary.CRUISE_MASS_FINAL, val=self.initial_guesses
                ['cruise_mass_final'],
                units='lbm')
            aviary_inputs.set_val(
                Mission.Summary.GROSS_MASS, val=self.initial_guesses
                ['actual_takeoff_mass'],
                units='lbm')
=======
            aviary_inputs.set_val(Mission.Summary.CRUISE_MASS_FINAL,
                                  val=self.initialization_guesses['cruise_mass_final'], units='lbm')
            aviary_inputs.set_val(Mission.Summary.GROSS_MASS,
                                  val=self.initialization_guesses['actual_takeoff_mass'], units='lbm')
>>>>>>> de38fbe9

            # Commonly referenced values
            self.cruise_alt = aviary_inputs.get_val(
                Mission.Design.CRUISE_ALTITUDE, units='ft')
            self.problem_type = aviary_inputs.get_val(Settings.PROBLEM_TYPE)
            self.mass_defect = aviary_inputs.get_val('mass_defect', units='lbm')

            self.cruise_mass_final = aviary_inputs.get_val(
                Mission.Summary.CRUISE_MASS_FINAL, units='lbm')
            self.target_range = aviary_inputs.get_val(
                Mission.Design.RANGE, units='NM')
            self.cruise_mach = aviary_inputs.get_val(Mission.Design.MACH)
            self.require_range_residual = True

        elif mission_method is HEIGHT_ENERGY:
            self.problem_type = aviary_inputs.get_val(Settings.PROBLEM_TYPE)
<<<<<<< HEAD
            aviary_inputs.set_val(
                Mission.Summary.GROSS_MASS, val=self.initial_guesses
                ['actual_takeoff_mass'],
                units='lbm')
=======
            aviary_inputs.set_val(Mission.Summary.GROSS_MASS,
                                  val=self.initialization_guesses['actual_takeoff_mass'], units='lbm')
>>>>>>> de38fbe9
            if 'target_range' in self.post_mission_info:
                aviary_inputs.set_val(Mission.Summary.RANGE, wrapped_convert_units(
                    phase_info['post_mission']['target_range'], 'NM'), units='NM')
                self.require_range_residual = True
            else:
                self.require_range_residual = False

            self.target_range = aviary_inputs.get_val(
                Mission.Summary.RANGE, units='NM')

        return aviary_inputs

    def _update_metadata_from_subsystems(self):
        self.meta_data = BaseMetaData.copy()

        # loop through phase_info and external subsystems
        for phase_name in self.phase_info:
            external_subsystems = self._get_all_subsystems(
                self.phase_info[phase_name]['external_subsystems'])
            for subsystem in external_subsystems:
                meta_data = subsystem.meta_data.copy()
                self.meta_data = merge_meta_data([self.meta_data, meta_data])

    def phase_separator(self):
        """
        This method checks for reserve=True & False
        Returns an error if a non-reserve phase is specified after a reserve phase.
        return two dictionaries of phases: regular_phases and reserve_phases
        For shooting trajectories, this will also check if a phase is part of the descent
        """

        # Check to ensure no non-reserve phases are specified after reserve phases
        start_reserve = False
        raise_error = False
        for idx, phase_name in enumerate(self.phase_info):
            if 'user_options' in self.phase_info[phase_name]:
                if 'reserve' in self.phase_info[phase_name]["user_options"]:
                    if self.phase_info[phase_name]["user_options"]["reserve"] is False:
                        # This is a regular phase
                        self.regular_phases.append(phase_name)
                        if start_reserve is True:
                            raise_error = True
                    else:
                        # This is a reserve phase
                        self.reserve_phases.append(phase_name)
                        start_reserve = True
                else:
                    # This is a regular phase by default
                    self.regular_phases.append(phase_name)
                    if start_reserve is True:
                        raise_error = True

        if raise_error is True:
            raise ValueError(
                f'In phase_info, reserve=False cannot be specified after a phase where reserve=True. '
                f'All reserve phases must happen after non-reserve phases. '
                f'Regular Phases : {self.regular_phases} | '
                f'Reserve Phases : {self.reserve_phases} ')

        if self.analysis_scheme is AnalysisScheme.SHOOTING:
            self.descent_phases = {}
            for name, info in self.phase_info.items():
                descent = info.get('descent_phase', False)
                if descent:
                    self.descent_phases[name] = info

    def check_and_preprocess_inputs(self):
        """
        This method checks the user-supplied input values for any potential problems
        and preprocesses the inputs to prepare them for use in the Aviary problem.
        """
        aviary_inputs = self.aviary_inputs
        # Target_distance verification for all phases
        # Checks to make sure target_distance is positive,
        for idx, phase_name in enumerate(self.phase_info):
            if 'user_options' in self.phase_info[phase_name]:
                if 'target_distance' in self.phase_info[phase_name]["user_options"]:
                    target_distance = self.phase_info[phase_name]["user_options"][
                        "target_distance"]
                    if target_distance[0] <= 0:
                        raise ValueError(
                            f"Invalid target_distance in [{phase_name}].[user_options]. "
                            f"Current (value: {target_distance[0]}), "
                            f"(units: {target_distance[1]}) <= 0"
                        )

        # Checks to make sure target_duration is positive,
        # Sets duration_bounds, initial_guesses, and fixed_duration
        for idx, phase_name in enumerate(self.phase_info):
            if 'user_options' in self.phase_info[phase_name]:
                analytic = False
                if (self.analysis_scheme is AnalysisScheme.COLLOCATION) and (self.mission_method is EquationsOfMotion.TWO_DEGREES_OF_FREEDOM):
                    try:
                        # if the user provided an option, use it
                        analytic = self.phase_info[phase_name]["user_options"][
                            'analytic']
                    except KeyError:
                        # if it isn't specified, only the default 2DOF cruise for collocation is analytic
                        if 'cruise' in phase_name:
                            analytic = self.phase_info[phase_name]["user_options"][
                                'analytic'] = True
                        else:
                            analytic = self.phase_info[phase_name]["user_options"][
                                'analytic'] = False

                if 'target_duration' in self.phase_info[phase_name]["user_options"]:
                    target_duration = self.phase_info[phase_name]["user_options"][
                        "target_duration"]
                    if target_duration[0] <= 0:
                        raise ValueError(
<<<<<<< HEAD
                            f"Invalid target_duration in phase_info"
                            f"[{phase_name}][user_options]. "
                            f"Current (value: {target_duration[0]}), (units: {target_duration[1]}) <= 0")
=======
                            f'Invalid target_duration in phase_info[{phase_name}]'
                            f'[user_options]. Current (value: {target_duration[0]}), '
                            f'(units: {target_duration[1]}) <= 0")'
                        )
>>>>>>> de38fbe9

                    # Only applies to non-analytic phases (all HE and most 2DOF)
                    if not analytic:
                        # Set duration_bounds and initial_guesses for time:
                        self.phase_info[phase_name]["user_options"].update({
                            "duration_bounds": ((target_duration[0], target_duration[0]), target_duration[1])})
                        self.phase_info[phase_name].update({"initial_guesses": {"time": (
                            (target_duration[0], target_duration[0]), target_duration[1])}})
                        # Set Fixed_duration to true:
                        self.phase_info[phase_name]["user_options"].update({
                            "fix_duration": True})

        if self.analysis_scheme is AnalysisScheme.COLLOCATION:
            check_phase_info(self.phase_info, self.mission_method)

        for phase_name in self.phase_info:
            for external_subsystem in self.phase_info[phase_name]['external_subsystems']:
                aviary_inputs = external_subsystem.preprocess_inputs(
                    aviary_inputs)

        # PREPROCESSORS #
        # Fill in anything missing in the options with computed defaults.
        preprocess_propulsion(aviary_inputs, self.engine_builders)
        preprocess_crewpayload(aviary_inputs)

        mission_method = aviary_inputs.get_val(Settings.EQUATIONS_OF_MOTION)
        mass_method = aviary_inputs.get_val(Settings.MASS_METHOD)

        ## Set Up Core Subsystems ##
        if mission_method in (HEIGHT_ENERGY, SOLVED_2DOF):
            everything_else_origin = FLOPS
        elif mission_method is TWO_DEGREES_OF_FREEDOM:
            everything_else_origin = GASP
        else:
            raise ValueError(f'Unknown mission method {self.mission_method}')

        prop = CorePropulsionBuilder(
            'core_propulsion', engine_models=self.engine_builders)
        mass = CoreMassBuilder('core_mass', code_origin=self.mass_method)
        aero = CoreAerodynamicsBuilder(
            'core_aerodynamics', code_origin=everything_else_origin)

        # TODO These values are currently hardcoded, in future should come from user
        both_geom = False
        code_origin_to_prioritize = None

        # which geometry methods should be used, or both?
        geom_code_origin = None
        if (everything_else_origin is FLOPS) and (mass_method is FLOPS):
            geom_code_origin = FLOPS
        elif (everything_else_origin is GASP) and (mass_method is GASP):
            geom_code_origin = GASP
        else:
            both_geom = True

        # which geometry method gets prioritized in case of conflicting outputs
        if not code_origin_to_prioritize:
            if everything_else_origin is GASP:
                code_origin_to_prioritize = GASP
            elif everything_else_origin is FLOPS:
                code_origin_to_prioritize = FLOPS

        geom = CoreGeometryBuilder('core_geometry',
                                   code_origin=geom_code_origin,
                                   use_both_geometries=both_geom,
                                   code_origin_to_prioritize=code_origin_to_prioritize)

        subsystems = self.core_subsystems = {'propulsion': prop,
                                             'geometry': geom,
                                             'mass': mass,
                                             'aerodynamics': aero}

        # TODO optionally accept which subsystems to load from phase_info
        default_mission_subsystems = [
            subsystems['aerodynamics'], subsystems['propulsion']]
        self.ode_args = {'aviary_options': aviary_inputs,
                         'core_subsystems': default_mission_subsystems}

        self._update_metadata_from_subsystems()

        if self.mission_method in (HEIGHT_ENERGY, SOLVED_2DOF, TWO_DEGREES_OF_FREEDOM):
            self.phase_separator()

    def add_pre_mission_systems(self):
        """
        Add pre-mission systems to the Aviary problem. These systems are executed before the mission.

        Depending on the mission model specified (`FLOPS` or `GASP`), this method adds various subsystems
        to the aircraft model. For the `FLOPS` mission model, a takeoff phase is added using the Takeoff class
        with the number of engines and airport altitude specified. For the `GASP` mission model, three subsystems
        are added: a TaxiSegment subsystem, an ExecComp to calculate the time to initiate gear and flaps,
        and an ExecComp to calculate the speed at which to initiate rotation. All subsystems are promoted with
        aircraft and mission inputs and outputs as appropriate.

        A user can override this method with their own pre-mission systems as desired.
        """
        pre_mission = self.pre_mission
        self.model.add_subsystem('pre_mission', pre_mission,
                                 promotes_inputs=['aircraft:*', 'mission:*'],
                                 promotes_outputs=['aircraft:*', 'mission:*'],)

        if 'linear_solver' in self.pre_mission_info:
            pre_mission.linear_solver = self.pre_mission_info['linear_solver']

        if 'nonlinear_solver' in self.pre_mission_info:
            pre_mission.nonlinear_solver = self.pre_mission_info['nonlinear_solver']

        self._add_premission_external_subsystems()

        subsystems = self.core_subsystems

        # Propulsion isn't included in core pre-mission group to avoid override step in
        # configure() - instead add it now
        pre_mission.add_subsystem(
            'core_propulsion', subsystems['propulsion'].build_pre_mission(
                self.aviary_inputs),)

        default_subsystems = [subsystems['geometry'],
                              subsystems['aerodynamics'],
                              subsystems['mass'],]

        pre_mission.add_subsystem(
            'core_subsystems',
            CorePreMission(
                aviary_options=self.aviary_inputs,
                subsystems=default_subsystems,
                process_overrides=False,
            ),
            promotes_inputs=['*'],
            promotes_outputs=['*'])

        if not self.pre_mission_info['include_takeoff']:
            return

        # Check for 2DOF mission method
        # NOTE should solved trigger this as well?
        if self.mission_method is TWO_DEGREES_OF_FREEDOM:
            self._add_two_dof_takeoff_systems()

        # Check for HE mission method
        elif self.mission_method is HEIGHT_ENERGY:
            self._add_height_energy_takeoff_systems()

    def _add_height_energy_takeoff_systems(self):
        # Initialize takeoff options
        takeoff_options = Takeoff(
            airport_altitude=0.,  # ft
            num_engines=self.aviary_inputs.get_val(Aircraft.Engine.NUM_ENGINES)
        )

        # Build and add takeoff subsystem
        takeoff = takeoff_options.build_phase(False)
        self.model.add_subsystem(
            'takeoff', takeoff, promotes_inputs=['aircraft:*', 'mission:*'],
            promotes_outputs=['mission:*'])

    def _add_two_dof_takeoff_systems(self):
        # Create options to values
        OptionsToValues = create_opts2vals(
            [Aircraft.CrewPayload.NUM_PASSENGERS,
                Mission.Design.CRUISE_ALTITUDE, ])
        add_opts2vals(self.model, OptionsToValues, self.aviary_inputs)

        if self.analysis_scheme is AnalysisScheme.SHOOTING:
            self._add_fuel_reserve_component(
                post_mission=False, reserves_name='reserve_fuel_estimate')
            add_default_sgm_args(self.descent_phases, self.ode_args)
            add_descent_estimation_as_submodel(
                self,
                phases=self.descent_phases,
                cruise_mach=self.cruise_mach,
                cruise_alt=self.cruise_alt,
                reserve_fuel='reserve_fuel_estimate',
            )

        # Add thrust-to-weight ratio subsystem
        self.model.add_subsystem(
            'tw_ratio',
            om.ExecComp(
                f'TW_ratio = Fn_SLS / (takeoff_mass * {GRAV_ENGLISH_LBM})',
                TW_ratio={'units': "unitless"},
                Fn_SLS={'units': 'lbf'},
                takeoff_mass={'units': 'lbm'},
            ),
            promotes_inputs=[('Fn_SLS', Aircraft.Propulsion.TOTAL_SCALED_SLS_THRUST),
                             ('takeoff_mass', Mission.Summary.GROSS_MASS)],
            promotes_outputs=[('TW_ratio', Aircraft.Design.THRUST_TO_WEIGHT_RATIO)],
        )

        self.cruise_alt = self.aviary_inputs.get_val(
            Mission.Design.CRUISE_ALTITUDE, units='ft')

        # Add taxi subsystem
        self.model.add_subsystem(
            "taxi", TaxiSegment(**(self.ode_args)),
            promotes_inputs=['aircraft:*', 'mission:*'],
        )

        if self.analysis_scheme is AnalysisScheme.COLLOCATION:
            # Add event transformation subsystem
            self.model.add_subsystem(
                "event_xform",
                om.ExecComp(
                    ["t_init_gear=m*tau_gear+b", "t_init_flaps=m*tau_flaps+b"],
                    t_init_gear={"units": "s"},
                    t_init_flaps={"units": "s"},
                    tau_gear={"units": "unitless"},
                    tau_flaps={"units": "unitless"},
                    m={"units": "s"},
                    b={"units": "s"},
                ),
                promotes_inputs=[
                    "tau_gear",
                    "tau_flaps",
                    ("m", Mission.Takeoff.ASCENT_DURATION),
                    ("b", Mission.Takeoff.ASCENT_T_INTIIAL),
                ],
                promotes_outputs=["t_init_gear", "t_init_flaps"],
            )

        # Calculate speed at which to initiate rotation
        self.model.add_subsystem(
            "vrot",
            om.ExecComp(
                "Vrot = ((2 * mass * g) / (rho * wing_area * CLmax))**0.5 + dV1 + dVR",
                Vrot={"units": "ft/s"},
                mass={"units": "lbm"},
                CLmax={"units": "unitless"},
                g={"units": "lbf/lbm", "val": GRAV_ENGLISH_LBM},
                rho={"units": "slug/ft**3", "val": RHO_SEA_LEVEL_ENGLISH},
                wing_area={"units": "ft**2"},
                dV1={
                    "units": "ft/s",
                    "desc": "Increment of engine failure decision speed above stall",
                },
                dVR={
                    "units": "ft/s",
                    "desc": "Increment of takeoff rotation speed above engine failure "
                    "decision speed",
                },
            ),
            promotes_inputs=[
                ("wing_area", Aircraft.Wing.AREA),
                ("dV1", Mission.Takeoff.DECISION_SPEED_INCREMENT),
                ("dVR", Mission.Takeoff.ROTATION_SPEED_INCREMENT),
                ("CLmax", Mission.Takeoff.LIFT_COEFFICIENT_MAX),
            ],
            promotes_outputs=[('Vrot', Mission.Takeoff.ROTATION_VELOCITY)]
        )

    def _add_premission_external_subsystems(self):
        """
        This private method adds each external subsystem to the pre-mission subsystem and
        a mass component that captures external subsystem masses for use in mass buildups.

        Firstly, the method iterates through all external subsystems in the pre-mission
        information. For each subsystem, it builds the pre-mission instance of the
        subsystem.

        Secondly, the method collects the mass names of the added subsystems. This
        expression is then used to define an ExecComp (a component that evaluates a
        simple equation given input values).

        The method promotes the input and output of this ExecComp to the top level of the
        pre-mission object, allowing this calculated subsystem mass to be accessed
        directly from the pre-mission object.
        """

        mass_names = []
        # Loop through all the phases in this subsystem.
        for external_subsystem in self.pre_mission_info['external_subsystems']:
            # Get all the subsystem builders for this phase.
            subsystem_premission = external_subsystem.build_pre_mission(
                self.aviary_inputs)

            if subsystem_premission is not None:
                self.pre_mission.add_subsystem(external_subsystem.name,
                                               subsystem_premission)

                mass_names.extend(external_subsystem.get_mass_names())

        if mass_names:
            formatted_names = []
            for name in mass_names:
                formatted_name = name.replace(':', '_')
                formatted_names.append(formatted_name)

            # Define the expression for computing the sum of masses
            expr = 'subsystem_mass = ' + ' + '.join(formatted_names)

            promotes_inputs_list = [
                (formatted_name, original_name) for formatted_name,
                original_name in zip(formatted_names, mass_names)]

            # Create the ExecComp
            self.pre_mission.add_subsystem(
                'external_comp_sum', om.ExecComp(expr, units='kg'),
                promotes_inputs=promotes_inputs_list,
                promotes_outputs=[('subsystem_mass', Aircraft.Design.
                                   EXTERNAL_SUBSYSTEMS_MASS)])

    def _add_groundroll_eq_constraint(self, phase):
        """
        Add an equality constraint to the problem to ensure that the TAS at the end of the
        groundroll phase is equal to the rotation velocity at the start of the rotation phase.
        """
        self.model.add_subsystem(
            "groundroll_boundary",
            om.EQConstraintComp(
                "velocity",
                eq_units="ft/s",
                normalize=True,
                add_constraint=True,
            ),
        )
        self.model.connect(Mission.Takeoff.ROTATION_VELOCITY,
                           "groundroll_boundary.rhs:velocity")
        self.model.connect(
            "traj.groundroll.states:velocity",
            "groundroll_boundary.lhs:velocity",
            src_indices=[-1],
            flat_src_indices=True,
        )

        ascent_tx = phase.options["transcription"]
        ascent_num_nodes = ascent_tx.grid_data.num_nodes
        self.model.add_subsystem(
            "h_fit",
            PolynomialFit(N_cp=ascent_num_nodes),
            promotes_inputs=["t_init_gear", "t_init_flaps"],
        )

    def _get_phase(self, phase_name, phase_idx):
        base_phase_options = self.phase_info[phase_name]

        # We need to exclude some things from the phase_options that we pass down
        # to the phases. Intead of "popping" keys, we just create new outer dictionaries.

        phase_options = {}
        for key, val in base_phase_options.items():
            phase_options[key] = val

        phase_options['user_options'] = {}
        for key, val in base_phase_options['user_options'].items():
            phase_options['user_options'][key] = val

        # TODO optionally accept which subsystems to load from phase_info
        subsystems = self.core_subsystems
        default_mission_subsystems = [
            subsystems['aerodynamics'], subsystems['propulsion']]

        if self.mission_method is TWO_DEGREES_OF_FREEDOM:
            if 'groundroll' in phase_name:
                phase_builder = GroundrollPhase
            elif 'rotation' in phase_name:
                phase_builder = RotationPhase
            elif 'accel' in phase_name:
                phase_builder = AccelPhase
            elif 'ascent' in phase_name:
                phase_builder = AscentPhase
            elif 'climb' in phase_name:
                phase_builder = ClimbPhase
            elif 'cruise' in phase_name:
                phase_builder = CruisePhase
            elif 'desc' in phase_name:
                phase_builder = DescentPhase
            else:
                raise ValueError(
                    f'{phase_name} does not have an associated phase_builder \n phase_name must '
                    'include one of: groundroll, rotation, accel, ascent, climb, cruise, or desc')

        if self.mission_method is HEIGHT_ENERGY:
            if 'phase_builder' in phase_options:
                phase_builder = phase_options['phase_builder']
                if not issubclass(phase_builder, PhaseBuilderBase):
                    raise TypeError(
                        f"phase_builder for the phase called {phase_name} must be a PhaseBuilderBase object.")
            else:
                phase_builder = EnergyPhase

        if self.mission_method is SOLVED_2DOF:
            if phase_options['user_options']['ground_roll'] and phase_options['user_options']['fix_initial']:
                phase_builder = GroundrollPhaseVelocityIntegrated
            else:
                phase_builder = TwoDOFPhase

        phase_object = phase_builder.from_phase_info(
            phase_name, phase_options, default_mission_subsystems,
            meta_data=self.meta_data)

        phase = phase_object.build_phase(aviary_options=self.aviary_inputs)

        self.phase_objects.append(phase_object)

        # TODO: add logic to filter which phases get which controls.
        # right now all phases get all controls added from every subsystem.
        # for example, we might only want ELECTRIC_SHAFT_POWER applied during the climb phase.
        all_subsystems = self._get_all_subsystems(
            phase_options['external_subsystems'])

        # loop through all_subsystems and call `get_controls` on each subsystem
        for subsystem in all_subsystems:
            # add the controls from the subsystems to each phase
            arg_spec = inspect.getfullargspec(subsystem.get_controls)
            if 'phase_name' in arg_spec.args:
                control_dicts = subsystem.get_controls(
                    phase_name=phase_name)
            else:
                control_dicts = subsystem.get_controls(
                    phase_name=phase_name)
            for control_name, control_dict in control_dicts.items():
                phase.add_control(control_name, **control_dict)

        user_options = AviaryValues(phase_options.get('user_options', ()))

        try:
            fix_initial = user_options.get_val('fix_initial')
        except KeyError:
            fix_initial = False

        try:
            fix_duration = user_options.get_val('fix_duration')
        except KeyError:
            fix_duration = False

        if 'ascent' in phase_name and self.mission_method is TWO_DEGREES_OF_FREEDOM:
            phase.set_time_options(
                units="s",
                targets="t_curr",
                input_initial=True,
                input_duration=True,
            )
        elif 'cruise' in phase_name and self.mission_method is TWO_DEGREES_OF_FREEDOM:
            # Time here is really the independent variable through which we are integrating.
            # In the case of the Breguet Range ODE, it's mass.
            # We rely on mass being monotonically non-increasing across the phase.
            phase.set_time_options(
                name='mass',
                fix_initial=False,
                fix_duration=False,
                units="lbm",
                targets="mass",
                initial_bounds=(0., 1.e7),
                initial_ref=100.e3,
                duration_bounds=(-1.e7, -1),
                duration_ref=50000,
            )
        elif 'descent' in phase_name and self.mission_method is TWO_DEGREES_OF_FREEDOM:
            duration_ref = user_options.get_val("duration_ref", 's')
            phase.set_time_options(
                duration_bounds=duration_bounds,
                fix_initial=fix_initial,
                input_initial=input_initial,
                units="s",
                duration_ref=duration_ref,
            )
        else:
            # The rest of the phases includes all Height Energy method phases
            # and any 2DOF phases that don't fall into the naming patterns
            # above.
            input_initial = False
            time_units = phase.time_options['units']

            # Make a good guess for a reasonable intitial time scaler.
            try:
                initial_bounds = user_options.get_val('initial_bounds', units=time_units)
            except KeyError:
                initial_bounds = (None, None)

            if initial_bounds[0] is not None and initial_bounds[1] != 0.0:
                # Upper bound is good for a ref.
                user_options.set_val('initial_ref', initial_bounds[1],
                                     units=time_units)
            else:
                user_options.set_val('initial_ref', 600., time_units)

            duration_bounds = user_options.get_val("duration_bounds", time_units)
            user_options.set_val(
                'duration_ref', (duration_bounds[0] + duration_bounds[1]) / 2.,
                time_units
            )
            if phase_idx > 0:
                input_initial = True

            if fix_initial or input_initial:

                if self.comm.size > 1:
                    # Phases are disconnected to run in parallel, so initial ref is valid.
                    initial_ref = user_options.get_val("initial_ref", time_units)
                else:
                    # Redundant on a fixed input; raises a warning if specified.
                    initial_ref = None

                phase.set_time_options(
                    fix_initial=fix_initial, fix_duration=fix_duration, units=time_units,
                    duration_bounds=user_options.get_val("duration_bounds", time_units),
                    duration_ref=user_options.get_val("duration_ref", time_units),
                    initial_ref=initial_ref,
                )
            elif phase_name == 'descent' and self.mission_method is HEIGHT_ENERGY:  # TODO: generalize this logic for all phases
                phase.set_time_options(
                    fix_initial=False, fix_duration=False, units=time_units,
                    duration_bounds=user_options.get_val("duration_bounds", time_units),
                    duration_ref=user_options.get_val("duration_ref", time_units),
                    initial_bounds=initial_bounds,
                    initial_ref=user_options.get_val("initial_ref", time_units),
                )
            else:  # TODO: figure out how to handle this now that fix_initial is dict
                phase.set_time_options(
                    fix_initial=fix_initial, fix_duration=fix_duration, units=time_units,
                    duration_bounds=user_options.get_val("duration_bounds", time_units),
                    duration_ref=user_options.get_val("duration_ref", time_units),
                    initial_bounds=initial_bounds,
                    initial_ref=user_options.get_val("initial_ref", time_units),
                )

        if 'cruise' not in phase_name and self.mission_method is TWO_DEGREES_OF_FREEDOM:
            phase.add_control(
                Dynamic.Mission.THROTTLE, targets=Dynamic.Mission.THROTTLE,
                units='unitless', opt=False,)

        return phase

    def add_phases(self, phase_info_parameterization=None):
        """
        Add the mission phases to the problem trajectory based on the user-specified
        phase_info dictionary.

        Parameters
        ----------
        phase_info_parameterization (function, optional): A function that takes in the phase_info dictionary
            and aviary_inputs and returns modified phase_info. Defaults to None.

        Returns
        -------
        traj: The Dymos Trajectory object containing the added mission phases.
        """
        if phase_info_parameterization is not None:
            self.phase_info, self.post_mission_info = phase_info_parameterization(
                self.phase_info, self.post_mission_info, self.aviary_inputs)

        phase_info = self.phase_info

        if self.analysis_scheme is AnalysisScheme.COLLOCATION:
            phases = list(phase_info.keys())
            traj = self.model.add_subsystem('traj', dm.Trajectory())

        elif self.analysis_scheme is AnalysisScheme.SHOOTING:
            vb = self.aviary_inputs.get_val(Settings.VERBOSITY)
            add_default_sgm_args(self.phase_info, self.ode_args, vb)

            full_traj = FlexibleTraj(
                Phases=self.phase_info,
                traj_final_state_output=[
                    Dynamic.Mission.MASS,
                    Dynamic.Mission.DISTANCE,
                ],
                traj_initial_state_input=[
                    Dynamic.Mission.MASS,
                    Dynamic.Mission.DISTANCE,
                    Dynamic.Mission.ALTITUDE,
                ],
                traj_event_trigger_input=[
                    # specify ODE, output_name, with units that SimuPyProblem expects
                    # assume event function is of form ODE.output_name - value
                    # third key is event_idx associated with input
                    ('groundroll', Dynamic.Mission.VELOCITY, 0,),
                    ('climb3', Dynamic.Mission.ALTITUDE, 0,),
                    ('cruise', Dynamic.Mission.MASS, 0,),
                ],
                traj_intermediate_state_output=[
                    ('cruise', Dynamic.Mission.DISTANCE),
                    ('cruise', Dynamic.Mission.MASS),
                ]
            )
            traj = self.model.add_subsystem('traj', full_traj, promotes_inputs=[
                                            ('altitude_initial', Mission.Design.CRUISE_ALTITUDE)])

            self.model.add_subsystem(
                'actual_descent_fuel', om.ExecComp(
                    'actual_descent_fuel = traj_cruise_mass_final - traj_mass_final',
                    actual_descent_fuel={'units': 'lbm'},
                    traj_cruise_mass_final={'units': 'lbm'},
                    traj_mass_final={'units': 'lbm'},))

            self.model.connect('start_of_descent_mass', 'traj.SGMCruise_mass_trigger')
            self.model.connect(
                'traj.mass_final',
                'actual_descent_fuel.traj_mass_final',
                src_indices=[-1],
                flat_src_indices=True,
            )
            self.model.connect(
                'traj.cruise_mass_final',
                'actual_descent_fuel.traj_cruise_mass_final',
                src_indices=[-1],
                flat_src_indices=True,
            )
            return traj

        def add_subsystem_timeseries_outputs(phase, phase_name):
            phase_options = self.phase_info[phase_name]
            all_subsystems = self._get_all_subsystems(
                phase_options['external_subsystems'])
            for subsystem in all_subsystems:
                timeseries_to_add = subsystem.get_outputs()
                for timeseries in timeseries_to_add:
                    phase.add_timeseries_output(timeseries)

        if self.mission_method in (TWO_DEGREES_OF_FREEDOM, HEIGHT_ENERGY, SOLVED_2DOF):
            if self.analysis_scheme is AnalysisScheme.COLLOCATION:
                self.phase_objects = []
                for phase_idx, phase_name in enumerate(phases):
                    phase = traj.add_phase(
                        phase_name, self._get_phase(phase_name, phase_idx))
                    add_subsystem_timeseries_outputs(phase, phase_name)

                    if self.mission_method is TWO_DEGREES_OF_FREEDOM:

                        # In GASP, we still use the phase name to infer the phase type.
                        # We need this information to be available in the builders.
                        # TODO - Ultimately we should overhaul all of this.
                        self.phase_info[phase_name]['phase_type'] = phase_name

                        if phase_name == 'ascent':
                            self._add_groundroll_eq_constraint(phase)

            # loop through phase_info and external subsystems
            external_parameters = {}
            for phase_name in self.phase_info:
                external_parameters[phase_name] = {}
                all_subsystems = self._get_all_subsystems(
                    self.phase_info[phase_name]['external_subsystems'])
                for subsystem in all_subsystems:
                    parameter_dict = subsystem.get_parameters(
                        phase_info=self.phase_info[phase_name],
                        aviary_inputs=self.aviary_inputs
                    )
                    for parameter in parameter_dict:
                        external_parameters[phase_name][parameter] = parameter_dict[parameter]

<<<<<<< HEAD
            if self.mission_method in (HEIGHT_ENERGY, SOLVED_2DOF):
                traj = setup_trajectory_params(
                    self.model, traj, self.aviary_inputs, phases,
                    meta_data=self.meta_data, external_parameters=external_parameters)

            if self.mission_method is HEIGHT_ENERGY:
                if not self.pre_mission_info['include_takeoff']:
                    first_flight_phase_name = list(phase_info.keys())[0]
                    first_flight_phase = traj._phases[first_flight_phase_name]
                    first_flight_phase.set_state_options(Dynamic.Mission.MASS,
                                                         fix_initial=False)
=======
            traj = setup_trajectory_params(
                self.model, traj, self.aviary_inputs, phases, meta_data=self.meta_data, external_parameters=external_parameters)
>>>>>>> de38fbe9

        self.traj = traj

        return traj

    def add_post_mission_systems(self, include_landing=True):
        """
        Add post-mission systems to the aircraft model. This is akin to the pre-mission group
        or the "premission_systems", but occurs after the mission in the execution order.

        Depending on the mission model specified (`FLOPS` or `GASP`), this method adds various subsystems
        to the aircraft model. For the `FLOPS` mission model, a landing phase is added using the Landing class
        with the wing area and lift coefficient specified, and a takeoff constraints ExecComp is added to enforce
        mass, range, velocity, and altitude continuity between the takeoff and climb phases. The landing subsystem
        is promoted with aircraft and mission inputs and outputs as appropriate, while the takeoff constraints ExecComp
        is only promoted with mission inputs and outputs.

        For the `GASP` mission model, four subsystems are added: a LandingSegment subsystem, an ExecComp to calculate
        the reserve fuel required, an ExecComp to calculate the overall fuel burn, and three ExecComps to calculate
        various mission objectives and constraints. All subsystems are promoted with aircraft and mission inputs and
        outputs as appropriate.

        A user can override this with their own postmission systems.
        """

        if self.pre_mission_info['include_takeoff'] and self.mission_method is HEIGHT_ENERGY:
            self._add_post_mission_takeoff_systems()

        if include_landing and self.post_mission_info['include_landing']:
            if self.mission_method is HEIGHT_ENERGY:
                self._add_height_energy_landing_systems()
            elif self.mission_method is TWO_DEGREES_OF_FREEDOM:
                self._add_two_dof_landing_systems()

        self.model.add_subsystem('post_mission', self.post_mission,
                                 promotes_inputs=['*'],
                                 promotes_outputs=['*'])

        # Loop through all the phases in this subsystem.
        for external_subsystem in self.post_mission_info['external_subsystems']:
            # Get all the subsystem builders for this phase.
            subsystem_postmission = external_subsystem.build_post_mission(
                self.aviary_inputs)

            if subsystem_postmission is not None:
                self.post_mission.add_subsystem(external_subsystem.name,
                                                subsystem_postmission)

        if self.mission_method in (HEIGHT_ENERGY, SOLVED_2DOF, TWO_DEGREES_OF_FREEDOM):
            # Check if regular_phases[] is accessible
            try:
                self.regular_phases[0]
            except:
                raise ValueError(
                    f"regular_phases[] dictionary is not accessible."
                    f" For HEIGHT_ENERGY and SOLVED_2DOF missions, check_and_preprocess_inputs()"
                    f" must be called before add_post_mission_systems().")

            # Fuel burn in regular phases
            ecomp = om.ExecComp('fuel_burned = initial_mass - mass_final',
                                initial_mass={'units': 'lbm'},
                                mass_final={'units': 'lbm'},
                                fuel_burned={'units': 'lbm'})

            self.post_mission.add_subsystem(
                'fuel_burned', ecomp,
                promotes=[('fuel_burned', Mission.Summary.FUEL_BURNED)])

            if self.analysis_scheme is AnalysisScheme.SHOOTING:
                # shooting method currently doesn't have timeseries
                self.post_mission.promotes('fuel_burned', [
                    ('initial_mass', Mission.Summary.GROSS_MASS),
                    ('mass_final', Mission.Landing.TOUCHDOWN_MASS),
                ])
            else:
                if self.pre_mission_info['include_takeoff']:
                    self.post_mission.promotes('fuel_burned', [
                        ('initial_mass', Mission.Summary.GROSS_MASS),
                    ])
                else:
                    # timeseries has to be used because Breguet cruise phases don't have states
                    self.model.connect(f"traj.{self.regular_phases[0]}.timeseries.mass",
                                       "fuel_burned.initial_mass", src_indices=[0])

                self.model.connect(f"traj.{self.regular_phases[-1]}.timeseries.mass",
                                   "fuel_burned.mass_final", src_indices=[-1])

            # Fuel burn in reserve phases
            if self.reserve_phases:
                ecomp = om.ExecComp('reserve_fuel_burned = initial_mass - mass_final',
                                    initial_mass={'units': 'lbm'},
                                    mass_final={'units': 'lbm'},
                                    reserve_fuel_burned={'units': 'lbm'})

                self.post_mission.add_subsystem('reserve_fuel_burned', ecomp, promotes=[
                                                ('reserve_fuel_burned', Mission.Summary.RESERVE_FUEL_BURNED)])

                if self.analysis_scheme is AnalysisScheme.SHOOTING:
                    # shooting method currently doesn't have timeseries
                    self.post_mission.promotes('reserve_fuel_burned', [
                        ('initial_mass', Mission.Landing.TOUCHDOWN_MASS),
                    ])
                    self.model.connect(
                        f"traj.{self.reserve_phases[-1]}.states:mass",
                        "reserve_fuel_burned.mass_final", src_indices=[-1])
                else:
                    # timeseries has to be used because Breguet cruise phases don't have states
                    self.model.connect(
                        f"traj.{self.reserve_phases[0]}.timeseries.mass",
                        "reserve_fuel_burned.initial_mass", src_indices=[0])
                    self.model.connect(
                        f"traj.{self.reserve_phases[-1]}.timeseries.mass",
                        "reserve_fuel_burned.mass_final", src_indices=[-1])

            self._add_fuel_reserve_component()

            # TODO: need to add some sort of check that this value is less than the fuel capacity
            # TODO: the overall_fuel variable is the burned fuel plus the reserve, but should
            # also include the unused fuel, and the hierarchy variable name should be more clear
            ecomp = om.ExecComp('overall_fuel = (1 + fuel_margin/100)*fuel_burned + reserve_fuel',
                                overall_fuel={'units': 'lbm', 'shape': 1},
                                fuel_margin={"units": "unitless", 'val': 0},
                                fuel_burned={'units': 'lbm'},  # from regular_phases only
                                reserve_fuel={'units': 'lbm', 'shape': 1},
                                )
            self.post_mission.add_subsystem(
                'fuel_calc', ecomp,
                promotes_inputs=[
                    ("fuel_margin", Aircraft.Fuel.FUEL_MARGIN),
                    ('fuel_burned', Mission.Summary.FUEL_BURNED),
                    ("reserve_fuel", Mission.Design.RESERVE_FUEL),
                ],
                promotes_outputs=[('overall_fuel', Mission.Summary.TOTAL_FUEL_MASS)])

            # If a target distance (or time) has been specified for this phase
            # distance (or time) is measured from the start of this phase to the end of this phase
            for phase_name in self.phase_info:
                if 'target_distance' in self.phase_info[phase_name]["user_options"]:
                    target_distance = wrapped_convert_units(
                        self.phase_info[phase_name]["user_options"]
                        ["target_distance"],
                        'nmi')
                    self.post_mission.add_subsystem(
                        f"{phase_name}_distance_constraint", om.ExecComp(
                            "distance_resid = target_distance - (final_distance - initial_distance)",
                            distance_resid={'units': 'nmi'},
                            target_distance={'val': target_distance, 'units': 'nmi'},
                            final_distance={'units': 'nmi'},
                            initial_distance={'units': 'nmi'},))
                    self.model.connect(
                        f"traj.{phase_name}.timeseries.distance",
                        f"{phase_name}_distance_constraint.final_distance",
                        src_indices=[-1])
                    self.model.connect(
                        f"traj.{phase_name}.timeseries.distance",
                        f"{phase_name}_distance_constraint.initial_distance",
                        src_indices=[0])
                    self.model.add_constraint(
                        f"{phase_name}_distance_constraint.distance_resid", equals=0.0, ref=1e2)

                # this is only used for analytic phases with a target duration
                if 'target_duration' in self.phase_info[phase_name]["user_options"] and \
                        self.phase_info[phase_name]["user_options"].get("analytic", False):
                    target_duration = wrapped_convert_units(
                        self.phase_info[phase_name]["user_options"]
                        ["target_duration"],
                        'min')
                    self.post_mission.add_subsystem(
                        f"{phase_name}_duration_constraint", om.ExecComp(
                            "duration_resid = target_duration - (final_time - initial_time)",
                            duration_resid={'units': 'min'},
                            target_duration={'val': target_duration, 'units': 'min'},
                            final_time={'units': 'min'},
                            initial_time={'units': 'min'},))
                    self.model.connect(
                        f"traj.{phase_name}.timeseries.time",
                        f"{phase_name}_duration_constraint.final_time", src_indices=[-1])
                    self.model.connect(
                        f"traj.{phase_name}.timeseries.time",
                        f"{phase_name}_duration_constraint.initial_time",
                        src_indices=[0])
                    self.model.add_constraint(
                        f"{phase_name}_duration_constraint.duration_resid", equals=0.0, ref=1e2)

        if self.mission_method in (TWO_DEGREES_OF_FREEDOM, HEIGHT_ENERGY):
            self._add_objectives()

        ecomp = om.ExecComp(
            'mass_resid = operating_empty_mass + overall_fuel + payload_mass -'
            ' initial_mass',
            operating_empty_mass={'units': 'lbm'},
            overall_fuel={'units': 'lbm'},
            payload_mass={'units': 'lbm'},
            initial_mass={'units': 'lbm'},
            mass_resid={'units': 'lbm'})

        if self.mass_method is GASP:
            payload_mass_src = Aircraft.CrewPayload.PASSENGER_PAYLOAD_MASS
        else:
            payload_mass_src = Aircraft.CrewPayload.TOTAL_PAYLOAD_MASS

        self.post_mission.add_subsystem(
            'mass_constraint', ecomp,
            promotes_inputs=[
                ('operating_empty_mass', Aircraft.Design.OPERATING_MASS),
                ('overall_fuel', Mission.Summary.TOTAL_FUEL_MASS),
                ('payload_mass', payload_mass_src),
                ('initial_mass', Mission.Summary.GROSS_MASS)],
            promotes_outputs=[("mass_resid", Mission.Constraints.MASS_RESIDUAL)])

        if self.mission_method in (HEIGHT_ENERGY, TWO_DEGREES_OF_FREEDOM):
            self.post_mission.add_constraint(
                Mission.Constraints.MASS_RESIDUAL, equals=0.0, ref=1.e5)

    def _link_phases_helper_with_options(self, phases, option_name, var, **kwargs):
        # Initialize a list to keep track of indices where option_name is True
        true_option_indices = []

        # Loop through phases to find where option_name is True
        for idx, phase_name in enumerate(phases):
            if self.phase_info[phase_name]['user_options'].get(option_name, False):
                true_option_indices.append(idx)

        # Determine the groups of phases to link based on consecutive indices
        groups_to_link = []
        current_group = []

        for idx in true_option_indices:
            if not current_group or idx == current_group[-1] + 1:
                # If the current index is consecutive, add it to the current group
                current_group.append(idx)
            else:
                # Otherwise, start a new group and save the previous one
                groups_to_link.append(current_group)
                current_group = [idx]

        # Add the last group if it exists
        if current_group:
            groups_to_link.append(current_group)

        # Loop through each group and determine the phases to link
        for group in groups_to_link:
            # Extend the group to include the phase before the first True option and after the last True option, if applicable
            if group[0] > 0:
                group.insert(0, group[0] - 1)
            if group[-1] < len(phases) - 1:
                group.append(group[-1] + 1)

            # Extract the phase names for the current group
            phases_to_link = [phases[idx] for idx in group]

            # Link the phases for the current group
            if len(phases_to_link) > 1:
                self.traj.link_phases(phases=phases_to_link, vars=[var], **kwargs)

    def link_phases(self):
        """
        Link phases together after they've been added.

        Based on which phases the user has selected, we might need
        special logic to do the Dymos linkages correctly. Some of those
        connections for the simple GASP and FLOPS mission are shown here.
        """
        self._add_bus_variables_and_connect()

        phases = list(self.phase_info.keys())

        if len(phases) <= 1:
            return

        # In summary, the following code loops over all phases in self.phase_info, gets
        # the linked variables from each external subsystem in each phase, and stores
        # the lists of linked variables in lists_to_link. It then gets a list of
        # unique variable names from lists_to_link and loops over them, creating
        # a list of phase names for each variable and linking the phases
        # using self.traj.link_phases().

        lists_to_link = []
        for idx, phase_name in enumerate(self.phase_info):
            lists_to_link.append([])
            for external_subsystem in self.phase_info[phase_name]['external_subsystems']:
                lists_to_link[idx].extend(external_subsystem.get_linked_variables())

        # get unique variable names from lists_to_link
        unique_vars = list(set([var for sublist in lists_to_link for var in sublist]))

        # Phase linking.
        # If we are under mpi, and traj.phases is running in parallel, then let the
        # optimizer handle the linkage constraints.  Note that we can technically
        # paralellize connected phases, but it requires a solver that we would like
        # to avoid.
        true_unless_mpi = True
        if self.comm.size > 1 and self.traj.options['parallel_phases']:
            true_unless_mpi = False

        # loop over unique variable names
        for var in unique_vars:
            phases_to_link = []
            for idx, phase_name in enumerate(self.phase_info):
                if var in lists_to_link[idx]:
                    phases_to_link.append(phase_name)

            if len(phases_to_link) > 1:  # TODO: hack
                self.traj.link_phases(phases=phases_to_link, vars=[var], connected=True)

        if self.mission_method in (HEIGHT_ENERGY, SOLVED_2DOF):
            # connect regular_phases with each other if you are optimizing alt or mach
            self._link_phases_helper_with_options(
                self.regular_phases, 'optimize_altitude', Dynamic.Mission.ALTITUDE, ref=1.e4)
            self._link_phases_helper_with_options(
                self.regular_phases, 'optimize_mach', Dynamic.Mission.MACH)

            # connect reserve phases with each other if you are optimizing alt or mach
            self._link_phases_helper_with_options(
                self.reserve_phases, 'optimize_altitude', Dynamic.Mission.ALTITUDE, ref=1.e4)
            self._link_phases_helper_with_options(
                self.reserve_phases, 'optimize_mach', Dynamic.Mission.MACH)

            if self.mission_method is HEIGHT_ENERGY:
                # connect mass and distance between all phases regardless of reserve / non-reserve status
                self.traj.link_phases(phases, ["time"],
                                      ref=None if true_unless_mpi else 1e3,
                                      connected=true_unless_mpi)
                self.traj.link_phases(phases, [Dynamic.Mission.MASS],
                                      ref=None if true_unless_mpi else 1e6,
                                      connected=true_unless_mpi)
                self.traj.link_phases(phases, [Dynamic.Mission.DISTANCE],
                                      ref=None if true_unless_mpi else 1e3,
                                      connected=true_unless_mpi)

                self.model.connect(f'traj.{self.regular_phases[-1]}.timeseries.distance',
                                   'actual_range',
                                   src_indices=[-1], flat_src_indices=True)

                if not self.pre_mission_info['include_takeoff']:
                    first_flight_phase_name = list(self.phase_info.keys())[0]
                    eq = self.model.add_subsystem(f'link_{first_flight_phase_name}_mass',
                                                  om.EQConstraintComp(),
                                                  promotes_inputs=[('rhs:mass',
                                                                    Mission.Summary.GROSS_MASS)])
                    eq.add_eq_output('mass', eq_units='lbm', normalize=False,
                                     ref=10000., add_constraint=True)
                    self.model.connect(
                        f'traj.{first_flight_phase_name}.states:mass',
                        'link_climb_mass.lhs:mass',
                        src_indices=[0],
                        flat_src_indices=True,
                    )

            elif self.mission_method is SOLVED_2DOF:
                self.traj.link_phases(phases, [Dynamic.Mission.MASS], connected=True)
                self.traj.link_phases(
                    phases, [Dynamic.Mission.DISTANCE],
                    units='ft', ref=1.e3, connected=False)
                self.traj.link_phases(phases, ["time"], connected=False)

                if len(phases) > 2:
                    self.traj.link_phases(
                        phases[1:], ["alpha"], units='rad', connected=False)

        elif self.mission_method is TWO_DEGREES_OF_FREEDOM:
            if self.analysis_scheme is AnalysisScheme.COLLOCATION:
                for ii in range(len(phases)-1):
                    phase1, phase2 = phases[ii:ii+2]
                    analytic1 = self.phase_info[phase1]['user_options']['analytic']
                    analytic2 = self.phase_info[phase2]['user_options']['analytic']

                    if not (analytic1 or analytic2):
                        # we always want time, distance, and mass to be continuous
                        states_to_link = {
                            'time': true_unless_mpi,
                            Dynamic.Mission.DISTANCE: true_unless_mpi,
                            Dynamic.Mission.MASS: False,
                        }

                        # if both phases are reserve phases or neither is a reserve phase
                        # (we are not on the boundary between the regular and reserve missions)
                        # and neither phase is ground roll or rotation (altitude isn't a state):
                        # we want altitude to be continous as well
                        if ((phase1 in self.reserve_phases) == (phase2 in self.reserve_phases)) and \
                                not ({"groundroll", "rotation"} & {phase1, phase2}) and \
                                not ('accel', 'climb1') == (phase1, phase2):  # required for convergence of FwGm
                            states_to_link[Dynamic.Mission.ALTITUDE] = true_unless_mpi

                        # if either phase is rotation, we need to connect velocity
                        # ascent to accel also requires velocity
                        if 'rotation' in (
                                phase1, phase2) or (
                                'ascent', 'accel') == (
                                phase1, phase2):
                            states_to_link[Dynamic.Mission.VELOCITY] = true_unless_mpi
                            # if the first phase is rotation, we also need alpha
                            if phase1 == 'rotation':
                                states_to_link['alpha'] = False

                        for state, connected in states_to_link.items():
                            # in initial guesses, all of the states, other than time use the same name
                            initial_guesses1 = self.phase_info[phase1]['initial_guesses']
                            initial_guesses2 = self.phase_info[phase2]['initial_guesses']

                            # if a state is in the initial guesses, get the units of the initial guess
                            kwargs = {}
                            if not connected:
                                if state in initial_guesses1:
                                    kwargs = {'units': initial_guesses1[state][-1]}
                                elif state in initial_guesses2:
                                    kwargs = {'units': initial_guesses2[state][-1]}

                            self.traj.link_phases(
                                [phase1, phase2], [state], connected=connected, **kwargs)

                    # if either phase is analytic we have to use a linkage_constraint
                    else:
                        # analytic phases use the prefix "initial" for time and distance, but not mass
                        if analytic2:
                            prefix = 'initial_'
                        else:
                            prefix = ''

                        self.traj.add_linkage_constraint(
                            phase1, phase2, 'time', prefix+'time', connected=True)
                        self.traj.add_linkage_constraint(
                            phase1, phase2, 'distance', prefix + 'distance',
                            connected=True)
                        self.traj.add_linkage_constraint(
                            phase1, phase2, 'mass', 'mass', connected=False, ref=1.0e5)

                # add all params and promote them to self.model level
                ParamPort.promote_params(
                    self.model,
                    trajs=["traj"],
                    phases=[
                        [*self.regular_phases,
                         *self.reserve_phases]
                    ],
                )

                self.model.promotes(
                    "traj",
                    inputs=[
                        ("ascent.parameters:t_init_gear", "t_init_gear"),
                        ("ascent.parameters:t_init_flaps", "t_init_flaps"),
                        ("ascent.t_initial", Mission.Takeoff.ASCENT_T_INTIIAL),
                        ("ascent.t_duration", Mission.Takeoff.ASCENT_DURATION),
                    ],
                )

                # imitate input_initial for taxi -> groundroll
                eq = self.model.add_subsystem(
                    "link_taxi_groundroll", om.EQConstraintComp())
                eq.add_eq_output("mass", eq_units="lbm", normalize=False,
                                 ref=10000., add_constraint=True)
                self.model.connect("taxi.mass", "link_taxi_groundroll.rhs:mass")
                self.model.connect(
                    "traj.groundroll.states:mass",
                    "link_taxi_groundroll.lhs:mass",
                    src_indices=[0],
                    flat_src_indices=True,
                )

                self.model.connect("traj.ascent.timeseries.time", "h_fit.time_cp")
                self.model.connect(
                    "traj.ascent.timeseries.altitude", "h_fit.h_cp")

                self.model.connect(f'traj.{self.regular_phases[-1]}.states:mass',
                                   Mission.Landing.TOUCHDOWN_MASS, src_indices=[-1])

                connect_map = {
                    f"traj.{self.regular_phases[-1]}.timeseries.distance": 'actual_range',
                }

            else:
                connect_map = {
                    "taxi.mass": "traj.mass_initial",
                    Mission.Takeoff.ROTATION_VELOCITY: "traj.SGMGroundroll_velocity_trigger",
                    "traj.distance_final": 'actual_range',
                    "traj.mass_final": Mission.Landing.TOUCHDOWN_MASS,
                }

            # promote all ParamPort inputs for analytic segments as well
            param_list = list(ParamPort.param_data)
            self.model.promotes("taxi", inputs=param_list)
            self.model.promotes("landing", inputs=param_list)
            if self.analysis_scheme is AnalysisScheme.SHOOTING:
                param_list.append(Aircraft.Design.MAX_FUSELAGE_PITCH_ANGLE)
                self.model.promotes("traj", inputs=param_list)
                # self.model.list_inputs()
                # self.model.promotes("traj", inputs=['ascent.ODE_group.eoms.'+Aircraft.Design.MAX_FUSELAGE_PITCH_ANGLE])

            self.model.connect("taxi.mass", "vrot.mass")

            def connect_with_common_params(self, source, target):
                self.model.connect(
                    source,
                    target,
                    src_indices=[-1],
                    flat_src_indices=True,
                )

            for source, target in connect_map.items():
                connect_with_common_params(self, source, target)

    def add_driver(
            self, optimizer=None, use_coloring=None, max_iter=50,
            verbosity=Verbosity.BRIEF):
        """
        Add an optimization driver to the Aviary problem.

        Depending on the provided optimizer, the method instantiates the relevant driver (ScipyOptimizeDriver or
        pyOptSparseDriver) and sets the optimizer options. Options for 'SNOPT', 'IPOPT', and 'SLSQP' are
        specified. The method also allows for the declaration of coloring and setting debug print options.

        Parameters
        ----------
        optimizer : str
            The name of the optimizer to use. It can be "SLSQP", "SNOPT", "IPOPT" or others supported by OpenMDAO.
            If "SLSQP", it will instantiate a ScipyOptimizeDriver, else it will instantiate a pyOptSparseDriver.

        use_coloring : bool, optional
            If True (default), the driver will declare coloring, which can speed up derivative computations.

        max_iter : int, optional
            The maximum number of iterations allowed for the optimization process. Default is 50. This option is
            applicable to "SNOPT", "IPOPT", and "SLSQP" optimizers.

        verbosity : Verbosity, int or list, optional
            If Verbosity.DEBUG, debug print options ['desvars','ln_cons','nl_cons','objs'] will be set. If a list is
            provided, it will be used as the debug print options.

        Returns
        -------
        None
        """
        # compatibility with being passed int for verbosity
        verbosity = Verbosity(verbosity)

        # Set defaults for optimizer and use_coloring based on analysis scheme
        if optimizer is None:
            optimizer = 'IPOPT' if self.analysis_scheme is AnalysisScheme.SHOOTING else 'SNOPT'
        if use_coloring is None:
            use_coloring = False if self.analysis_scheme is AnalysisScheme.SHOOTING else True

        # check if optimizer is SLSQP
        if optimizer == "SLSQP":
            driver = self.driver = om.ScipyOptimizeDriver()
        else:
            driver = self.driver = om.pyOptSparseDriver()

        driver.options["optimizer"] = optimizer
        if use_coloring:
            driver.declare_coloring()

        if driver.options["optimizer"] == "SNOPT":
            if verbosity == Verbosity.QUIET:
                isumm, iprint = 0, 0
            elif verbosity == Verbosity.BRIEF:
                isumm, iprint = 6, 0
            elif verbosity > Verbosity.BRIEF:
                isumm, iprint = 6, 9
            driver.opt_settings["Major iterations limit"] = max_iter
            driver.opt_settings["Major optimality tolerance"] = 1e-4
            driver.opt_settings["Major feasibility tolerance"] = 1e-7
            driver.opt_settings["iSumm"] = isumm
            driver.opt_settings["iPrint"] = iprint
        elif driver.options["optimizer"] == "IPOPT":
            if verbosity == Verbosity.QUIET:
                print_level = 3  # minimum to get exit status
                driver.opt_settings['print_user_options'] = 'no'
            elif verbosity == Verbosity.BRIEF:
                print_level = 5
                driver.opt_settings['print_user_options'] = 'no'
                driver.opt_settings['print_frequency_iter'] = 10
            elif verbosity == Verbosity.VERBOSE:
                print_level = 5
            else:  # DEBUG
                print_level = 7
            driver.opt_settings['tol'] = 1.0E-6
            driver.opt_settings['mu_init'] = 1e-5
            driver.opt_settings['max_iter'] = max_iter
            driver.opt_settings['print_level'] = print_level
            # for faster convergence
            driver.opt_settings['nlp_scaling_method'] = 'gradient-based'
            driver.opt_settings['alpha_for_y'] = 'safer-min-dual-infeas'
            driver.opt_settings['mu_strategy'] = 'monotone'
        elif driver.options["optimizer"] == "SLSQP":
            if verbosity == Verbosity.QUIET:
                disp = False
            else:
                disp = True
            driver.options["tol"] = 1e-9
            driver.options["maxiter"] = max_iter
            driver.options["disp"] = disp

        if verbosity > Verbosity.QUIET:
            if isinstance(verbosity, list):
                driver.options['debug_print'] = verbosity
            elif verbosity == Verbosity.DEBUG:
                driver.options['debug_print'] = ['desvars', 'ln_cons', 'nl_cons', 'objs']
        if optimizer in ("SNOPT", "IPOPT"):
            if verbosity == Verbosity.QUIET:
                driver.options['print_results'] = False
            elif verbosity < Verbosity.DEBUG:
                driver.options['print_results'] = 'minimal'

    def add_design_variables(self):
        """
        Adds design variables to the Aviary problem.

        Depending on the mission model and problem type, different design variables and constraints are added.

        If using the FLOPS model, a design variable is added for the gross mass of the aircraft, with a lower bound of 100,000 lbm and an upper bound of 200,000 lbm.

        If using the GASP model, the following design variables are added depending on the mission type:
            - the initial thrust-to-weight ratio of the aircraft during ascent
            - the duration of the ascent phase
            - the time constant for the landing gear actuation
            - the time constant for the flaps actuation

        In addition, two constraints are added for the GASP model:
            - the initial altitude of the aircraft with gear extended is constrained to be 50 ft
            - the initial altitude of the aircraft with flaps extended is constrained to be 400 ft

        If solving a sizing problem, a design variable is added for the gross mass of the aircraft, and another for the gross mass of the aircraft computed during the mission. A constraint is also added to ensure that the residual range is zero.

        If solving an alternate problem, only a design variable for the gross mass of the aircraft computed during the mission is added. A constraint is also added to ensure that the residual range is zero.

        In all cases, a design variable is added for the final cruise mass of the aircraft, with no upper bound, and a residual mass constraint is added to ensure that the mass balances.

        """
        # add the engine builder `get_design_vars` dict to a collected dict from the external subsystems

        # TODO : maybe in the most general case we need to handle DVs in the mission and post-mission as well.
        # for right now we just handle pre_mission
        all_subsystems = self._get_all_subsystems()

        # loop through all_subsystems and call `get_design_vars` on each subsystem
        for subsystem in all_subsystems:
            dv_dict = subsystem.get_design_vars()
            for dv_name, dv_dict in dv_dict.items():
                self.model.add_design_var(dv_name, **dv_dict)

        if self.mission_method is SOLVED_2DOF:
            optimize_mass = self.pre_mission_info.get('optimize_mass')
            if optimize_mass:
                self.model.add_design_var(Mission.Design.GROSS_MASS, units='lbm',
                                          lower=100.e2, upper=900.e3, ref=135.e3)

        elif self.mission_method in (HEIGHT_ENERGY, TWO_DEGREES_OF_FREEDOM):
            # vehicle sizing problem
            # size the vehicle (via design GTOW) to meet a target range using all fuel capacity
            if self.problem_type is ProblemType.SIZING:
                self.model.add_design_var(
                    Mission.Design.GROSS_MASS,
                    lower=10.0,
                    upper=900e3,
                    units='lbm',
                    ref=175e3,
                )
                self.model.add_design_var(
                    Mission.Summary.GROSS_MASS,
                    lower=10.0,
                    upper=900e3,
                    units='lbm',
                    ref=175e3,
                )

                self.model.add_subsystem(
                    'gtow_constraint',
                    om.EQConstraintComp(
                        'GTOW',
                        eq_units='lbm',
                        normalize=True,
                        add_constraint=True,
                    ),
                    promotes_inputs=[
                        ('lhs:GTOW', Mission.Design.GROSS_MASS),
                        ('rhs:GTOW', Mission.Summary.GROSS_MASS),
                    ],
                )

                if self.require_range_residual:
                    self.model.add_constraint(
                        Mission.Constraints.RANGE_RESIDUAL, equals=0, ref=10
                    )

            # target range problem
            # fixed vehicle (design GTOW) but variable actual GTOW for off-design mission range
            elif self.problem_type is ProblemType.ALTERNATE:
                self.model.add_design_var(
                    Mission.Summary.GROSS_MASS,
                    lower=10.,
                    upper=900e3,
                    units='lbm',
                    ref=175e3,
                )

                self.model.add_constraint(
                    Mission.Constraints.RANGE_RESIDUAL, equals=0, ref=10
                )

            elif self.problem_type is ProblemType.FALLOUT:
                print('No design variables for Fallout missions')

            if self.mission_method is TWO_DEGREES_OF_FREEDOM and self.analysis_scheme is AnalysisScheme.COLLOCATION:
                # problem formulation to make the trajectory work
                self.model.add_design_var(Mission.Takeoff.ASCENT_T_INTIIAL,
                                          lower=0, upper=100, ref=30.0)
                self.model.add_design_var(Mission.Takeoff.ASCENT_DURATION,
                                          lower=1, upper=1000, ref=10.)
                self.model.add_design_var("tau_gear", lower=0.01,
                                          upper=1.0, units="unitless", ref=1)
                self.model.add_design_var("tau_flaps", lower=0.01,
                                          upper=1.0, units="unitless", ref=1)
                self.model.add_constraint(
                    "h_fit.h_init_gear", equals=50.0, units="ft", ref=50.0)
                self.model.add_constraint("h_fit.h_init_flaps",
                                          equals=400.0, units="ft", ref=400.0)

    def add_objective(self, objective_type=None, ref=None):
        """
        Add the objective function based on the given objective_type and ref.

        NOTE: the ref value should be positive for values you're trying
        to minimize and negative for values you're trying to maximize.
        Please check and double-check that your ref value makes sense
        for the objective you're using.

        Parameters
        ----------
        objective_type : str
            The type of objective to add. Options are 'mass', 'hybrid_objective', 'fuel_burned', and 'fuel'.
        ref : float
            The reference value for the objective. If None, a default value will be used based on the objective type. Please see the
            `default_ref_values` dict for these default values.

        Raises
        ------
            ValueError: If an invalid problem type is provided.

        """
        # Dictionary for default reference values
        default_ref_values = {
            'mass': -5e4,
            'hybrid_objective': -5e4,
            'fuel_burned': 1e4,
            'fuel': 1e4
        }

        # Check if an objective type is specified
        if objective_type is not None:
            ref = ref if ref is not None else default_ref_values.get(objective_type, 1)

            final_phase_name = self.regular_phases[-1]
            if objective_type == 'mass':
                if self.analysis_scheme is AnalysisScheme.COLLOCATION:
                    self.model.add_objective(
                        f"traj.{final_phase_name}.timeseries.{Dynamic.Mission.MASS}",
                        index=-1, ref=ref)
                else:
                    last_phase = self.traj._phases.items()[final_phase_name]
                    last_phase.add_objective(
                        Dynamic.Mission.MASS, loc='final', ref=ref)
            elif objective_type == 'time':
                self.model.add_objective(
                    f"traj.{final_phase_name}.timeseries.time", index=-1, ref=ref)
            elif objective_type == "hybrid_objective":
                self._add_hybrid_objective(self.phase_info)
                self.model.add_objective("obj_comp.obj")
            elif objective_type == "fuel_burned":
                self.model.add_objective(Mission.Summary.FUEL_BURNED, ref=ref)
            elif objective_type == "fuel":
                self.model.add_objective(Mission.Objectives.FUEL, ref=ref)
            else:
                raise ValueError(
                    f"{objective_type} is not a valid objective.\nobjective_type must"
                    " be one of mass, time, hybrid_objective, fuel_burned, or fuel")

        else:  # If no 'objective_type' is specified, we handle based on 'problem_type'
            # If 'ref' is not specified, assign a default value
            ref = ref if ref is not None else 1

            if self.problem_type is ProblemType.SIZING:
                self.model.add_objective(Mission.Objectives.FUEL, ref=ref)
            elif self.problem_type is ProblemType.ALTERNATE:
                self.model.add_objective(Mission.Objectives.FUEL, ref=ref)
            elif self.problem_type is ProblemType.FALLOUT:
                self.model.add_objective(Mission.Objectives.RANGE, ref=ref)
            else:
                raise ValueError(f'{self.problem_type} is not a valid problem type.')

    def _add_bus_variables_and_connect(self):
        all_subsystems = self._get_all_subsystems()

        base_phases = list(self.phase_info.keys())

        for external_subsystem in all_subsystems:
            bus_variables = external_subsystem.get_bus_variables()
            if bus_variables is not None:
                for bus_variable in bus_variables:
                    mission_variable_name = bus_variables[bus_variable]['mission_name']

                    # check if mission_variable_name is a list
                    if not isinstance(mission_variable_name, list):
                        mission_variable_name = [mission_variable_name]

                    # loop over the mission_variable_name list and add each variable to the trajectory
                    for mission_var_name in mission_variable_name:
                        if 'mission_name' in bus_variables[bus_variable]:
                            if mission_var_name not in self.meta_data:
                                # base_units = self.model.get_io_metadata(includes=f'pre_mission.{external_subsystem.name}.{bus_variable}')[f'pre_mission.{external_subsystem.name}.{bus_variable}']['units']
                                base_units = bus_variables[bus_variable]['units']

                                shape = bus_variables[bus_variable].get(
                                    'shape', _unspecified)

                                targets = mission_var_name
                                if '.' in mission_var_name:
                                    # Support for non-hierarchy variables as parameters.
                                    mission_var_name = mission_var_name.split('.')[-1]

                                if 'phases' in bus_variables[bus_variable]:
                                    # Support for connecting bus variables into a subset of
                                    # phases.
                                    phases = bus_variables[bus_variable]['phases']

                                    for phase_name in phases:
                                        phase = getattr(self.traj.phases, phase_name)

                                        phase.add_parameter(
                                            mission_var_name, opt=False,
                                            static_target=True, units=base_units,
                                            shape=shape, targets=targets)

                                        self.model.connect(
                                            f'pre_mission.{bus_variable}',
                                            f'traj.{phase_name}.parameters:{mission_var_name}')

                                else:
                                    phases = base_phases

                                    self.traj.add_parameter(
                                        mission_var_name, opt=False, static_target=True,
                                        units=base_units, shape=shape,
                                        targets={phase_name: [mission_var_name]
                                                 for phase_name in phases})

                                    self.model.connect(
                                        f'pre_mission.{bus_variable}',
                                        f'traj.parameters:' + mission_var_name)

                        if 'post_mission_name' in bus_variables[bus_variable]:
                            self.model.connect(
                                f'pre_mission.{external_subsystem.name}.{bus_variable}',
                                f'post_mission.{external_subsystem.name}.{bus_variables[bus_variable]["post_mission_name"]}')

    def setup(self, **kwargs):
        """
        Lightly wrappd setup() method for the problem.
        """
        # suppress warnings:
        # "input variable '...' promoted using '*' was already promoted using 'aircraft:*'
        with warnings.catch_warnings():

            self.model.options['aviary_options'] = self.aviary_inputs
            self.model.options['aviary_metadata'] = self.meta_data
            self.model.options['phase_info'] = self.phase_info

            warnings.simplefilter("ignore", om.OpenMDAOWarning)
            warnings.simplefilter("ignore", om.PromotionWarning)
            super().setup(**kwargs)

    def set_initial_guesses(self, parent_prob=None, parent_prefix=""):
        setvalprob = self
        if parent_prob is not None and parent_prefix != "":
            setvalprob = parent_prob
        # Grab the trajectory object from the model
        if self.analysis_scheme is AnalysisScheme.SHOOTING:
            if self.problem_type is ProblemType.SIZING:
                setvalprob.set_val(parent_prefix+Mission.Summary.GROSS_MASS,
                                   self.get_val(Mission.Design.GROSS_MASS))

            setvalprob.set_val(parent_prefix+"traj.SGMClimb_"+Dynamic.Mission.ALTITUDE +
                               "_trigger", val=self.cruise_alt, units="ft")

            return

        traj = self.model.traj

        # Determine which phases to loop over, fetching them from the trajectory
        phase_items = traj._phases.items()

        # Loop over each phase and set initial guesses for the state and control variables
        for idx, (phase_name, phase) in enumerate(phase_items):
            if self.mission_method is SOLVED_2DOF:
                self.phase_objects[idx].apply_initial_guesses(self, 'traj', phase)
                if self.phase_info[phase_name]['user_options']['ground_roll'] and self.phase_info[phase_name]['user_options']['fix_initial']:
                    continue

            # If not, fetch the initial guesses specific to the phase
            # check if guesses exist for this phase
            if "initial_guesses" in self.phase_info[phase_name]:
                guesses = self.phase_info[phase_name]['initial_guesses']
            else:
                guesses = {}

            if self.mission_method is TWO_DEGREES_OF_FREEDOM and \
                    self.phase_info[phase_name]["user_options"].get("analytic", False):
                for guess_key, guess_data in guesses.items():
                    val, units = guess_data

                    if 'mass' == guess_key:
                        # Set initial and duration mass for the analytic cruise phase.
                        # Note we are integrating over mass, not time for this phase.
                        setvalprob.set_val(parent_prefix+f'traj.{phase_name}.t_initial',
                                           val[0], units=units)
                        setvalprob.set_val(parent_prefix+f'traj.{phase_name}.t_duration',
                                           val[1], units=units)

                    else:
                        # Otherwise, set the value of the parameter in the trajectory phase
                        setvalprob.set_val(
                            parent_prefix + f'traj.{phase_name}.parameters:{guess_key}',
                            val, units=units)

                continue

            # If not cruise and GASP, add subsystem guesses
            self._add_subsystem_guesses(phase_name, phase, setvalprob, parent_prefix)

            # Set initial guesses for states and controls for each phase
            self._add_guesses(phase_name, phase, guesses, setvalprob, parent_prefix)

    def _process_guess_var(self, val, key, phase):
        # Check if val is not a single float
        if not isinstance(val, float):
            # If val is an array of values
            if len(val) > 1:
                # Get the shape of the val array
                shape = np.shape(val)

                # Generate an array of evenly spaced values between -1 and 1,
                # reshaping to match the shape of the val array
                xs = np.linspace(-1, 1, num=np.prod(shape)).reshape(shape)

                # Check if the key indicates a control or state variable
                if "controls:" in key or "states:" in key:
                    # If so, strip the first part of the key to match the variable name in phase
                    stripped_key = ":".join(key.split(":")[1:])

                    # Interpolate the initial guess values across the phase's domain
                    val = phase.interp(stripped_key, xs=xs, ys=val)
                else:
                    # If not a control or state variable, interpolate the initial guess values directly
                    val = phase.interp(key, xs=xs, ys=val)

        # Return the processed guess value(s)
        return val

    def _add_subsystem_guesses(self, phase_name, phase, setvalprob, parent_prefix):
        # Get all subsystems associated with the phase
        all_subsystems = self._get_all_subsystems(
            self.phase_info[phase_name]['external_subsystems'])

        # Loop over each subsystem
        for subsystem in all_subsystems:
            # Fetch the initial guesses for the subsystem
            initial_guesses = subsystem.get_initial_guesses()

            # Loop over each guess
            for key, val in initial_guesses.items():
                # Identify the type of the guess (state or control)
                type = val.pop('type')
                if 'state' in type:
                    path_string = 'states'
                elif 'control' in type:
                    path_string = 'controls'

                # Process the guess variable (handles array interpolation)
                val['val'] = self._process_guess_var(val['val'], key, phase)

                # Set the initial guess in the problem
                setvalprob.set_val(
                    parent_prefix+f'traj.{phase_name}.{path_string}:{key}', **val)

    def _add_guesses(self, phase_name, phase, guesses, setvalprob, parent_prefix):
        # If using the GASP model, set initial guesses for the rotation mass and flight duration
        if self.mission_method is TWO_DEGREES_OF_FREEDOM:
            rotation_mass = self.initialization_guesses['rotation_mass']
            flight_duration = self.initialization_guesses['flight_duration']

        if self.mission_method in (HEIGHT_ENERGY, SOLVED_2DOF):
            control_keys = ["mach", "altitude"]
            state_keys = ["mass", Dynamic.Mission.DISTANCE]
        else:
            control_keys = ["velocity_rate", "throttle"]
            state_keys = ["altitude", "mass", Dynamic.Mission.DISTANCE,
                          Dynamic.Mission.VELOCITY, "flight_path_angle", "alpha"]
            if self.mission_method is TWO_DEGREES_OF_FREEDOM and phase_name == 'ascent':
                # Alpha is a control for ascent.
                control_keys.append('alpha')

        prob_keys = ["tau_gear", "tau_flaps"]

        # for the simple mission method, use the provided initial and final mach and altitude values from phase_info
        if self.mission_method in (HEIGHT_ENERGY, SOLVED_2DOF):
            initial_altitude = wrapped_convert_units(
                self.phase_info[phase_name]['user_options']['initial_altitude'], 'ft')
            final_altitude = wrapped_convert_units(
                self.phase_info[phase_name]['user_options']['final_altitude'], 'ft')
            initial_mach = self.phase_info[phase_name]['user_options']['initial_mach']
            final_mach = self.phase_info[phase_name]['user_options']['final_mach']

            guesses["mach"] = ([initial_mach[0], final_mach[0]], "unitless")
            guesses["altitude"] = ([initial_altitude, final_altitude], 'ft')

        if self.mission_method is HEIGHT_ENERGY:
            # if time not in initial guesses, set it to the average of the initial_bounds and the duration_bounds
            if 'time' not in guesses:
                initial_bounds = wrapped_convert_units(
                    self.phase_info[phase_name]['user_options']['initial_bounds'], 's')
                duration_bounds = wrapped_convert_units(
                    self.phase_info[phase_name]['user_options']['duration_bounds'], 's')
                guesses["time"] = ([np.mean(initial_bounds[0]), np.mean(
                    duration_bounds[0])], 's')

            # if time not in initial guesses, set it to the average of the initial_bounds and the duration_bounds
            if 'time' not in guesses:
                initial_bounds = self.phase_info[phase_name]['user_options'][
                    'initial_bounds']
                duration_bounds = self.phase_info[phase_name]['user_options'][
                    'duration_bounds']
                # Add a check for the initial and duration bounds, raise an error if they are not consistent
                if initial_bounds[1] != duration_bounds[1]:
                    raise ValueError(
                        f"Initial and duration bounds for {phase_name} are not consistent.")
                guesses["time"] = ([np.mean(initial_bounds[0]), np.mean(
                    duration_bounds[0])], initial_bounds[1])

        for guess_key, guess_data in guesses.items():
            val, units = guess_data

            # Set initial guess for time variables
            if 'time' == guess_key and self.mission_method is not SOLVED_2DOF:
                setvalprob.set_val(parent_prefix+f'traj.{phase_name}.t_initial',
                                   val[0], units=units)
                setvalprob.set_val(parent_prefix+f'traj.{phase_name}.t_duration',
                                   val[1], units=units)

            else:
                # Set initial guess for control variables
                if guess_key in control_keys:
                    try:
                        setvalprob.set_val(
                            parent_prefix + f'traj.{phase_name}.controls:{guess_key}',
                            self._process_guess_var(val, guess_key, phase),
                            units=units)
                    except KeyError:
                        try:
                            setvalprob.set_val(
                                parent_prefix +
                                f'traj.{phase_name}.polynomial_controls:{guess_key}',
                                self._process_guess_var(val, guess_key, phase),
                                units=units)
                        except KeyError:
                            setvalprob.set_val(parent_prefix +
                                               f'traj.{phase_name}.bspline_controls:',
                                               {guess_key},
                                               self._process_guess_var(
                                                   val, guess_key, phase),
                                               units=units)

                if self.mission_method is SOLVED_2DOF:
                    continue

                if guess_key in control_keys:
                    pass
                # Set initial guess for state variables
                elif guess_key in state_keys:
                    setvalprob.set_val(parent_prefix +
                                       f'traj.{phase_name}.states:{guess_key}', self.
                                       _process_guess_var(val, guess_key, phase),
                                       units=units)
                elif guess_key in prob_keys:
                    setvalprob.set_val(parent_prefix+guess_key, val, units=units)
                elif ":" in guess_key:
                    setvalprob.set_val(parent_prefix +
                                       f'traj.{phase_name}.{guess_key}', self._process_guess_var(
                                           val, guess_key, phase),
                                       units=units)
                else:
                    # raise error if the guess key is not recognized
                    raise ValueError(
                        f"Initial guess key {guess_key} in {phase_name} is not recognized.")

        if self.mission_method is SOLVED_2DOF:
            return

        # We need some special logic for these following variables because GASP computes
        # initial guesses using some knowledge of the mission duration and other variables
        # that are only available after calling `create_vehicle`. Thus these initial guess
        # values are not included in the `phase_info` object.
        if self.mission_method is TWO_DEGREES_OF_FREEDOM:
            base_phase = phase_name.removeprefix('reserve_')
        else:
            base_phase = phase_name
        if 'mass' not in guesses:
            if self.mission_method is TWO_DEGREES_OF_FREEDOM:
                # Determine a mass guess depending on the phase name
                if base_phase in ["groundroll", "rotation", "ascent", "accel", "climb1"]:
                    mass_guess = rotation_mass
                elif base_phase == "climb2":
                    mass_guess = 0.99 * rotation_mass
                elif "desc" in base_phase:
                    mass_guess = 0.9 * self.cruise_mass_final
            else:
                mass_guess = self.aviary_inputs.get_val(
                    Mission.Design.GROSS_MASS, units='lbm')
            # Set the mass guess as the initial value for the mass state variable
            setvalprob.set_val(parent_prefix+f'traj.{phase_name}.states:mass',
                               mass_guess, units='lbm')

        if 'time' not in guesses:
            # Determine initial time and duration guesses depending on the phase name
            if 'desc1' == base_phase:
                t_initial = flight_duration*.9
                t_duration = flight_duration*.04
            elif 'desc2' in base_phase:
                t_initial = flight_duration*.94
                t_duration = 5000
            # Set the time guesses as the initial values for the time-related trajectory variables
            setvalprob.set_val(parent_prefix+f"traj.{phase_name}.t_initial",
                               t_initial, units='s')
            setvalprob.set_val(parent_prefix+f"traj.{phase_name}.t_duration",
                               t_duration, units='s')

        if self.mission_method is TWO_DEGREES_OF_FREEDOM:
            if 'distance' not in guesses:
                # Determine initial distance guesses depending on the phase name
                if 'desc1' == base_phase:
                    ys = [self.target_range*.97, self.target_range*.99]
                elif 'desc2' in base_phase:
                    ys = [self.target_range*.99, self.target_range]
                # Set the distance guesses as the initial values for the distance state variable
                setvalprob.set_val(parent_prefix +
                                   f"traj.{phase_name}.states:distance", phase.interp(
                                       Dynamic.Mission.DISTANCE, ys=ys)
                                   )

    def run_aviary_problem(self, record_filename="problem_history.db",
                           optimization_history_filename=None, restart_filename=None,
                           suppress_solver_print=True, run_driver=True, simulate=False,
                           make_plots=True):
        """
        This function actually runs the Aviary problem, which could be a simulation, optimization, or a driver execution, depending on the arguments provided.

        Parameters
        ----------
        record_filename : str, optional
            The name of the database file where the solutions are to be recorded. The default is "problem_history.db".
        optimization_history_filename : str, None
            The name of the database file where the driver iterations are to be recorded. The default is None.
        restart_filename : str, optional
            The name of the file that contains previously computed solutions which are to be used as starting points for this run. If it is None (default), no restart file will be used.
        suppress_solver_print : bool, optional
            If True (default), all solvers' print statements will be suppressed. Useful for deeply nested models with multiple solvers so the print statements don't overwhelm the output.
        run_driver : bool, optional
            If True (default), the driver (aka optimizer) will be executed. If False, the problem will be run through one pass -- equivalent to OpenMDAO's `run_model` behavior.
        simulate : bool, optional
            If True, an explicit Dymos simulation will be performed. The default is False.
        make_plots : bool, optional
            If True (default), Dymos html plots will be generated as part of the output.
        """

        if self.aviary_inputs.get_val(Settings.VERBOSITY).value >= 2:
            self.final_setup()
            with open('input_list.txt', 'w') as outfile:
                self.model.list_inputs(out_stream=outfile)

        if suppress_solver_print:
            self.set_solver_print(level=0)

        if optimization_history_filename:
            recorder = om.SqliteRecorder(optimization_history_filename)
            self.driver.add_recorder(recorder)

        # and run mission, and dynamics
        if run_driver:
            failed = dm.run_problem(
                self, run_driver=run_driver, simulate=simulate, make_plots=make_plots,
                solution_record_file=record_filename, restart=restart_filename)
        else:
            # prevent UserWarning that is displayed when an event is triggered
            warnings.filterwarnings('ignore', category=UserWarning)
            failed = self.run_model()
            warnings.filterwarnings('default', category=UserWarning)

        if self.aviary_inputs.get_val(Settings.VERBOSITY).value >= 2:
            with open('output_list.txt', 'w') as outfile:
                self.model.list_outputs(out_stream=outfile)

        self.problem_ran_successfully = not failed

    def alternate_mission(self, run_mission=True,
                          json_filename='sizing_problem.json',
                          payload_mass=None, mission_range=None,
                          phase_info=None, verbosity=Verbosity.BRIEF):
        """
        This function runs an alternate mission based on a sizing mission output.

        Parameters
        ----------
        run_mission : bool
            Flag to determine whether to run the mission before returning the problem object.
        json_filename : str
            Name of the file that the sizing mission has been saved to.
        mission_range : float, optional
            Target range for the fallout mission.
        payload_mass : float, optional
            Mass of the payload for the mission.
        phase_info : dict, optional
            Dictionary containing the phases and their required parameters.
        verbosity : Verbosity or list, optional
            If Verbosity.DEBUG, debug print options ['desvars','ln_cons','nl_cons','objs'] will be set.
            If a list is provided, it will be used as the debug print options.
        """
        if phase_info is None:
            phase_info = self.phase_info
        if mission_range is None:
            design_range = self.get_val(Mission.Design.RANGE)
        if payload_mass is None:
            if self.mission_method is HEIGHT_ENERGY:
                payload_mass = self.get_val(Aircraft.CrewPayload.TOTAL_PAYLOAD_MASS)
            elif self.mission_method is TWO_DEGREES_OF_FREEDOM:
                payload_mass = self.get_val(Aircraft.CrewPayload.PASSENGER_PAYLOAD_MASS)

        mission_mass = self.get_val(Mission.Design.GROSS_MASS)
        optimizer = self.driver.options["optimizer"]

        prob_alternate = _load_off_design(json_filename, ProblemType.ALTERNATE,
                                          phase_info, payload_mass, design_range, mission_mass)

        prob_alternate.check_and_preprocess_inputs()
        prob_alternate.add_pre_mission_systems()
        prob_alternate.add_phases()
        prob_alternate.add_post_mission_systems()
        prob_alternate.link_phases()
        prob_alternate.add_driver(optimizer, verbosity=verbosity)
        prob_alternate.add_design_variables()
        prob_alternate.add_objective()
        prob_alternate.setup()
        prob_alternate.set_initial_guesses()
        if run_mission:
            prob_alternate.run_aviary_problem(
                record_filename='alternate_problem_history.db')
        return prob_alternate

    def fallout_mission(self, run_mission=True,
                        json_filename='sizing_problem.json',
                        mission_mass=None, payload_mass=None,
                        phase_info=None, verbosity=Verbosity.BRIEF):
        """
        This function runs a fallout mission based on a sizing mission output.

        Parameters
        ----------
        run_mission : bool
            Flag to determine whether to run the mission before returning the problem object.
        json_filename : str
            Name of the file that the sizing mission has been saved to.
        mission_mass : float, optional
            Takeoff mass for the fallout mission.
        payload_mass : float, optional
            Mass of the payload for the mission.
        phase_info : dict, optional
            Dictionary containing the phases and their required parameters.
        verbosity : Verbosity or list, optional
            If Verbosity.DEBUG, debug print options ['desvars','ln_cons','nl_cons','objs'] will be set.
            If a list is provided, it will be used as the debug print options.
        """
        if phase_info is None:
            phase_info = self.phase_info
        if mission_mass is None:
            mission_mass = self.get_val(Mission.Design.GROSS_MASS)
        if payload_mass is None:
            if self.mission_method is HEIGHT_ENERGY:
                payload_mass = self.get_val(Aircraft.CrewPayload.TOTAL_PAYLOAD_MASS)
            elif self.mission_method is TWO_DEGREES_OF_FREEDOM:
                payload_mass = self.get_val(Aircraft.CrewPayload.PASSENGER_PAYLOAD_MASS)

        design_range = self.get_val(Mission.Design.RANGE)
        optimizer = self.driver.options["optimizer"]

        prob_fallout = _load_off_design(json_filename, ProblemType.FALLOUT, phase_info,
                                        payload_mass, design_range, mission_mass)

        prob_fallout.check_and_preprocess_inputs()
        prob_fallout.add_pre_mission_systems()
        prob_fallout.add_phases()
        prob_fallout.add_post_mission_systems()
        prob_fallout.link_phases()
        prob_fallout.add_driver(optimizer, verbosity=verbosity)
        prob_fallout.add_design_variables()
        prob_fallout.add_objective()
        prob_fallout.setup()
        prob_fallout.set_initial_guesses()
        if run_mission:
            prob_fallout.run_aviary_problem(record_filename='fallout_problem_history.db')
        return prob_fallout

    def save_sizing_to_json(self, json_filename='sizing_problem.json'):
        """
        This function saves an aviary problem object into a json file.

        Parameters
        ----------
        aviary_problem: OpenMDAO Aviary Problem
            Aviary problem object optimized for the aircraft design/sizing mission.
            Assumed to contain aviary_inputs and Mission.Summary.GROSS_MASS
        json_filename:   string
            User specified name and relative path of json file to save the data into.
        """

        aviary_input_list = []
        with open(json_filename, 'w') as jsonfile:
            # Loop through aviary input datastructure and create a list
            for data in self.aviary_inputs:
                (name, (value, units)) = data
                type_value = type(value)

                # Get the gross mass value from the sizing problem and add it to input list
                if name == Mission.Summary.GROSS_MASS or name == Mission.Design.GROSS_MASS:
                    Mission_Summary_GROSS_MASS_val = self.get_val(
                        Mission.Summary.GROSS_MASS, units=units)
                    Mission_Summary_GROSS_MASS_val_list = Mission_Summary_GROSS_MASS_val.tolist()
                    value = Mission_Summary_GROSS_MASS_val_list[0]

                else:
                    # there are different data types we need to handle for conversion to json format
                    # int, bool, float doesn't need anything special

                    # Convert numpy arrays to lists
                    if type_value == np.ndarray:
                        value = value.tolist()

                    # Lists are fine except if they contain enums
                    if type_value == list:
                        if type(type(value[0])) == enum.EnumType:
                            for i in range(len(value)):
                                value[i] = str([value[i]])

                    # Enums need converting to a string
                    if type(type(value)) == enum.EnumType:
                        value = str([value])

                # Append the data to the list
                aviary_input_list.append([name, value, units, str(type_value)])

            # Write the list to a json file
            json.dump(aviary_input_list, jsonfile, sort_keys=True,
                      indent=4, ensure_ascii=False)

            jsonfile.close()

    def _add_hybrid_objective(self, phase_info):
        phases = list(phase_info.keys())
        takeoff_mass = self.aviary_inputs.get_val(
            Mission.Design.GROSS_MASS, units='lbm')

        obj_comp = om.ExecComp(f"obj = -final_mass / {takeoff_mass} + final_time / 5.",
                               final_mass={"units": "lbm"},
                               final_time={"units": "h"})
        self.model.add_subsystem("obj_comp", obj_comp)

        final_phase_name = phases[-1]
        self.model.connect(f"traj.{final_phase_name}.timeseries.mass",
                           "obj_comp.final_mass", src_indices=[-1])
        self.model.connect(f"traj.{final_phase_name}.timeseries.time",
                           "obj_comp.final_time", src_indices=[-1])

    def _add_vrotate_comp(self):
        self.model.add_subsystem("vrot_comp", VRotateComp())
        self.model.connect('traj.groundroll.states:mass',
                           'vrot_comp.mass', src_indices=om.slicer[0, ...])

        vrot_eq_comp = self.model.add_subsystem("vrot_eq_comp", om.EQConstraintComp())
        vrot_eq_comp.add_eq_output(
            "v_rotate_error", eq_units="kn", lhs_name="v_rot_computed",
            rhs_name="groundroll_v_final", add_constraint=True)

        self.model.connect('vrot_comp.Vrot', 'vrot_eq_comp.v_rot_computed')
        self.model.connect(
            'traj.groundroll.timeseries.velocity', 'vrot_eq_comp.groundroll_v_final',
            src_indices=om.slicer[-1, ...])

    def _save_to_csv_file(self, filename):
        with open(filename, 'w', newline='') as csvfile:
            fieldnames = ['name', 'value', 'units']
            writer = csv.DictWriter(csvfile, fieldnames=fieldnames)

            for name, value_units in sorted(self.aviary_inputs):
                value, units = value_units
                writer.writerow({'name': name, 'value': value, 'units': units})

    def _get_all_subsystems(self, external_subsystems=None):
        all_subsystems = []
        if external_subsystems is None:
            all_subsystems.extend(self.pre_mission_info['external_subsystems'])
        else:
            all_subsystems.extend(external_subsystems)

        all_subsystems.append(self.core_subsystems['aerodynamics'])
        all_subsystems.append(self.core_subsystems['propulsion'])

        return all_subsystems

    def _add_height_energy_landing_systems(self):
        landing_options = Landing(
            ref_wing_area=self.aviary_inputs.get_val(
                Aircraft.Wing.AREA, units='ft**2'),
            Cl_max_ldg=self.aviary_inputs.get_val(
                Mission.Landing.LIFT_COEFFICIENT_MAX)  # no units
        )

        landing = landing_options.build_phase(False)
        self.model.add_subsystem(
            'landing', landing, promotes_inputs=['aircraft:*', 'mission:*'],
            promotes_outputs=['mission:*'])

        last_flight_phase_name = list(self.phase_info.keys())[-1]
        control_type_string = 'control_values'
        if self.phase_info[last_flight_phase_name]['user_options'].get(
                'use_polynomial_control', True):
            if not use_new_dymos_syntax:
                control_type_string = 'polynomial_control_values'

        last_regular_phase = self.regular_phases[-1]
        self.model.connect(f'traj.{last_regular_phase}.states:mass',
                           Mission.Landing.TOUCHDOWN_MASS, src_indices=[-1])
        self.model.connect(f'traj.{last_regular_phase}.{control_type_string}:altitude',
                           Mission.Landing.INITIAL_ALTITUDE,
                           src_indices=[0])

    def _add_post_mission_takeoff_systems(self):
        first_flight_phase_name = list(self.phase_info.keys())[0]
        connect_takeoff_to_climb = not self.phase_info[first_flight_phase_name][
            'user_options'].get('add_initial_mass_constraint', True)

        if connect_takeoff_to_climb:
            self.model.connect(Mission.Takeoff.FINAL_MASS,
                               f'traj.{first_flight_phase_name}.initial_states:mass')
            self.model.connect(Mission.Takeoff.GROUND_DISTANCE,
                               f'traj.{first_flight_phase_name}.initial_states:distance')

            control_type_string = 'control_values'
            if self.phase_info[first_flight_phase_name]['user_options'].get(
                    'use_polynomial_control', True):
                if not use_new_dymos_syntax:
                    control_type_string = 'polynomial_control_values'

            if self.phase_info[first_flight_phase_name]['user_options'].get(
                    'optimize_mach', False):
                # Create an ExecComp to compute the difference in mach
                mach_diff_comp = om.ExecComp(
                    'mach_resid_for_connecting_takeoff = final_mach - initial_mach')
                self.model.add_subsystem('mach_diff_comp', mach_diff_comp)

                # Connect the inputs to the mach difference component
                self.model.connect(Mission.Takeoff.FINAL_MACH,
                                   'mach_diff_comp.final_mach')
                self.model.connect(
                    f'traj.{first_flight_phase_name}.{control_type_string}:mach',
                    'mach_diff_comp.initial_mach', src_indices=[0])

                # Add constraint for mach difference
                self.model.add_constraint(
                    'mach_diff_comp.mach_resid_for_connecting_takeoff', equals=0.0)

            if self.phase_info[first_flight_phase_name]['user_options'].get(
                    'optimize_altitude', False):
                # Similar steps for altitude difference
                alt_diff_comp = om.ExecComp(
                    'altitude_resid_for_connecting_takeoff = final_altitude - initial_altitude',
                    units='ft')
                self.model.add_subsystem('alt_diff_comp', alt_diff_comp)

                self.model.connect(Mission.Takeoff.FINAL_ALTITUDE,
                                   'alt_diff_comp.final_altitude')
                self.model.connect(
                    f'traj.{first_flight_phase_name}.{control_type_string}:altitude',
                    'alt_diff_comp.initial_altitude', src_indices=[0])

                self.model.add_constraint(
                    'alt_diff_comp.altitude_resid_for_connecting_takeoff', equals=0.0)

    def _add_two_dof_landing_systems(self):
        self.model.add_subsystem(
            "landing",
            LandingSegment(
                **(self.ode_args)),
            promotes_inputs=['aircraft:*', 'mission:*',
                             (Dynamic.Mission.MASS, Mission.Landing.TOUCHDOWN_MASS)],
            promotes_outputs=['mission:*'],
        )

    def _add_objectives(self):
        self.model.add_subsystem(
            "fuel_obj",
            om.ExecComp(
                "reg_objective = overall_fuel/10000 + ascent_duration/30.",
                reg_objective={"val": 0.0, "units": "unitless"},
                ascent_duration={"units": "s", "shape": 1},
                overall_fuel={"units": "lbm"},
            ),
            promotes_inputs=[
                ("ascent_duration", Mission.Takeoff.ASCENT_DURATION),
                ("overall_fuel", Mission.Summary.TOTAL_FUEL_MASS),
            ],
            promotes_outputs=[("reg_objective", Mission.Objectives.FUEL)],
        )

        self.model.add_subsystem(
            "range_obj",
            om.ExecComp(
                "reg_objective = -actual_range/1000 + ascent_duration/30.",
                reg_objective={"val": 0.0, "units": "unitless"},
                ascent_duration={"units": "s", "shape": 1},
                actual_range={
                    "val": self.target_range, "units": "NM"},
            ),
            promotes_inputs=[
                "actual_range",
                ("ascent_duration", Mission.Takeoff.ASCENT_DURATION),
            ],
            promotes_outputs=[("reg_objective", Mission.Objectives.RANGE)],
        )

        self.model.add_subsystem(
            "range_constraint",
            om.ExecComp(
                "range_resid = target_range - actual_range",
                target_range={"val": self.target_range, "units": "NM"},
                actual_range={"val": self.target_range - 25, "units": "NM"},
                range_resid={"val": 30, "units": "NM"},
            ),
            promotes_inputs=[
                "actual_range",
                ("target_range", Mission.Summary.RANGE),
            ],
            promotes_outputs=[
                ("range_resid", Mission.Constraints.RANGE_RESIDUAL)],
        )

    def _add_fuel_reserve_component(self, post_mission=True,
                                    reserves_name=Mission.Design.RESERVE_FUEL):
        if post_mission:
            reserve_calc_location = self.post_mission
        else:
            reserve_calc_location = self.model

        RESERVE_FUEL_FRACTION = self.aviary_inputs.get_val(
            Aircraft.Design.RESERVE_FUEL_FRACTION, units='unitless')
        if RESERVE_FUEL_FRACTION != 0:
            reserve_fuel_frac = om.ExecComp(
                'reserve_fuel_frac_mass = reserve_fuel_fraction * (takeoff_mass - final_mass)',
                reserve_fuel_frac_mass={"units": "lbm"},
                reserve_fuel_fraction={"units": "unitless",
                                       "val": RESERVE_FUEL_FRACTION},
                final_mass={"units": "lbm"},
                takeoff_mass={"units": "lbm"})

            reserve_calc_location.add_subsystem(
                "reserve_fuel_frac", reserve_fuel_frac,
                promotes_inputs=[("takeoff_mass", Mission.Summary.GROSS_MASS),
                                 ("final_mass", Mission.Landing.TOUCHDOWN_MASS),
                                 ("reserve_fuel_fraction", Aircraft.Design.
                                  RESERVE_FUEL_FRACTION)],
                promotes_outputs=["reserve_fuel_frac_mass"])

        RESERVE_FUEL_ADDITIONAL = self.aviary_inputs.get_val(
            Aircraft.Design.RESERVE_FUEL_ADDITIONAL, units='lbm')
<<<<<<< HEAD
        reserve_fuel = om.ExecComp(
            'reserve_fuel = reserve_fuel_frac_mass + reserve_fuel_additional + reserve_fuel_burned',
            reserve_fuel={"units": "lbm", 'shape': 1},
            reserve_fuel_frac_mass={"units": "lbm", "val": 0},
            reserve_fuel_additional={"units": "lbm", "val": RESERVE_FUEL_ADDITIONAL},
            reserve_fuel_burned={"units": "lbm", "val": 0})

        reserve_calc_location.add_subsystem(
            "reserve_fuel", reserve_fuel,
            promotes_inputs=["reserve_fuel_frac_mass",
                             ("reserve_fuel_additional", Aircraft.Design.
                              RESERVE_FUEL_ADDITIONAL),
                             ("reserve_fuel_burned",
                              Mission.Summary.RESERVE_FUEL_BURNED)],
            promotes_outputs=[("reserve_fuel", reserves_name)])
=======
        reserve_fuel = om.ExecComp('reserve_fuel = reserve_fuel_frac_mass + reserve_fuel_additional + reserve_fuel_burned',
                                   reserve_fuel={"units": "lbm", 'shape': 1},
                                   reserve_fuel_frac_mass={"units": "lbm", "val": 0},
                                   reserve_fuel_additional={
                                       "units": "lbm", "val": RESERVE_FUEL_ADDITIONAL},
                                   reserve_fuel_burned={"units": "lbm", "val": 0})

        reserve_calc_location.add_subsystem("reserve_fuel", reserve_fuel,
                                            promotes_inputs=["reserve_fuel_frac_mass",
                                                             ("reserve_fuel_additional",
                                                              Aircraft.Design.RESERVE_FUEL_ADDITIONAL),
                                                             ("reserve_fuel_burned",
                                                              Mission.Summary.RESERVE_FUEL_BURNED)],
                                            promotes_outputs=[
                                                ("reserve_fuel", reserves_name)]
                                            )


def _read_sizing_json(aviary_problem, json_filename):
    """
    This function reads in an aviary problem object from a json file.

    Parameters
    ----------
    aviary_problem: OpenMDAO Aviary Problem
        Aviary problem object optimized for the aircraft design/sizing mission.
        Assumed to contain aviary_inputs and Mission.Summary.GROSS_MASS
    json_filename:   string
        User specified name and relative path of json file to save the data into

    Returns
    ----------
    Aviary Problem object with updated input values from json file

    """
    # load saved input list from json file
    with open(json_filename) as json_data_file:
        loaded_aviary_input_list = json.load(json_data_file)
        json_data_file.close()

    # Loop over input list and assign aviary problem input values
    counter = 0  # list index tracker
    for inputs in loaded_aviary_input_list:
        [var_name, var_values, var_units, var_type] = inputs

        # Initialize some flags to idetify arrays and enums
        is_array = False
        is_enum = False

        if var_type == "<class 'numpy.ndarray'>":
            is_array = True

        elif var_type == "<class 'list'>":
            # check if the list contains enums
            for i in range(len(var_values)):
                if isinstance(var_values[i], str):
                    if var_values[i].find("<") != -1:
                        # Found a list of enums: set the flag
                        is_enum = True

                        # Manipulate the string to find the value
                        tmp_var_values = var_values[i].split(':')[-1]
                        var_values[i] = tmp_var_values.replace(">", "").replace(
                            "]", "").replace("'", "").replace(" ", "")

            if is_enum:
                var_values = convert_strings_to_data(var_values)

            else:
                var_values = [var_values]

        elif var_type.find("<enum") != -1:
            # Identify enums and manipulate the string to find the value
            tmp_var_values = var_values.split(':')[-1]
            var_values = tmp_var_values.replace(">", "").replace(
                "]", "").replace("'", "").replace(" ", "")
            var_values = convert_strings_to_data([var_values])

        else:
            # values are expected to be parsed as a list to set_value function
            var_values = [var_values]

        # Check if the variable is in meta data
        if var_name in BaseMetaData.keys():
            try:
                aviary_problem.aviary_inputs = set_value(
                    var_name, var_values, aviary_problem.aviary_inputs, units=var_units,
                    is_array=is_array, meta_data=BaseMetaData)
            except:
                # Print helpful error
                print("FAILURE: list_num = ", counter, "Input String = ", inputs,
                      "Attempted to set_value(", var_name, ",", var_values, ",", var_units, ")")
        else:
            # Not in the MetaData
            print("Name not found in MetaData: list_num =", counter, "Input String =",
                  inputs, "Attempted set_value(", var_name, ",", var_values, ",", var_units, ")")

        counter = counter + 1  # increment index tracker
    return aviary_problem


def _load_off_design(json_filename, ProblemType, phase_info,
                     payload, mission_range, mission_gross_mass):
    """
    This function loads a sized aircraft, and sets up an aviary problem
    for a specified off design mission.

    Parameters
    ----------
    json_filename:      string
        User specified name and relative path of json file containing the sized aircraft data
    ProblemType:        enum
        Alternate or Fallout. Alternate requires mission_range input and
         Fallout requires mission_fuel input
    phase_info:     phase_info dictionary for off design mission
    payload:            float
        Aircraft.CrewPayload.PASSENGER_PAYLOAD_MASS
    mission_range       float
        Mission.Summary.RANGE 'NM'
    mission_gross_mass  float
        Mission.Summary.GROSS_MASS 'lbm'

    Returns
    ----------
    Aviary Problem object with completed load_inputs() for specified off design mission
    """

    # Initialize a new aviary problem and aviary_input data structure
    prob = AviaryProblem()
    prob.aviary_inputs = AviaryValues()

    prob = _read_sizing_json(prob, json_filename)

    # Update problem type
    prob.problem_type = ProblemType
    prob.aviary_inputs.set_val('settings:problem_type', ProblemType, units='unitless')

    # Set Payload
    prob.aviary_inputs.set_val(
        Aircraft.CrewPayload.PASSENGER_PAYLOAD_MASS, payload, units='lbm')

    if ProblemType == ProblemType.ALTERNATE:
        # Set mission range, aviary will calculate required fuel
        prob.aviary_inputs.set_val(Mission.Design.RANGE, mission_range, units='NM')

    elif ProblemType == ProblemType.FALLOUT:
        # Set mission fuel and calculate gross weight, aviary will calculate range
        prob.aviary_inputs.set_val(Mission.Summary.GROSS_MASS,
                                   mission_gross_mass, units='lbm')

    # Load inputs
    prob.load_inputs(prob.aviary_inputs, phase_info)
    return prob
>>>>>>> de38fbe9
<|MERGE_RESOLUTION|>--- conflicted
+++ resolved
@@ -245,13 +245,9 @@
         self.regular_phases = []
         self.reserve_phases = []
 
-<<<<<<< HEAD
     def load_inputs(
             self, aviary_inputs, phase_info=None, engine_builders=None,
-            meta_data=BaseMetaData, verbosity=None):
-=======
-    def load_inputs(self, aviary_inputs, phase_info=None, engine_builders=None, meta_data=BaseMetaData, verbosity=Verbosity.BRIEF):
->>>>>>> de38fbe9
+            meta_data=BaseMetaData, verbosity=Verbosity.BRIEF):
         """
         This method loads the aviary_values inputs and options that the
         user specifies. They could specify files to load and values to
@@ -349,21 +345,10 @@
         self.aviary_inputs = aviary_inputs
 
         if mission_method is TWO_DEGREES_OF_FREEDOM:
-<<<<<<< HEAD
-            aviary_inputs.set_val(
-                Mission.Summary.CRUISE_MASS_FINAL, val=self.initial_guesses
-                ['cruise_mass_final'],
-                units='lbm')
-            aviary_inputs.set_val(
-                Mission.Summary.GROSS_MASS, val=self.initial_guesses
-                ['actual_takeoff_mass'],
-                units='lbm')
-=======
             aviary_inputs.set_val(Mission.Summary.CRUISE_MASS_FINAL,
                                   val=self.initialization_guesses['cruise_mass_final'], units='lbm')
             aviary_inputs.set_val(Mission.Summary.GROSS_MASS,
                                   val=self.initialization_guesses['actual_takeoff_mass'], units='lbm')
->>>>>>> de38fbe9
 
             # Commonly referenced values
             self.cruise_alt = aviary_inputs.get_val(
@@ -380,15 +365,8 @@
 
         elif mission_method is HEIGHT_ENERGY:
             self.problem_type = aviary_inputs.get_val(Settings.PROBLEM_TYPE)
-<<<<<<< HEAD
-            aviary_inputs.set_val(
-                Mission.Summary.GROSS_MASS, val=self.initial_guesses
-                ['actual_takeoff_mass'],
-                units='lbm')
-=======
             aviary_inputs.set_val(Mission.Summary.GROSS_MASS,
                                   val=self.initialization_guesses['actual_takeoff_mass'], units='lbm')
->>>>>>> de38fbe9
             if 'target_range' in self.post_mission_info:
                 aviary_inputs.set_val(Mission.Summary.RANGE, wrapped_convert_units(
                     phase_info['post_mission']['target_range'], 'NM'), units='NM')
@@ -499,16 +477,10 @@
                         "target_duration"]
                     if target_duration[0] <= 0:
                         raise ValueError(
-<<<<<<< HEAD
-                            f"Invalid target_duration in phase_info"
-                            f"[{phase_name}][user_options]. "
-                            f"Current (value: {target_duration[0]}), (units: {target_duration[1]}) <= 0")
-=======
                             f'Invalid target_duration in phase_info[{phase_name}]'
                             f'[user_options]. Current (value: {target_duration[0]}), '
                             f'(units: {target_duration[1]}) <= 0")'
                         )
->>>>>>> de38fbe9
 
                     # Only applies to non-analytic phases (all HE and most 2DOF)
                     if not analytic:
@@ -1150,11 +1122,8 @@
                     for parameter in parameter_dict:
                         external_parameters[phase_name][parameter] = parameter_dict[parameter]
 
-<<<<<<< HEAD
-            if self.mission_method in (HEIGHT_ENERGY, SOLVED_2DOF):
-                traj = setup_trajectory_params(
-                    self.model, traj, self.aviary_inputs, phases,
-                    meta_data=self.meta_data, external_parameters=external_parameters)
+            traj = setup_trajectory_params(
+                self.model, traj, self.aviary_inputs, phases, meta_data=self.meta_data, external_parameters=external_parameters)
 
             if self.mission_method is HEIGHT_ENERGY:
                 if not self.pre_mission_info['include_takeoff']:
@@ -1162,10 +1131,6 @@
                     first_flight_phase = traj._phases[first_flight_phase_name]
                     first_flight_phase.set_state_options(Dynamic.Mission.MASS,
                                                          fix_initial=False)
-=======
-            traj = setup_trajectory_params(
-                self.model, traj, self.aviary_inputs, phases, meta_data=self.meta_data, external_parameters=external_parameters)
->>>>>>> de38fbe9
 
         self.traj = traj
 
@@ -2746,23 +2711,6 @@
 
         RESERVE_FUEL_ADDITIONAL = self.aviary_inputs.get_val(
             Aircraft.Design.RESERVE_FUEL_ADDITIONAL, units='lbm')
-<<<<<<< HEAD
-        reserve_fuel = om.ExecComp(
-            'reserve_fuel = reserve_fuel_frac_mass + reserve_fuel_additional + reserve_fuel_burned',
-            reserve_fuel={"units": "lbm", 'shape': 1},
-            reserve_fuel_frac_mass={"units": "lbm", "val": 0},
-            reserve_fuel_additional={"units": "lbm", "val": RESERVE_FUEL_ADDITIONAL},
-            reserve_fuel_burned={"units": "lbm", "val": 0})
-
-        reserve_calc_location.add_subsystem(
-            "reserve_fuel", reserve_fuel,
-            promotes_inputs=["reserve_fuel_frac_mass",
-                             ("reserve_fuel_additional", Aircraft.Design.
-                              RESERVE_FUEL_ADDITIONAL),
-                             ("reserve_fuel_burned",
-                              Mission.Summary.RESERVE_FUEL_BURNED)],
-            promotes_outputs=[("reserve_fuel", reserves_name)])
-=======
         reserve_fuel = om.ExecComp('reserve_fuel = reserve_fuel_frac_mass + reserve_fuel_additional + reserve_fuel_burned',
                                    reserve_fuel={"units": "lbm", 'shape': 1},
                                    reserve_fuel_frac_mass={"units": "lbm", "val": 0},
@@ -2915,5 +2863,4 @@
 
     # Load inputs
     prob.load_inputs(prob.aviary_inputs, phase_info)
-    return prob
->>>>>>> de38fbe9
+    return prob