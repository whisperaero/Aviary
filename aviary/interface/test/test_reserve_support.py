--- conflicted
+++ resolved
@@ -5,13 +5,8 @@
 from openmdao.utils.testing_utils import use_tempdirs
 
 from aviary.interface.methods_for_level2 import AviaryProblem
-<<<<<<< HEAD
 from aviary.interface.default_phase_info.simple import phase_info as ph_in_flops
 from aviary.interface.default_phase_info.gasp import phase_info as ph_in_gasp
-=======
-from aviary.interface.default_phase_info.height_energy import phase_info as ph_in_flops
-from aviary.interface.default_phase_info.two_dof import phase_info as ph_in_gasp
->>>>>>> 2113a7d9
 from aviary.variable_info.variables import Aircraft, Mission
 
 
@@ -21,18 +16,9 @@
     def test_post_mission_promotion(self):
         phase_info = deepcopy(ph_in_flops)
 
-<<<<<<< HEAD
-        prob = AviaryProblem(phase_info, mission_method="simple", mass_method="FLOPS")
-
-        prob.load_inputs("models/test_aircraft/aircraft_for_bench_FwFm.csv")
-=======
         prob = AviaryProblem()
 
-        csv_path = pkg_resources.resource_filename(
-            "aviary", "models/test_aircraft/aircraft_for_bench_GwFm.csv")
-
-        prob.load_inputs(csv_path, phase_info)
->>>>>>> 2113a7d9
+        prob.load_inputs("models/test_aircraft/aircraft_for_bench_GwFm.csv", phase_info)
         prob.check_inputs()
 
         # TODO: This needs to be converted into a reserve and a scaler so that it can
@@ -64,14 +50,8 @@
 
         prob = AviaryProblem()
 
-<<<<<<< HEAD
-        prob.load_inputs("models/small_single_aisle/small_single_aisle_GwGm.csv")
-=======
-        csv_path = pkg_resources.resource_filename(
-            "aviary", "models/small_single_aisle/small_single_aisle_GwGm.csv")
-
-        prob.load_inputs(csv_path, phase_info)
->>>>>>> 2113a7d9
+        prob.load_inputs(
+            "models/small_single_aisle/small_single_aisle_GwGm.csv", phase_info)
         prob.check_inputs()
 
         prob.aviary_inputs.set_val(Mission.Summary.GROSS_MASS, 140000.0, units='lbm')
