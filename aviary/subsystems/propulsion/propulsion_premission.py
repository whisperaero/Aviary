import sys

import numpy as np
import openmdao.api as om

from aviary.utils.aviary_values import AviaryValues
from aviary.variable_info.functions import add_aviary_input, add_aviary_output
from aviary.variable_info.variables import Aircraft, Settings
from aviary.variable_info.enums import Verbosity


class PropulsionPreMission(om.Group):
    '''
    Group that contains propulsion calculations for pre-mission analysis, such as
    computing scaling factors, and sums propulsion-system level totals.
    '''

    def initialize(self):
        self.options.declare(
            'aviary_options', types=AviaryValues,
            desc='collection of Aircraft/Mission specific options')
        self.options.declare(
            'engine_models', types=list,
            desc='list of EngineModels on aircraft'
        )

    def setup(self):
        options = self.options['aviary_options']
        engine_models = self.options['engine_models']
        num_engine_type = len(engine_models)

        # Each engine model pre_mission component only needs to accept and output single
        # value relevant to that variable - this group's configure step will handle
        # promoting/connecting just the relevant index in vectorized inputs/outputs for
        # each component here
        # Promotions are handled in configure()
        for engine in engine_models:
            subsys = engine.build_pre_mission(options)
            if subsys:
                if num_engine_type > 1:
                    proms = None
                else:
                    proms = ['*']
                self.add_subsystem(engine.name,
                                   subsys=subsys,
                                   promotes_outputs=proms,
                                   )

        if num_engine_type > 1:
            # Add an empty mux comp, which will be customized to handle all required
            # outputs in configure()
            self.add_subsystem(
                'pre_mission_mux',
                subsys=om.MuxComp(),
                promotes_outputs=['*']
            )

        self.add_subsystem(
            'propulsion_sum',
            subsys=PropulsionSum(
                aviary_options=options),
            promotes_inputs=['*'],
            promotes_outputs=['*']
        )

    def configure(self):
        # Special configure step needed to handle multiple, unique engine models.
        # Each engine's pre_mission component should only handle single instance of engine,
        # so vectorized inputs/outputs are a problem. Slice all needed vector inputs and pass
        # pre_mission components only the value they need, then mux all the outputs back together

        engine_models = self.options['engine_models']
        num_engine_type = len(engine_models)

        # determine if openMDAO messages and warnings should be suppressed
        verbosity = self.options['aviary_options'].get_val(Settings.VERBOSITY)
        out_stream = None

        # DEBUG
        if verbosity > Verbosity.VERBOSE:
            out_stream = sys.stdout

<<<<<<< HEAD
        # Patterns to identify which inputs/outputs are vectorized and need to be
        # split then re-muxed
        pattern = ['engine:', 'nacelle:']
=======
        comp_list = [
            self._get_subsystem(engine.name) for engine in self.options['engine_models']
        ]
>>>>>>> b0db206a

        # Dictionary of all unique inputs/outputs from all new components, keys are
        # units for each var
        unique_outputs = {}
        # unique_inputs = {}

        # dictionaries of inputs/outputs for engine in prop pre-mission
        input_dict = {}
        output_dict = {}

<<<<<<< HEAD
        for idx, engine_model in enumerate(engine_models):
            engine = self._get_subsystem(engine_model.name)
=======
        for idx, comp in enumerate(comp_list):

>>>>>>> b0db206a
            # Patterns to identify which inputs/outputs are vectorized and need to be
            # split then re-muxed
            pattern = ['engine:', 'nacelle:']

            # pull out all inputs (in dict format) in component
            eng_inputs = engine.list_inputs(
                return_format='dict',
                units=True,
                out_stream=out_stream,
                all_procs=True,
            )
            # switch dictionary keys to promoted name rather than full path
            # only handle variables that were top-level promoted inside engine model
            eng_inputs = dict(
                [
                    (eng_inputs[key]['prom_name'], eng_inputs[key])
                    for key in eng_inputs
                    if '.' not in eng_inputs[key]['prom_name']
                ]
            )
            # only keep inputs if they contain the pattern
            input_dict[engine.name] = dict(
                (key, eng_inputs[key])
                for key in eng_inputs
                if any([x in key for x in pattern])
            )
            # Track list of ALL inputs present in prop pre-mission in a "flat" dict.
            # Repeating inputs will just override what's already in the dict - we don't
            # care if units get overridden, if they differ openMDAO will convert
            # (if they aren't compatible, then a component specified the wrong units and
            # needs to be fixed there)
            # unique_inputs.update(
            #     [
            #         (key, input_dict[engine.name][key]['units'])
            #         for key in input_dict[engine.name]
            #     ]
            # )

            # do the same thing with outputs
            eng_outputs = engine.list_outputs(
                return_format='dict', units=True, out_stream=out_stream, all_procs=True
            )
            eng_outputs = dict(
                [
                    (eng_outputs[key]['prom_name'], eng_outputs[key])
                    for key in eng_outputs
                    if '.' not in eng_outputs[key]['prom_name']
                ]
            )
            output_dict[engine.name] = dict(
                (key, eng_outputs[key])
                for key in eng_outputs
                if any([x in key for x in pattern])
            )
            unique_outputs.update(
                [
                    (
                        key,
                        output_dict[engine.name][key]['units'],
                    )
                    for key in output_dict[engine.name]
                ]
            )

            # slice incoming inputs for this engine, so it only gets the correct index
            self.promotes(
<<<<<<< HEAD
                engine.name,
                inputs=[input for input in input_dict[engine.name]],
                src_indices=om.slicer[idx],
=======
                comp.name, inputs=[*input_dict[comp.name]], src_indices=om.slicer[idx]
>>>>>>> b0db206a
            )

            # promote all other inputs/outputs for this engine normally (handle vectorized outputs later)
            self.promotes(
                engine.name,
                inputs=[
                    input
                    for input in eng_inputs
                    if input not in input_dict[engine.name]
                ],
                outputs=[
                    output
                    for output in eng_outputs
                    if output not in output_dict[engine.name]
                ],
            )

        # add variables to the mux component and make connections to individual
        # component outputs
        if num_engine_type > 1:
            for output in unique_outputs:
                self.pre_mission_mux.add_var(output, units=unique_outputs[output])
                # promote/alias outputs for each comp that has relevant outputs
                for i, engine in enumerate(output_dict):
                    if output in output_dict[engine]:
                        # if this component provides the output, connect it to the correct mux input
                        self.connect(
                            engine + '.' + output,
                            'pre_mission_mux.' + output + '_' + str(i),
                        )
                    else:
                        # If this component does not provide the output, pass the existing
                        # value for that index to the mux
                        self.connect(
                            output,
                            'pre_mission_mux.' + output + '_' + str(i),
                            src_indices=om.slicer[i],
                        )


class PropulsionSum(om.ExplicitComponent):
    '''
    Calculates propulsion system level sums of individual engine performance parameters.
    '''

    def initialize(self):
        self.options.declare(
            'aviary_options', types=AviaryValues,
            desc='collection of Aircraft/Mission specific options')

    def setup(self):
        num_engine_type = len(self.options['aviary_options'].get_val(
            Aircraft.Engine.NUM_ENGINES))

        add_aviary_input(self, Aircraft.Engine.SCALED_SLS_THRUST,
                         val=np.zeros(num_engine_type))

        add_aviary_output(
            self, Aircraft.Propulsion.TOTAL_SCALED_SLS_THRUST, val=0.0)

    def setup_partials(self):
        num_engines = self.options['aviary_options'].get_val(Aircraft.Engine.NUM_ENGINES)

        self.declare_partials(Aircraft.Propulsion.TOTAL_SCALED_SLS_THRUST,
                              Aircraft.Engine.SCALED_SLS_THRUST, val=num_engines)

    def compute(self, inputs, outputs):
        num_engines = self.options['aviary_options'].get_val(Aircraft.Engine.NUM_ENGINES)

        thrust = inputs[Aircraft.Engine.SCALED_SLS_THRUST]

        outputs[Aircraft.Propulsion.TOTAL_SCALED_SLS_THRUST] = np.dot(
            thrust, num_engines)<|MERGE_RESOLUTION|>--- conflicted
+++ resolved
@@ -17,11 +17,12 @@
 
     def initialize(self):
         self.options.declare(
-            'aviary_options', types=AviaryValues,
-            desc='collection of Aircraft/Mission specific options')
+            'aviary_options',
+            types=AviaryValues,
+            desc='collection of Aircraft/Mission specific options',
+        )
         self.options.declare(
-            'engine_models', types=list,
-            desc='list of EngineModels on aircraft'
+            'engine_models', types=list, desc='list of EngineModels on aircraft'
         )
 
     def setup(self):
@@ -41,26 +42,24 @@
                     proms = None
                 else:
                     proms = ['*']
-                self.add_subsystem(engine.name,
-                                   subsys=subsys,
-                                   promotes_outputs=proms,
-                                   )
+                self.add_subsystem(
+                    engine.name,
+                    subsys=subsys,
+                    promotes_outputs=proms,
+                )
 
         if num_engine_type > 1:
             # Add an empty mux comp, which will be customized to handle all required
             # outputs in configure()
             self.add_subsystem(
-                'pre_mission_mux',
-                subsys=om.MuxComp(),
-                promotes_outputs=['*']
+                'pre_mission_mux', subsys=om.MuxComp(), promotes_outputs=['*']
             )
 
         self.add_subsystem(
             'propulsion_sum',
-            subsys=PropulsionSum(
-                aviary_options=options),
+            subsys=PropulsionSum(aviary_options=options),
             promotes_inputs=['*'],
-            promotes_outputs=['*']
+            promotes_outputs=['*'],
         )
 
     def configure(self):
@@ -80,15 +79,9 @@
         if verbosity > Verbosity.VERBOSE:
             out_stream = sys.stdout
 
-<<<<<<< HEAD
         # Patterns to identify which inputs/outputs are vectorized and need to be
         # split then re-muxed
         pattern = ['engine:', 'nacelle:']
-=======
-        comp_list = [
-            self._get_subsystem(engine.name) for engine in self.options['engine_models']
-        ]
->>>>>>> b0db206a
 
         # Dictionary of all unique inputs/outputs from all new components, keys are
         # units for each var
@@ -99,13 +92,8 @@
         input_dict = {}
         output_dict = {}
 
-<<<<<<< HEAD
         for idx, engine_model in enumerate(engine_models):
             engine = self._get_subsystem(engine_model.name)
-=======
-        for idx, comp in enumerate(comp_list):
-
->>>>>>> b0db206a
             # Patterns to identify which inputs/outputs are vectorized and need to be
             # split then re-muxed
             pattern = ['engine:', 'nacelle:']
@@ -172,13 +160,9 @@
 
             # slice incoming inputs for this engine, so it only gets the correct index
             self.promotes(
-<<<<<<< HEAD
                 engine.name,
-                inputs=[input for input in input_dict[engine.name]],
+                inputs=[*input_dict[engine.name]],
                 src_indices=om.slicer[idx],
-=======
-                comp.name, inputs=[*input_dict[comp.name]], src_indices=om.slicer[idx]
->>>>>>> b0db206a
             )
 
             # promote all other inputs/outputs for this engine normally (handle vectorized outputs later)
@@ -226,29 +210,40 @@
 
     def initialize(self):
         self.options.declare(
-            'aviary_options', types=AviaryValues,
-            desc='collection of Aircraft/Mission specific options')
+            'aviary_options',
+            types=AviaryValues,
+            desc='collection of Aircraft/Mission specific options',
+        )
 
     def setup(self):
-        num_engine_type = len(self.options['aviary_options'].get_val(
-            Aircraft.Engine.NUM_ENGINES))
-
-        add_aviary_input(self, Aircraft.Engine.SCALED_SLS_THRUST,
-                         val=np.zeros(num_engine_type))
-
-        add_aviary_output(
-            self, Aircraft.Propulsion.TOTAL_SCALED_SLS_THRUST, val=0.0)
+        num_engine_type = len(
+            self.options['aviary_options'].get_val(Aircraft.Engine.NUM_ENGINES)
+        )
+
+        add_aviary_input(
+            self, Aircraft.Engine.SCALED_SLS_THRUST, val=np.zeros(num_engine_type)
+        )
+
+        add_aviary_output(self, Aircraft.Propulsion.TOTAL_SCALED_SLS_THRUST, val=0.0)
 
     def setup_partials(self):
-        num_engines = self.options['aviary_options'].get_val(Aircraft.Engine.NUM_ENGINES)
-
-        self.declare_partials(Aircraft.Propulsion.TOTAL_SCALED_SLS_THRUST,
-                              Aircraft.Engine.SCALED_SLS_THRUST, val=num_engines)
+        num_engines = self.options['aviary_options'].get_val(
+            Aircraft.Engine.NUM_ENGINES
+        )
+
+        self.declare_partials(
+            Aircraft.Propulsion.TOTAL_SCALED_SLS_THRUST,
+            Aircraft.Engine.SCALED_SLS_THRUST,
+            val=num_engines,
+        )
 
     def compute(self, inputs, outputs):
-        num_engines = self.options['aviary_options'].get_val(Aircraft.Engine.NUM_ENGINES)
+        num_engines = self.options['aviary_options'].get_val(
+            Aircraft.Engine.NUM_ENGINES
+        )
 
         thrust = inputs[Aircraft.Engine.SCALED_SLS_THRUST]
 
         outputs[Aircraft.Propulsion.TOTAL_SCALED_SLS_THRUST] = np.dot(
-            thrust, num_engines)+            thrust, num_engines
+        )