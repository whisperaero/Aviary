--- conflicted
+++ resolved
@@ -30,15 +30,6 @@
         # each component here
         # Promotions are handled in configure()
         for engine in engine_models:
-<<<<<<< HEAD
-            pre_mission_model = engine.build_pre_mission(options)
-            if pre_mission_model is not None:
-                self.add_subsystem(engine.name,
-                                   subsys=pre_mission_model,
-                                   promotes_inputs=['*'],
-                                   promotes_outputs=['*'],
-                                   )
-=======
             subsys = engine.build_pre_mission(options)
             if subsys:
 
@@ -59,7 +50,6 @@
                 subsys=om.MuxComp(),
                 promotes_outputs=['*']
             )
->>>>>>> 2ddf1587
 
         self.add_subsystem(
             'propulsion_sum',
