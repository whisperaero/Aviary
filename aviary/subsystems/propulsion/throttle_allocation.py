--- conflicted
+++ resolved
@@ -113,15 +113,6 @@
         allocation = inputs["throttle_allocations"]
 
         if alloc_mode == ThrottleAllocation.DYNAMIC:
-<<<<<<< HEAD
-            outputs[Dynamic.Mission.THROTTLE][:, :-1] = (
-                np.einsum("i,ij->ij", agg_throttle, allocation)
-            )
-            sum_alloc = np.sum(allocation, axis=1)
-        else:
-            outputs[Dynamic.Mission.THROTTLE][:, :-1] = (
-                np.einsum("i,j->ij", agg_throttle, allocation)
-=======
             outputs[Dynamic.Vehicle.Propulsion.THROTTLE][:, :-1] = np.einsum(
                 "i,ij->ij", agg_throttle, allocation
             )
@@ -129,7 +120,6 @@
         else:
             outputs[Dynamic.Vehicle.Propulsion.THROTTLE][:, :-1] = np.einsum(
                 "i,j->ij", agg_throttle, allocation
->>>>>>> 98cda9aa
             )
             sum_alloc = np.sum(allocation)
 
