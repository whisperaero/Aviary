import unittest

import numpy as np
import openmdao
import openmdao.api as om
from openmdao.utils.assert_utils import assert_check_partials, assert_near_equal
from packaging import version

from aviary.subsystems.propulsion.engine_deck import EngineDeck
from aviary.subsystems.propulsion.propulsion_mission import PropulsionMission, PropulsionSum
from aviary.utils.aviary_values import AviaryValues
from aviary.utils.preprocessors import preprocess_propulsion
from aviary.utils.functions import get_path
from aviary.validation_cases.validation_tests import get_flops_inputs
from aviary.variable_info.functions import setup_model_options
from aviary.variable_info.variables import Aircraft, Dynamic, Mission, Settings
from aviary.subsystems.propulsion.utils import build_engine_deck


class PropulsionMissionTest(unittest.TestCase):
    def setUp(self):
        self.prob = om.Problem()
        self.options = AviaryValues()
        self.options.set_val(Settings.VERBOSITY, 0)

    @unittest.skipIf(
        version.parse(openmdao.__version__) < version.parse('3.26'),
        'Skipping due to OpenMDAO version being too low (<3.26)',
    )
    def test_case_1(self):
        # 'clean' test using GASP-derived engine deck
        nn = 20

        filename = get_path('models/engines/turbofan_24k_1.deck')

        options = self.options
        options.set_val(Aircraft.Engine.DATA_FILE, filename)
        options.set_val(Aircraft.Engine.GLOBAL_THROTTLE, True)
        options.set_val(Aircraft.Engine.NUM_ENGINES, 2)
        options.set_val(Aircraft.Engine.SUBSONIC_FUEL_FLOW_SCALER, 1.0)
        options.set_val(Aircraft.Engine.SUPERSONIC_FUEL_FLOW_SCALER, 1.0)
        options.set_val(Aircraft.Engine.FUEL_FLOW_SCALER_CONSTANT_TERM, 0.0)
        options.set_val(Aircraft.Engine.FUEL_FLOW_SCALER_LINEAR_TERM, 1.0)
        options.set_val(
            Aircraft.Engine.CONSTANT_FUEL_CONSUMPTION, 0.0, units='lbm/h')
        options.set_val(Aircraft.Engine.SCALE_PERFORMANCE, True)
        options.set_val(Mission.Summary.FUEL_FLOW_SCALER, 1.0)
        options.set_val(Aircraft.Engine.SCALE_FACTOR, 0.5)
        options.set_val(Aircraft.Engine.GENERATE_FLIGHT_IDLE, False)
        options.set_val(Aircraft.Engine.IGNORE_NEGATIVE_THRUST, False)
        options.set_val(Aircraft.Engine.FLIGHT_IDLE_THRUST_FRACTION, 0.0)
        options.set_val(Aircraft.Engine.FLIGHT_IDLE_MAX_FRACTION, 1.0)
        options.set_val(Aircraft.Engine.FLIGHT_IDLE_MIN_FRACTION, 0.08)
        options.set_val(Aircraft.Engine.GEOPOTENTIAL_ALT, False)
        options.set_val(Aircraft.Engine.INTERPOLATION_METHOD, 'slinear')

        engine = EngineDeck(options=options)
        preprocess_propulsion(options, [engine])

        self.prob.model = PropulsionMission(
            num_nodes=nn, aviary_options=options, engine_models=[engine]
        )
<<<<<<< HEAD
        IVC.add_output(Dynamic.Mission.ALTITUDE,
                       np.linspace(0, 40000, nn), units='ft')
=======

        IVC = om.IndepVarComp(Dynamic.Atmosphere.MACH, np.linspace(0, 0.8, nn), units='unitless')
        IVC.add_output(Dynamic.Mission.ALTITUDE, np.linspace(0, 40000, nn), units='ft')
>>>>>>> 1e29f27c
        IVC.add_output(
            Dynamic.Vehicle.Propulsion.THROTTLE,
            np.linspace(1, 0.7, nn),
            units='unitless',
        )
        self.prob.model.add_subsystem('IVC', IVC, promotes=['*'])

        setup_model_options(self.prob, options)

        self.prob.setup(force_alloc_complex=True)
        self.prob.set_val(
            Aircraft.Engine.SCALE_FACTOR,
            options.get_val(Aircraft.Engine.SCALE_FACTOR),
            units='unitless',
        )

        self.prob.run_model()

        thrust = self.prob.get_val(
            Dynamic.Vehicle.Propulsion.THRUST_TOTAL, units='lbf')
        fuel_flow = self.prob.get_val(
            Dynamic.Vehicle.Propulsion.FUEL_FLOW_RATE_NEGATIVE_TOTAL, units='lbm/h'
        )

        expected_thrust = np.array(
            [
                26561.59369395,
                24186.86894359,
                21938.27488056,
                19715.05735655,
                17506.16718894,
                15460.34459449,
                13780.48894973,
                12280.8193203,
                10975.41682925,
                9457.56468145,
                7995.21902953,
                7398.69940308,
                7148.11078578,
                6431.41457704,
                5775.06520451,
                5165.40974506,
                4583.11663348,
                3991.15103423,
                3339.07858092,
                2733.73087418,
            ]
        )

        expected_fuel_flow = np.array(
            [
                -14708.13129181,
                -14065.48817451,
                -13382.86563425,
                -12534.77028836,
                -11523.83568308,
                -10513.77300372,
                -9696.27706444,
                -8936.08244404,
                -8203.69933068,
                -8447.76373904,
                -8705.57372767,
                -7470.81543322,
                -5980.73136927,
                -5493.90702754,
                -5072.25036487,
                -4660.36809371,
                -4260.86577106,
                -3822.5941721,
                -3344.49786121,
                -2889.82801889,
            ]
        )

        assert_near_equal(thrust, expected_thrust, tolerance=1e-10)
        assert_near_equal(fuel_flow, expected_fuel_flow, tolerance=1e-10)

        partial_data = self.prob.check_partials(out_stream=None, method='cs')
        assert_check_partials(partial_data, atol=1e-10, rtol=1e-10)

    def test_propulsion_sum(self):
        nn = 2
        options = {
            Aircraft.Engine.NUM_ENGINES: np.array([3, 2]),
        }
        self.prob.model = om.Group()
        self.prob.model.add_subsystem(
            'propsum', PropulsionSum(num_nodes=nn, **options), promotes=['*']
        )

        self.prob.setup(force_alloc_complex=True)

        self.prob.set_val(
            Dynamic.Vehicle.Propulsion.THRUST, np.array(
                [[500.4, 423.001], [325, 6780]])
        )
        self.prob.set_val(
            Dynamic.Vehicle.Propulsion.THRUST_MAX,
            np.array([[602.11, 3554], [100, 9000]]),
        )
        self.prob.set_val(
            Dynamic.Vehicle.Propulsion.FUEL_FLOW_RATE_NEGATIVE,
            np.array([[123, -221.44], [-765.2, -1]]),
        )
        self.prob.set_val(
            Dynamic.Vehicle.Propulsion.ELECTRIC_POWER_IN, np.array([[3.01, -12], [484.2, 8123]])
        )
        self.prob.set_val(
            Dynamic.Vehicle.Propulsion.NOX_RATE, np.array(
                [[322, 4610], [1.54, 2.844]])
        )

        self.prob.run_model()

<<<<<<< HEAD
        thrust = self.prob.get_val(
            Dynamic.Vehicle.Propulsion.THRUST_TOTAL, units='lbf')
        thrust_max = self.prob.get_val(
            Dynamic.Vehicle.Propulsion.THRUST_MAX_TOTAL, units='lbf'
        )
=======
        thrust = self.prob.get_val(Dynamic.Vehicle.Propulsion.THRUST_TOTAL, units='lbf')
        thrust_max = self.prob.get_val(Dynamic.Vehicle.Propulsion.THRUST_MAX_TOTAL, units='lbf')
>>>>>>> 1e29f27c
        fuel_flow = self.prob.get_val(
            Dynamic.Vehicle.Propulsion.FUEL_FLOW_RATE_NEGATIVE_TOTAL, units='lb/h'
        )
        electric_power_in = self.prob.get_val(
            Dynamic.Vehicle.Propulsion.ELECTRIC_POWER_IN_TOTAL, units='kW'
        )
        nox = self.prob.get_val(
            Dynamic.Vehicle.Propulsion.NOX_RATE_TOTAL, units='lb/h')

        expected_thrust = np.array([2347.202, 14535])
        expected_thrust_max = np.array([8914.33, 18300])
        expected_fuel_flow = np.array([-73.88, -2297.6])
        expected_electric_power_in = np.array([-14.97, 17698.6])
        expected_nox = np.array([10186, 10.308])

        assert_near_equal(thrust, expected_thrust, tolerance=1e-12)
        assert_near_equal(thrust_max, expected_thrust_max, tolerance=1e-12)
        assert_near_equal(fuel_flow, expected_fuel_flow, tolerance=1e-12)
        assert_near_equal(electric_power_in,
                          expected_electric_power_in, tolerance=1e-12)
        assert_near_equal(nox, expected_nox, tolerance=1e-12)

        partial_data = self.prob.check_partials(out_stream=None, method='cs')
        assert_check_partials(partial_data, atol=1e-10, rtol=1e-10)

    def test_case_multiengine(self):
        # takes the large single aisle 2 test case and add a second set of engines to test summation
        nn = 20

        options = get_flops_inputs('LargeSingleAisle2FLOPS')
        options.set_val(Settings.VERBOSITY, 0)
        options.set_val(Aircraft.Engine.GLOBAL_THROTTLE, True)

        engine = build_engine_deck(options)[0]
        engine2 = build_engine_deck(options)[0]
        engine2.name = 'engine2'
        engine_models = [engine, engine2]
        preprocess_propulsion(options, engine_models=engine_models)

        model = self.prob.model
        prop = PropulsionMission(
            num_nodes=20,
            aviary_options=options,
            engine_models=engine_models,
        )
        model.add_subsystem('core_propulsion', prop, promotes=['*'])

        self.prob.model.add_subsystem(
            Dynamic.Atmosphere.MACH,
            om.IndepVarComp(Dynamic.Atmosphere.MACH, np.linspace(0, 0.85, nn), units='unitless'),
            promotes=['*'],
        )

        self.prob.model.add_subsystem(
            Dynamic.Mission.ALTITUDE,
            om.IndepVarComp(Dynamic.Mission.ALTITUDE, np.linspace(0, 40000, nn), units='ft'),
            promotes=['*'],
        )
        throttle = np.linspace(1.0, 0.6, nn)
        self.prob.model.add_subsystem(
            Dynamic.Vehicle.Propulsion.THROTTLE,
            om.IndepVarComp(
                Dynamic.Vehicle.Propulsion.THROTTLE,
                np.vstack((throttle, throttle)).transpose(),
                units='unitless',
            ),
            promotes=['*'],
        )

        setup_model_options(self.prob, options, engine_models=engine_models)

        self.prob.setup(force_alloc_complex=True)
        self.prob.set_val(Aircraft.Engine.SCALE_FACTOR, [
                          0.975, 0.975], units='unitless')

        self.prob.run_model()

        thrust = self.prob.get_val(
            Dynamic.Vehicle.Propulsion.THRUST_TOTAL, units='lbf')
        fuel_flow = self.prob.get_val(
            Dynamic.Vehicle.Propulsion.FUEL_FLOW_RATE_NEGATIVE_TOTAL, units='lbm/h'
        )
        nox_rate = self.prob.get_val(Dynamic.Vehicle.Propulsion.NOX_RATE_TOTAL, units='lbm/h')

        # block auto-formatting of tables
        # fmt: off
        expected_thrust = np.array(
            [
<<<<<<< HEAD
                103590.21540641,
                92900.83040046,
                82825.70799328,
                73005.10411666,
                63489.74235503,
                55210.75770546,
                48313.84938232,
                42275.86826606,
                36870.28719096,
                29717.82022574,
                26272.78176894,
                24682.2638022,
                22044.68474877,
                19221.64939296,
                16753.74585058,
                14404.83725986,
                12273.31369208,
                10143.03504195,
                7869.72781898,
                5794.48172967,
=======
                103583.64726051, 92899.15059987, 82826.62014006, 73006.74478288, 63491.73778033,
                55213.71927899, 48317.05801159, 42277.98362824, 36870.43915515, 29716.58670587,
                26271.29434561, 24680.25359966, 22043.65303425, 19221.1253513, 16754.1861966,
                14405.43665682, 12272.31373152, 10141.72397926, 7869.3816548, 5792.62871788,
>>>>>>> 1e29f27c
            ]
        )

        expected_fuel_flow = np.array(
            [
<<<<<<< HEAD
                -38241.14135872,
                -36079.34764117,
                -33777.26289895,
                -31056.78302442,
                -28036.07645153,
                -25278.09940003,
                -22901.48613868,
                -20748.0936975,
                -19058.14550597,
                -19973.09349768,
                -17702.71563899,
                -14371.77422339,
                -12584.74775338,
                -11320.39115751,
                -10191.86597545,
                -9099.77210032,
                -8101.06611515,
                -7070.33673028,
                -5965.98165626,
                -4915.97493174,
=======
                -38238.66614438, -36078.76817864, -33777.65206416, -31057.41872898, -28036.92997813,
                -25279.48301301, -22902.98616678, -20749.08916211, -19058.23299911, -19972.32193796,
                -17701.86829646, -14370.68121827, -12584.1724091, -11320.06786905, -10192.11938107,
                -9100.08365082, -8100.4835652, -7069.62950088, -5965.78834865, -4914.94081538,
>>>>>>> 1e29f27c
            ]
        )

        expected_nox_rate = np.array(
            [
                0.0, 0.0, 0.0, 0.0, 0.0, 0.0, 0.0, 0.0, 0.0, 0.0, 
                0.0, 0.0, 0.0, 0.0, 0.0, 0.0, 0.0, 0.0, 0.0, 0.0,
            ]
        )

        # fmt: on

        assert_near_equal(thrust, expected_thrust, tolerance=1e-10)
        assert_near_equal(fuel_flow, expected_fuel_flow, tolerance=1e-10)
        assert_near_equal(nox_rate, expected_nox_rate, tolerance=1e-9)

        partial_data = self.prob.check_partials(out_stream=None, method='cs')
        assert_check_partials(partial_data, atol=1e-10, rtol=1e-10)


if __name__ == '__main__':
    unittest.main()<|MERGE_RESOLUTION|>--- conflicted
+++ resolved
@@ -41,8 +41,7 @@
         options.set_val(Aircraft.Engine.SUPERSONIC_FUEL_FLOW_SCALER, 1.0)
         options.set_val(Aircraft.Engine.FUEL_FLOW_SCALER_CONSTANT_TERM, 0.0)
         options.set_val(Aircraft.Engine.FUEL_FLOW_SCALER_LINEAR_TERM, 1.0)
-        options.set_val(
-            Aircraft.Engine.CONSTANT_FUEL_CONSUMPTION, 0.0, units='lbm/h')
+        options.set_val(Aircraft.Engine.CONSTANT_FUEL_CONSUMPTION, 0.0, units='lbm/h')
         options.set_val(Aircraft.Engine.SCALE_PERFORMANCE, True)
         options.set_val(Mission.Summary.FUEL_FLOW_SCALER, 1.0)
         options.set_val(Aircraft.Engine.SCALE_FACTOR, 0.5)
@@ -60,14 +59,9 @@
         self.prob.model = PropulsionMission(
             num_nodes=nn, aviary_options=options, engine_models=[engine]
         )
-<<<<<<< HEAD
-        IVC.add_output(Dynamic.Mission.ALTITUDE,
-                       np.linspace(0, 40000, nn), units='ft')
-=======
 
         IVC = om.IndepVarComp(Dynamic.Atmosphere.MACH, np.linspace(0, 0.8, nn), units='unitless')
         IVC.add_output(Dynamic.Mission.ALTITUDE, np.linspace(0, 40000, nn), units='ft')
->>>>>>> 1e29f27c
         IVC.add_output(
             Dynamic.Vehicle.Propulsion.THROTTLE,
             np.linspace(1, 0.7, nn),
@@ -86,8 +80,7 @@
 
         self.prob.run_model()
 
-        thrust = self.prob.get_val(
-            Dynamic.Vehicle.Propulsion.THRUST_TOTAL, units='lbf')
+        thrust = self.prob.get_val(Dynamic.Vehicle.Propulsion.THRUST_TOTAL, units='lbf')
         fuel_flow = self.prob.get_val(
             Dynamic.Vehicle.Propulsion.FUEL_FLOW_RATE_NEGATIVE_TOTAL, units='lbm/h'
         )
@@ -161,8 +154,7 @@
         self.prob.setup(force_alloc_complex=True)
 
         self.prob.set_val(
-            Dynamic.Vehicle.Propulsion.THRUST, np.array(
-                [[500.4, 423.001], [325, 6780]])
+            Dynamic.Vehicle.Propulsion.THRUST, np.array([[500.4, 423.001], [325, 6780]])
         )
         self.prob.set_val(
             Dynamic.Vehicle.Propulsion.THRUST_MAX,
@@ -176,30 +168,20 @@
             Dynamic.Vehicle.Propulsion.ELECTRIC_POWER_IN, np.array([[3.01, -12], [484.2, 8123]])
         )
         self.prob.set_val(
-            Dynamic.Vehicle.Propulsion.NOX_RATE, np.array(
-                [[322, 4610], [1.54, 2.844]])
+            Dynamic.Vehicle.Propulsion.NOX_RATE, np.array([[322, 4610], [1.54, 2.844]])
         )
 
         self.prob.run_model()
 
-<<<<<<< HEAD
-        thrust = self.prob.get_val(
-            Dynamic.Vehicle.Propulsion.THRUST_TOTAL, units='lbf')
-        thrust_max = self.prob.get_val(
-            Dynamic.Vehicle.Propulsion.THRUST_MAX_TOTAL, units='lbf'
-        )
-=======
         thrust = self.prob.get_val(Dynamic.Vehicle.Propulsion.THRUST_TOTAL, units='lbf')
         thrust_max = self.prob.get_val(Dynamic.Vehicle.Propulsion.THRUST_MAX_TOTAL, units='lbf')
->>>>>>> 1e29f27c
         fuel_flow = self.prob.get_val(
             Dynamic.Vehicle.Propulsion.FUEL_FLOW_RATE_NEGATIVE_TOTAL, units='lb/h'
         )
         electric_power_in = self.prob.get_val(
             Dynamic.Vehicle.Propulsion.ELECTRIC_POWER_IN_TOTAL, units='kW'
         )
-        nox = self.prob.get_val(
-            Dynamic.Vehicle.Propulsion.NOX_RATE_TOTAL, units='lb/h')
+        nox = self.prob.get_val(Dynamic.Vehicle.Propulsion.NOX_RATE_TOTAL, units='lb/h')
 
         expected_thrust = np.array([2347.202, 14535])
         expected_thrust_max = np.array([8914.33, 18300])
@@ -210,8 +192,7 @@
         assert_near_equal(thrust, expected_thrust, tolerance=1e-12)
         assert_near_equal(thrust_max, expected_thrust_max, tolerance=1e-12)
         assert_near_equal(fuel_flow, expected_fuel_flow, tolerance=1e-12)
-        assert_near_equal(electric_power_in,
-                          expected_electric_power_in, tolerance=1e-12)
+        assert_near_equal(electric_power_in, expected_electric_power_in, tolerance=1e-12)
         assert_near_equal(nox, expected_nox, tolerance=1e-12)
 
         partial_data = self.prob.check_partials(out_stream=None, method='cs')
@@ -264,13 +245,11 @@
         setup_model_options(self.prob, options, engine_models=engine_models)
 
         self.prob.setup(force_alloc_complex=True)
-        self.prob.set_val(Aircraft.Engine.SCALE_FACTOR, [
-                          0.975, 0.975], units='unitless')
+        self.prob.set_val(Aircraft.Engine.SCALE_FACTOR, [0.975, 0.975], units='unitless')
 
         self.prob.run_model()
 
-        thrust = self.prob.get_val(
-            Dynamic.Vehicle.Propulsion.THRUST_TOTAL, units='lbf')
+        thrust = self.prob.get_val(Dynamic.Vehicle.Propulsion.THRUST_TOTAL, units='lbf')
         fuel_flow = self.prob.get_val(
             Dynamic.Vehicle.Propulsion.FUEL_FLOW_RATE_NEGATIVE_TOTAL, units='lbm/h'
         )
@@ -280,65 +259,19 @@
         # fmt: off
         expected_thrust = np.array(
             [
-<<<<<<< HEAD
-                103590.21540641,
-                92900.83040046,
-                82825.70799328,
-                73005.10411666,
-                63489.74235503,
-                55210.75770546,
-                48313.84938232,
-                42275.86826606,
-                36870.28719096,
-                29717.82022574,
-                26272.78176894,
-                24682.2638022,
-                22044.68474877,
-                19221.64939296,
-                16753.74585058,
-                14404.83725986,
-                12273.31369208,
-                10143.03504195,
-                7869.72781898,
-                5794.48172967,
-=======
                 103583.64726051, 92899.15059987, 82826.62014006, 73006.74478288, 63491.73778033,
                 55213.71927899, 48317.05801159, 42277.98362824, 36870.43915515, 29716.58670587,
                 26271.29434561, 24680.25359966, 22043.65303425, 19221.1253513, 16754.1861966,
                 14405.43665682, 12272.31373152, 10141.72397926, 7869.3816548, 5792.62871788,
->>>>>>> 1e29f27c
             ]
         )
 
         expected_fuel_flow = np.array(
             [
-<<<<<<< HEAD
-                -38241.14135872,
-                -36079.34764117,
-                -33777.26289895,
-                -31056.78302442,
-                -28036.07645153,
-                -25278.09940003,
-                -22901.48613868,
-                -20748.0936975,
-                -19058.14550597,
-                -19973.09349768,
-                -17702.71563899,
-                -14371.77422339,
-                -12584.74775338,
-                -11320.39115751,
-                -10191.86597545,
-                -9099.77210032,
-                -8101.06611515,
-                -7070.33673028,
-                -5965.98165626,
-                -4915.97493174,
-=======
                 -38238.66614438, -36078.76817864, -33777.65206416, -31057.41872898, -28036.92997813,
                 -25279.48301301, -22902.98616678, -20749.08916211, -19058.23299911, -19972.32193796,
                 -17701.86829646, -14370.68121827, -12584.1724091, -11320.06786905, -10192.11938107,
                 -9100.08365082, -8100.4835652, -7069.62950088, -5965.78834865, -4914.94081538,
->>>>>>> 1e29f27c
             ]
         )
 
