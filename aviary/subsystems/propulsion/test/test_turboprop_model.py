import unittest

import numpy as np
import openmdao.api as om
from openmdao.utils.assert_utils import assert_check_partials, assert_near_equal
from aviary.subsystems.atmosphere.atmosphere import Atmosphere
from pathlib import Path
from openmdao.utils.testing_utils import use_tempdirs

from aviary.interface.methods_for_level2 import AviaryProblem
from aviary.subsystems.propulsion.turboprop_model import TurbopropModel
from aviary.subsystems.propulsion.propeller.propeller_performance import (
    PropellerPerformance,
)
from aviary.utils.preprocessors import preprocess_propulsion
from aviary.utils.functions import get_path
from aviary.variable_info.functions import setup_model_options
from aviary.variable_info.variables import Aircraft, Dynamic, Mission
from aviary.variable_info.enums import SpeedType
from aviary.variable_info.options import get_option_defaults
from aviary.subsystems.subsystem_builder_base import SubsystemBuilderBase
from aviary.subsystems.propulsion.motor.motor_builder import MotorBuilder


@use_tempdirs
class TurbopropMissionTest(unittest.TestCase):
    def setUp(self):
        self.prob = om.Problem()

    def prepare_model(
        self, test_points=[(0, 0, 0), (0, 0, 1)], shp_model=None, prop_model=None, **kwargs
    ):
        options = get_option_defaults()
        if isinstance(shp_model, Path):
            options.set_val(Aircraft.Engine.DATA_FILE, shp_model)
            shp_model = None
        options.set_val(Aircraft.Engine.NUM_ENGINES, 2)
        options.set_val(Aircraft.Engine.SUBSONIC_FUEL_FLOW_SCALER, 1.0)
        options.set_val(Aircraft.Engine.SUPERSONIC_FUEL_FLOW_SCALER, 1.0)
        options.set_val(Aircraft.Engine.FUEL_FLOW_SCALER_CONSTANT_TERM, 0.0)
        options.set_val(Aircraft.Engine.FUEL_FLOW_SCALER_LINEAR_TERM, 1.0)
        options.set_val(Aircraft.Engine.CONSTANT_FUEL_CONSUMPTION, 0.0, units='lbm/h')
        options.set_val(Aircraft.Engine.SCALE_PERFORMANCE, True)
        options.set_val(Mission.Summary.FUEL_FLOW_SCALER, 1.0)
        options.set_val(Aircraft.Engine.SCALE_FACTOR, 1)
        options.set_val(Aircraft.Engine.GENERATE_FLIGHT_IDLE, False)
        options.set_val(Aircraft.Engine.IGNORE_NEGATIVE_THRUST, False)
        options.set_val(Aircraft.Engine.FLIGHT_IDLE_THRUST_FRACTION, 0.0)
        options.set_val(Aircraft.Engine.FLIGHT_IDLE_MAX_FRACTION, 1.0)
        options.set_val(Aircraft.Engine.FLIGHT_IDLE_MIN_FRACTION, 0.08)
        options.set_val(Aircraft.Engine.GEOPOTENTIAL_ALT, False)
        options.set_val(Aircraft.Engine.INTERPOLATION_METHOD, 'slinear')
        options.set_val(
            Aircraft.Engine.FIXED_RPM,
            1455.13090827,
            units='rpm',
        )

        options.set_val(
            Aircraft.Engine.Propeller.COMPUTE_INSTALLATION_LOSS,
            val=True,
            units='unitless',
        )
        options.set_val(Aircraft.Engine.Propeller.NUM_BLADES, val=4, units='unitless')

        num_nodes = len(test_points)

        engine = TurbopropModel(
            options=options, shaft_power_model=shp_model, propeller_model=prop_model
        )
        preprocess_propulsion(options, [engine])

        machs, alts, throttles = zip(*test_points)
        IVC = om.IndepVarComp(Dynamic.Atmosphere.MACH, np.array(machs), units='unitless')
        IVC.add_output(Dynamic.Mission.ALTITUDE, np.array(alts), units='ft')
        IVC.add_output(Dynamic.Vehicle.Propulsion.THROTTLE, np.array(throttles), units='unitless')
        self.prob.model.add_subsystem('IVC', IVC, promotes=['*'])

        # calculate atmospheric properties
        self.prob.model.add_subsystem(
            name='atmosphere',
            subsys=Atmosphere(num_nodes=num_nodes, input_speed_type=SpeedType.MACH),
            promotes=['*'],
        )

        self.prob.model.add_subsystem(
            engine.name,
            subsys=engine.build_mission(num_nodes=num_nodes, aviary_inputs=options, **kwargs),
            promotes_inputs=['*'],
            promotes_outputs=['*'],
        )

        setup_model_options(self.prob, options)

        self.prob.setup(force_alloc_complex=False)
        self.prob.set_val(Aircraft.Engine.SCALE_FACTOR, 1, units='unitless')

    def get_results(self, point_names=None, display_results=False):
        shp = self.prob.get_val(Dynamic.Vehicle.Propulsion.SHAFT_POWER, units='hp')
        total_thrust = self.prob.get_val(Dynamic.Vehicle.Propulsion.THRUST, units='lbf')
        prop_thrust = self.prob.get_val('turboprop_model.propeller_thrust', units='lbf')
        tailpipe_thrust = self.prob.get_val('turboprop_model.turboshaft_thrust', units='lbf')
        max_thrust = self.prob.get_val(Dynamic.Vehicle.Propulsion.THRUST_MAX, units='lbf')
        fuel_flow = self.prob.get_val(
            Dynamic.Vehicle.Propulsion.FUEL_FLOW_RATE_NEGATIVE, units='lbm/h'
        )

        results = []
        for n, _ in enumerate(shp):
            results.append(
                (
                    shp[n],
                    tailpipe_thrust[n],
                    prop_thrust[n],
                    total_thrust[n],
                    max_thrust[n],
                    fuel_flow[n],
                )
            )
        return results

    def test_case_1(self):
        # test case using GASP-derived engine deck and "user specified" prop model
        filename = get_path('models/engines/turboshaft_1120hp.deck')
        # Mach, alt, throttle @ idle, SLS, TOC
        test_points = [(0, 0, 0), (0, 0, 1), (0.6, 25000, 1)]
        # shp, tailpipe thrust, prop_thrust, total_thrust, max_thrust, fuel flow
        truth_vals = [
            (
                111.99923788786062,
                37.699999999999996,
                610.3580810058977,
                648.0580810058977,
                4184.157517016291,
                -195.79999999999995,
            ),
            (
                1119.992378878607,
                136.29999999999967,
                4047.857517016292,
                4184.157517016291,
                4184.157517016291,
                -643.9999999999998,
            ),
            (
                778.2106659424866,
                21.30000000000001,
                558.2951237599805,
                579.5951237599804,
                579.5951237599804,
                -839.7000000000685,
            ),
        ]

        options = get_option_defaults()
        options.set_val(
            Aircraft.Engine.Propeller.COMPUTE_INSTALLATION_LOSS,
            val=True,
            units='unitless',
        )
        options.set_val(Aircraft.Engine.Propeller.NUM_BLADES, val=4, units='unitless')
        options.set_val('speed_type', SpeedType.MACH)

        prop_group = ExamplePropModel('custom_prop_model')

        self.prepare_model(test_points, filename, prop_group)

        self.prob.set_val(Aircraft.Engine.Propeller.DIAMETER, 10.5, units='ft')
        self.prob.set_val(Aircraft.Engine.Propeller.ACTIVITY_FACTOR, 114.0, units='unitless')
        # self.prob.set_val(Dynamic.Mission.PERCENT_ROTOR_RPM_CORRECTED,
        #                   np.array([1, 1, 0.7]), units="unitless")
        self.prob.set_val(
            Aircraft.Engine.Propeller.INTEGRATED_LIFT_COEFFICIENT, 0.5, units='unitless'
        )

        self.prob.set_val(Aircraft.Engine.Propeller.TIP_SPEED_MAX, 800, units='ft/s')

        self.prob.run_model()
        results = self.get_results()
        assert_near_equal(results[0], truth_vals[0], tolerance=1.5e-12)
        assert_near_equal(results[1], truth_vals[1], tolerance=1.5e-12)
        assert_near_equal(results[2], truth_vals[2], tolerance=1.5e-12)

        # because Hamilton Standard model uses fd method, the following may not be
        # accurate.
        partial_data = self.prob.check_partials(out_stream=None, form='central')
        assert_check_partials(partial_data, atol=0.2, rtol=0.2)

    def test_case_2(self):
        # test case using GASP-derived engine deck and default HS prop model.
        filename = get_path('models/engines/turboshaft_1120hp.deck')
        test_points = [(0.001, 0, 0), (0, 0, 1), (0.6, 25000, 1)]
        truth_vals = [
            (
                111.99470252,
                37.507375,
                610.74316702,
                648.25054202,
                4174.71017,
                -195.787625,
            ),
            (
                1119.992378878607,
                136.29999999999967,
                4047.857517016292,
                4184.157517016291,
                4184.157517016291,
                -643.9999999999998,
            ),
            (
                778.2106659424866,
                21.30000000000001,
                558.2951237599805,
                579.5951237599804,
                579.5951237599804,
                -839.7000000000685,
            ),
        ]

        self.prepare_model(test_points, filename)

        self.prob.set_val(Aircraft.Engine.Propeller.DIAMETER, 10.5, units='ft')
        self.prob.set_val(Aircraft.Engine.Propeller.ACTIVITY_FACTOR, 114.0, units='unitless')
        # self.prob.set_val(Dynamic.Mission.PERCENT_ROTOR_RPM_CORRECTED,
        #                   np.array([1,1,0.7]), units="unitless")
        self.prob.set_val(
            Aircraft.Engine.Propeller.INTEGRATED_LIFT_COEFFICIENT, 0.5, units='unitless'
        )

        self.prob.set_val(Aircraft.Engine.Propeller.TIP_SPEED_MAX, 800, units='ft/s')

        self.prob.run_model()

        results = self.get_results()
        assert_near_equal(results[0], truth_vals[0], tolerance=1.5e-12)
        assert_near_equal(results[1], truth_vals[1], tolerance=1.5e-12)
        assert_near_equal(results[2], truth_vals[2], tolerance=1.5e-12)

        partial_data = self.prob.check_partials(out_stream=None, form='central')
        assert_check_partials(partial_data, atol=0.15, rtol=0.15)

    def test_case_3(self):
        # test case using GASP-derived engine deck w/o tailpipe thrust and default
        # HS prop model.
        filename = get_path('models/engines/turboshaft_1120hp_no_tailpipe.deck')
        test_points = [(0, 0, 0), (0, 0, 1), (0.6, 25000, 1)]
        truth_vals = [
            (
                111.99923788786062,
                0.0,
                610.3580810058977,
                610.3580810058977,
                4047.857517016292,
                -195.79999999999995,
            ),
            (
                1119.992378878607,
                0.0,
                4047.857517016292,
                4047.857517016292,
                4047.857517016292,
                -643.9999999999998,
            ),
            (
                778.2106659424866,
                0.0,
                558.2951237599805,
                558.2951237599805,
                558.2951237599805,
                -839.7000000000685,
            ),
        ]

        self.prepare_model(test_points, filename)

        self.prob.set_val(Aircraft.Engine.Propeller.DIAMETER, 10.5, units='ft')
        self.prob.set_val(Aircraft.Engine.Propeller.ACTIVITY_FACTOR, 114.0, units='unitless')
        self.prob.set_val(
            Aircraft.Engine.Propeller.INTEGRATED_LIFT_COEFFICIENT, 0.5, units='unitless'
        )
        self.prob.set_val(Aircraft.Engine.Propeller.TIP_SPEED_MAX, 800, units='ft/s')

        self.prob.run_model()

        results = self.get_results()
        assert_near_equal(results[0], truth_vals[0], tolerance=1.5e-12)
        assert_near_equal(results[1], truth_vals[1], tolerance=1.5e-12)
        assert_near_equal(results[2], truth_vals[2], tolerance=1.5e-12)

        # Note: There isn't much point in checking the partials of a component
        # that computes them with FD.
        partial_data = self.prob.check_partials(out_stream=None, form='forward', step=1.01e-6)
        assert_check_partials(partial_data, atol=1e10, rtol=1e-3)

    def test_electroprop(self):
        # test case using electric motor and default HS prop model.
        test_points = [(0, 0, 0), (0, 0, 1), (0.6, 25000, 1)]
        num_nodes = len(test_points)

        motor_model = MotorBuilder()

        self.prepare_model(test_points, motor_model, input_rpm=True)
        self.prob.set_val(Dynamic.Vehicle.Propulsion.RPM, np.ones(num_nodes) * 2000.0, units='rpm')

        self.prob.set_val(Aircraft.Engine.Propeller.DIAMETER, 10.5, units='ft')
        self.prob.set_val(Aircraft.Engine.Propeller.ACTIVITY_FACTOR, 114.0, units='unitless')
        self.prob.set_val(
            Aircraft.Engine.Propeller.INTEGRATED_LIFT_COEFFICIENT, 0.5, units='unitless'
        )

        self.prob.set_val(Aircraft.Engine.Propeller.TIP_SPEED_MAX, 800, units='ft/s')

        self.prob.run_model()

        shp_expected = [0.0, 367.82313837, 367.82313837]
        prop_thrust_expected = total_thrust_expected = [
            610.3580827654595,
            2083.253331913252,
            184.38117745374652,
        ]
        electric_power_expected = [0.0, 303.31014553, 303.31014553]

        shp = self.prob.get_val(Dynamic.Vehicle.Propulsion.SHAFT_POWER, units='hp')
        total_thrust = self.prob.get_val(Dynamic.Vehicle.Propulsion.THRUST, units='lbf')
        prop_thrust = self.prob.get_val('turboprop_model.propeller_thrust', units='lbf')
        electric_power = self.prob.get_val(Dynamic.Vehicle.Propulsion.ELECTRIC_POWER_IN, units='kW')

        assert_near_equal(shp, shp_expected, tolerance=1e-8)
        assert_near_equal(total_thrust, total_thrust_expected, tolerance=1e-8)
        assert_near_equal(prop_thrust, prop_thrust_expected, tolerance=1e-8)
        assert_near_equal(electric_power, electric_power_expected, tolerance=1e-8)

        # Note: There isn't much point in checking the partials of a component
        # that computes them with FD.
        partial_data = self.prob.check_partials(out_stream=None, form='forward', step=1.01e-6)
        assert_check_partials(partial_data, atol=1e10, rtol=1e-3)


class ExamplePropModel(SubsystemBuilderBase):
    def build_mission(self, num_nodes, aviary_inputs, **kwargs):
        prop_group = om.Group()

        pp = prop_group.add_subsystem(
            'propeller_performance',
            PropellerPerformance(aviary_options=aviary_inputs, num_nodes=num_nodes),
            promotes_inputs=[
                Dynamic.Atmosphere.MACH,
                Aircraft.Engine.Propeller.TIP_SPEED_MAX,
                Aircraft.Engine.Propeller.TIP_MACH_MAX,
                Dynamic.Atmosphere.DENSITY,
                Dynamic.Mission.VELOCITY,
                Aircraft.Engine.Propeller.DIAMETER,
                Aircraft.Engine.Propeller.ACTIVITY_FACTOR,
                Aircraft.Engine.Propeller.INTEGRATED_LIFT_COEFFICIENT,
                Aircraft.Nacelle.AVG_DIAMETER,
                Dynamic.Atmosphere.SPEED_OF_SOUND,
                Dynamic.Vehicle.Propulsion.RPM,
                Dynamic.Vehicle.Propulsion.SHAFT_POWER,
            ],
            promotes_outputs=['*'],
        )

        pp.set_input_defaults(Aircraft.Engine.Propeller.DIAMETER, 10, units='ft')
        pp.set_input_defaults(
            Dynamic.Vehicle.Propulsion.PROPELLER_TIP_SPEED,
            800.0 * np.ones(num_nodes),
            units='ft/s',
        )
        pp.set_input_defaults(Dynamic.Mission.VELOCITY, 100.0 * np.ones(num_nodes), units='knot')

        return prop_group


<<<<<<< HEAD
if __name__ == "__main__":
    unittest.main()
=======
if __name__ == '__main__':
    unittest.main()
    # test = TurbopropTest()
    # test.setUp()
    # test.test_electroprop()
    # test.test_case_2()
>>>>>>> 62c20687
<|MERGE_RESOLUTION|>--- conflicted
+++ resolved
@@ -371,14 +371,5 @@
         return prop_group
 
 
-<<<<<<< HEAD
-if __name__ == "__main__":
-    unittest.main()
-=======
 if __name__ == '__main__':
-    unittest.main()
-    # test = TurbopropTest()
-    # test.setUp()
-    # test.test_electroprop()
-    # test.test_case_2()
->>>>>>> 62c20687
+    unittest.main()