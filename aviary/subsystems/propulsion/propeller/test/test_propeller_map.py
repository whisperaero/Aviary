import unittest

import openmdao.api as om
from openmdao.utils.assert_utils import assert_near_equal

from aviary.subsystems.propulsion.propeller.propeller_map import PropellerMap
from aviary.variable_info.functions import setup_model_options
from aviary.variable_info.variables import Aircraft
from aviary.utils.aviary_values import AviaryValues


class PropellerMapTest(unittest.TestCase):
    """
    Test propeller map using OpenMDAO interpolator to make sure
    it provides correct error and gets correct Mach type.
    """

    def test_general_aviation(self):
        # The case when prop_type is helical_mach.
        tol = 0.005
        aviary_options = AviaryValues()
        prop_file_path = 'models/engines/propellers/general_aviation.prop'
        aviary_options.set_val(Aircraft.Engine.Propeller.DATA_FILE, prop_file_path)

        prob = om.Problem()
        prob.model.add_subsystem('propeller_map', PropellerMap(), promotes=['*'])
        setup_model_options(prob, aviary_options)
        prob.setup()
        prob.set_val('mach', 0.56568)  # targeting helical mach of 0.8
        prob.set_val('tip_mach', 0.56568)
        prob.set_val('power_coefficient', 0.1)
        prob.set_val('advance_ratio', 0.75)
        prob.run_model()

        # Mach, CP, J from general_aviation, expected CT: 0.0934
        ct = prob.get_val('thrust_coefficient')
<<<<<<< HEAD
        assert_near_equal(ct, 0.1025, tolerance=tol)
=======
        assert_near_equal(ct, 0.0934, tolerance=tol)
>>>>>>> 198b5d95

    def test_propfan(self):
        # The case when prop_type is mach.
        tol = 0.005
        aviary_options = AviaryValues()
        prop_file_path = 'models/engines/propellers/PropFan.prop'
        aviary_options.set_val(
            Aircraft.Engine.Propeller.DATA_FILE, val=prop_file_path, units='unitless'
        )

        prob = om.Problem()
        prob.model.add_subsystem('propeller_map', PropellerMap(), promotes=['*'])
        setup_model_options(prob, aviary_options)
        prob.setup()
        prob.set_val('mach', 0.25)
        prob.set_val('power_coefficient', 0.0465)
        prob.set_val('advance_ratio', 0.2)
        prob.run_model()

        # Mach, CP, J from PropFan, expected CT: 0.095985
        ct = prob.get_val('thrust_coefficient')
        assert_near_equal(ct, 0.095985, tolerance=tol)


if __name__ == '__main__':
    unittest.main()<|MERGE_RESOLUTION|>--- conflicted
+++ resolved
@@ -34,11 +34,7 @@
 
         # Mach, CP, J from general_aviation, expected CT: 0.0934
         ct = prob.get_val('thrust_coefficient')
-<<<<<<< HEAD
-        assert_near_equal(ct, 0.1025, tolerance=tol)
-=======
         assert_near_equal(ct, 0.0934, tolerance=tol)
->>>>>>> 198b5d95
 
     def test_propfan(self):
         # The case when prop_type is mach.
