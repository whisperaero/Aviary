"""
Define utilities for building engine decks.

Classes
-------
EngineDeck : the interface for an engine deck builder.

Attributes
----------
accepted_headers : dict
    The strings that are accepted as valid header names after converted to all lowercase
    with all whitespace removed, mapped to the enum EngineModelVariables.

required_variables : set
    Variables that must be present in an EngineDeck's DATA_FILE (Mach, altitude, etc.)

required_options : tuple
    Options that must be present in an EngineDeck's options attribute.

dependent_options : dict
    Options that may or may not be required based on the presence or value of other
    provided options.
"""

import math
import warnings

import numpy as np
import openmdao.api as om

from openmdao.utils.units import convert_units

from aviary.subsystems.propulsion.engine_model import EngineModel
from aviary.subsystems.propulsion.engine_scaling import EngineScaling
from aviary.subsystems.propulsion.engine_sizing import SizeEngine
from aviary.subsystems.propulsion.utils import UncorrectData
from aviary.subsystems.propulsion.utils import (
    EngineModelVariables,
    convert_geopotential_altitude,
    default_units,
    max_variables,
)
from aviary.utils.aviary_values import AviaryValues, NamedValues, get_keys, get_items
from aviary.variable_info.variable_meta_data import _MetaData
from aviary.variable_info.variables import Aircraft, Dynamic, Mission, Settings
from aviary.variable_info.enums import Verbosity
from aviary.utils.csv_data_file import read_data_file
from aviary.interface.utils.markdown_utils import round_it


MACH = EngineModelVariables.MACH
ALTITUDE = EngineModelVariables.ALTITUDE
THROTTLE = EngineModelVariables.THROTTLE
HYBRID_THROTTLE = EngineModelVariables.HYBRID_THROTTLE
THRUST = EngineModelVariables.THRUST
TAILPIPE_THRUST = EngineModelVariables.TAILPIPE_THRUST
GROSS_THRUST = EngineModelVariables.GROSS_THRUST
SHAFT_POWER = EngineModelVariables.SHAFT_POWER
SHAFT_POWER_CORRECTED = EngineModelVariables.SHAFT_POWER_CORRECTED
RAM_DRAG = EngineModelVariables.RAM_DRAG
FUEL_FLOW = EngineModelVariables.FUEL_FLOW
ELECTRIC_POWER_IN = EngineModelVariables.ELECTRIC_POWER_IN
NOX_RATE = EngineModelVariables.NOX_RATE
TEMPERATURE = EngineModelVariables.TEMPERATURE_T4
# EXIT_AREA = EngineModelVariables.EXIT_AREA

# EngineDeck assumes all aliases point to an enum, these are used internally only
aliases = {
    # whitespaces are replaced with underscores converted to lowercase before
    # comparison with keys
    MACH: ['m', 'mn', 'mach', 'mach_number'],
    ALTITUDE: ['altitude', 'alt', 'h'],
    THROTTLE: ['throttle', 'power_code', 'pc'],
    HYBRID_THROTTLE: [
        'hybrid_throttle',
        'hpc',
        'hybrid_power_code',
        'electric_throttle',
    ],
    THRUST: ['thrust', 'net_thrust'],
    GROSS_THRUST: ['gross_thrust'],
    RAM_DRAG: ['ram_drag'],
    FUEL_FLOW: ['fuel', 'fuel_flow', 'fuel_flow_rate'],
    ELECTRIC_POWER_IN: ['electric_power_in', 'electric_power'],
    NOX_RATE: ['nox', 'nox_rate'],
    TEMPERATURE: ['t4', 'temp', 'temperature', 'temperature_t4', 't4_temperature'],
    SHAFT_POWER: ['shaft_power', 'shp'],
    SHAFT_POWER_CORRECTED: ['shaft_power_corrected', 'shpcor', 'corrected_horsepower'],
    TAILPIPE_THRUST: ['tailpipe_thrust'],
}

# these variables must be present in engine performance data
default_required_variables = {
    MACH,
    ALTITUDE,
    THROTTLE,
    THRUST
}

# EngineDecks internally require these options to have values. Input checks will set
# these options to default values in self.options if they are not provided
required_options = (
    Aircraft.Engine.SCALE_PERFORMANCE,
    Aircraft.Engine.IGNORE_NEGATIVE_THRUST,
    Aircraft.Engine.GEOPOTENTIAL_ALT,
    Aircraft.Engine.GENERATE_FLIGHT_IDLE,
    # TODO fuel flow scaler is required for the EngineScaling component but does not need
    #      to be defined on a per-engine basis, so it could exist only in the problem-
    #      level aviary_options without issue. Is this a propulsion_preprocessor task?
    Mission.Summary.FUEL_FLOW_SCALER
)

# options that are only required based on the value of another option
dependent_options = {
    Aircraft.Engine.GENERATE_FLIGHT_IDLE: (Aircraft.Engine.FLIGHT_IDLE_THRUST_FRACTION,
                                           Aircraft.Engine.FLIGHT_IDLE_MIN_FRACTION,
                                           Aircraft.Engine.FLIGHT_IDLE_MAX_FRACTION,)
}


class EngineDeck(EngineModel):
    """
    EngineModel that obtains performance data from a tabular input file or memory.

    Attributes
    ----------
    name : str ('engine')
        Object label.
    options : AviaryValues (<empty>)
        Inputs and options related to engine model.
    data : NamedVaues (<empty>), optional
        Engine performance data (optional). If provided, used instead of tabular data
        file.
    required_variables : set, optional
        A set of required variables (from EngineModelVariables) for this EngineDeck.
        Defaults to the required set {ALTITUDE, MACH, THROTTLE, THRUST}.

    Methods
    -------
    build_pre_mission
    build_mission
    get_val
    set_val
    update
    """

    def __init__(self, name='engine_deck', options: AviaryValues = None,
                 data: NamedValues = None, required_variables=default_required_variables):
        if data is not None:
            self.read_from_file = False
        else:
            self.read_from_file = True
            # TODO update default name to be based on filename

        # also calls _preprocess_inputs() as part of EngineModel __init__
        super().__init__(name, options)

        # copy of raw data read from data_file or memory, never modified or used outside
        #     EngineDeck
        self._original_data = {key: np.array([]) for key in EngineModelVariables}
        # working copy of engine performance data, is modified during data pre-processing
        self.data = {key: np.array([]) for key in EngineModelVariables}

        # number of data points in engine data
        self.model_length = 0

        self.throttle_min = 0.0
        self.throttle_max = 1.0
        self.hybrid_throttle_min = 0.0
        self.hybrid_throttle_max = 1.0

        # absolute tolerance for how far apart two points must be to be counted as unique
        self.mach_tol = 0.01
        self.alt_tol = 10.0  # ft
        self.thrust_tol = 1  # lbf

        # Create dict for variables present in engine data with associated units
        self.engine_variables = {}

        # TODO make this an option - disabling global throttle ranges is better to
        #      prevent unintended extrapolation, but breaks missions using GASP-based
        #      engines that have uneven throttle ranges (need t4 constraint on mission
        #      to truly fix)
        self.global_throttle = True
        self.global_hybrid_throttle = True

        # ensure required variables are a set
        self.required_variables = {*required_variables}

        self._setup(data)

    def _preprocess_inputs(self):
        """
        Checks that provided options are valid and logically consistent. Raises errors
        for non-recoverable issues, issues warnings for minor problems that are fixed at
        runtime.

        Raises
        ------
        TypeError
            If provided options are not an instance of AviaryValues (or None).
        FileNotFoundError
            If the provided DATA_FILE cannot be found.
        """
        super()._preprocess_inputs()

        options = self.options

        # CHECK FOR REQUIRED OPTIONS
        additional_options = ()
        if self.read_from_file:
            additional_options = (Aircraft.Engine.DATA_FILE,)

        for key in additional_options + required_options:
            if key not in options:
                val = _MetaData[key]['default_value']
                units = _MetaData[key]['units']

                if self.get_val(Settings.VERBOSITY) >= Verbosity.BRIEF:
                    warnings.warn(
                        f'<{key}> is a required option for EngineDecks, but has not been '
                        f'specified for EngineDeck <{self.name}>. The default value '
                        f"{val}{' ' + units if units != 'unitless' else ''} will be used.")

                self.set_val(key, val, units)

        # check dependent options
        for key in dependent_options:
            if self.get_val(key):
                for item in dependent_options[key]:
                    if item not in options:
                        val = _MetaData[item]['default_value']
                        units = _MetaData[item]['units']
                        self.set_val(item, val, units)

        # LOGIC CHECKS
        if self.get_val(Aircraft.Engine.GENERATE_FLIGHT_IDLE):
            idle_min = self.get_val(Aircraft.Engine.FLIGHT_IDLE_MIN_FRACTION)
            idle_max = self.get_val(Aircraft.Engine.FLIGHT_IDLE_MAX_FRACTION)
            # Allowing idle fractions to be equal, i.e. fixing flight idle conditions
            # instead of extrapolation
            if idle_min > idle_max:
                if self.get_val(Settings.VERBOSITY).value >= 1:
                    warnings.warn(
                        f'EngineDeck <{
                            self.name}>: Minimum flight idle fraction exceeds maximum '
                        f'flight idle fraction. Values for min and max fraction will be flipped.'
                    )
                self.set_val(Aircraft.Engine.FLIGHT_IDLE_MIN_FRACTION,
                             val=idle_max)
                self.set_val(Aircraft.Engine.FLIGHT_IDLE_MAX_FRACTION,
                             val=idle_min)

        # check that sufficient information on engine scaling is provided
        # default behavior is to calculate scale factor based on thrust target
        engine_mapping = get_keys(self.options)

        # check if scale factor and thrust target are user defined and check consistency
        scale_performance = self.get_val(Aircraft.Engine.SCALE_PERFORMANCE)
        scale_factor_provided = False
        thrust_provided = False
        # was scale factor originally provided? (Not defaulted)
        if Aircraft.Engine.SCALE_FACTOR in engine_mapping:
            # if scale factor is 1, doesn't conflict with performance scaling turned off
            if self.options.get_val(Aircraft.Engine.SCALE_FACTOR) == 1:
                scale_factor_provided = False
            else:
                scale_factor_provided = True
        # was scaled thrust originally provided? (Not defaulted)
        if Aircraft.Engine.SCALED_SLS_THRUST in engine_mapping:
            thrust_provided = True

        # user provided target thrust or scale factor, but performance scaling is off
        if not scale_performance and (scale_factor_provided or thrust_provided) and self.get_val(Settings.VERBOSITY).value >= 1:
            warnings.warn(
                f'EngineDeck <{self.name}>: Scaling targets are provided, but will be '
                'ignored because performance scaling is disabled. Set '
                'aircraft:engine:SCALE_PERFORMANCE to True to enable scaling.'
            )

    def _set_variable_flags(self):
        """
        Sets flags in EngineDeck to communicate which (non-required) variables are
        avaliable to greater propulsion module.
        """
        engine_variables = self.engine_variables

        # these flags are shortcuts for common checks for the presence of specific
        # variables in the engine deck
        self.use_thrust = (
            THRUST in engine_variables
            or TAILPIPE_THRUST in engine_variables
            or (GROSS_THRUST in engine_variables and RAM_DRAG in engine_variables)
        )
        self.use_hybrid_throttle = HYBRID_THROTTLE in engine_variables
        self.use_t4 = TEMPERATURE in engine_variables
        self.use_shaft_power = (
            SHAFT_POWER in engine_variables or SHAFT_POWER_CORRECTED in engine_variables
        )

    def _setup(self, data):
        """
        Read in and process engine data:

            Check data consistency.

            Convert altitudes to geometric.

            Sort and pack data.

            Determine reference thrust.

            Normalize throttles/hybrid throttles.

            Fill flight idle points.
        """
        self._read_data(data)

        # perform consistency checks on data
        self._check_data()

        # convert geopotential altitude to geometric if required
        if self.get_val(Aircraft.Engine.GEOPOTENTIAL_ALT):
            self.data[ALTITUDE] = convert_geopotential_altitude(
                self.data[ALTITUDE])

        # sort and organize data
        self._pack_data()

        if self.use_thrust:
            # assign reference sls thrust from engine deck, perform sanity checks
            self._set_reference_thrust()

        # normalize throttle and hybrid throttle (if included) to |0-1| scale
        self._normalize_throttle()

        # extrapolate flight idle data if requested
        if self.get_val(Aircraft.Engine.GENERATE_FLIGHT_IDLE):
            self._generate_flight_idle()

    def _read_data(self, raw_data: NamedValues):
        """
        Import tabular engine data; either from memory or from a data file.

        Parameters
        ----------
        raw_data : NamedValues (optional)
            Data provided via a NamedValues object. Will be used as data source instead
            of Aircraft.Engine.DATA_FILE if self.read_from_file is False

        Raises
        ------
        ValueError
            If non-numerical data found in DATA_FILE (not including header or comments).
        """
        # custom error messages depending on data type
        if self.read_from_file:
            message = f'<{self.get_val(Aircraft.Engine.DATA_FILE)}>'
        else:
            message = f'EngineDeck <{self.name}>'

        # get data (as NamedValues object) from data file
        if self.read_from_file:
            data_file = self.get_val(Aircraft.Engine.DATA_FILE)

            # read csv file - currently not saving comments
            raw_data = read_data_file(data_file, aliases=aliases)

        else:
            # run provided data through aliases
            # create dict of what names to change, modify outside of loop
            alias_dict = {}
            for item in get_items(raw_data):
                var = item[0]
                val = item[1][0]
                units = item[1][1]
                # quick "reverse" lookup of aliases
                for key in aliases:
                    if var in aliases[key]:
                        alias_dict[var] = key
                        break

            # replace old names with aliased ones
            for name in alias_dict:
                val, units = raw_data.get_item(name)
                raw_data.delete(name)
                raw_data.set_val(alias_dict[name], val, units)

        # Loop through all variables in provided data. Track which valid variables are
        #    included with the data and save raw data for reference
        for key in get_keys(raw_data):
            val, units = raw_data.get_item(key)
            if key in aliases:
                # Convert data to expected units. Required so settings like tolerances
                # that assume units work as expected
                try:
                    val = np.array([convert_units(i, units, default_units[key])
                                   for i in val])
                except TypeError:
                    raise TypeError(f"{message}: units of '{units}' provided for "
                                    f'<{key.name}> are not compatible with expected units '
                                    f'of {default_units[key]}')

                # Engine_variables currently only used to store "valid" engine variables
                # as defined in EngineModelVariables Enum
                self.engine_variables[key] = default_units[key]

            else:
                if self.get_val(Settings.VERBOSITY) >= Verbosity.BRIEF:
                    warnings.warn(
                        f'{message}: header <{key}> was not recognized, and will be skipped')

            # save all data in self._original_data, including skipped variables
            self._original_data[key] = val

        if not self.engine_variables:
            raise UserWarning(f'No valid engine variables found in data for {message}')

        # Copy data from original data (never modified) to working data (changed through
        #    sorting, generating missing data, etc.)
        for key in self.data:
            self.data[key] = self._original_data[key]

    def _check_data(self):
        """
        Checks for consistency of provided thrust and drag data, ensures no required
        variables are missing, fills unused variabes with a default value of zero, and
        removes negative thrusts if requested.

        Raises
        ------
        UserWarning
            If provided net thrust does not match difference between provided gross
            thrust and ram drag within tolerance.
        UserWarning
            If required variables are not present in the provided engine data.
        """
        original_data = self._original_data
        data = self.data

        # custom error messages depending on data type
        if self.read_from_file:
            message = f'<{self.get_val(Aircraft.Engine.DATA_FILE)}>'
        else:
            message = f'EngineDeck <{self.name}>'

        engine_variables = self.engine_variables

        # Handle ram drag, net and gross thrust and potential conflicts in value or units
        # Warn user if they provide partial info for calulated thrust
        # Not a fail state if net thrust is still provided
        # If both net thrust and components for calculated thrust both provided, a sanity
        #   check that they match is done after reading data
        if THRUST in engine_variables:
            # if thrust is present, but gross thrust or ram drag also present raise warning
            if GROSS_THRUST in engine_variables and not RAM_DRAG in engine_variables:
                warnings.warn(f'{message} contains both net and '
                              'gross thrust. Only net thrust will be used.')
            if not GROSS_THRUST in engine_variables and RAM_DRAG in engine_variables:
                warnings.warn(f'{message} contains both net thrust '
                              'and ram drag. Only net thrust will be used.')

        if RAM_DRAG in engine_variables and GROSS_THRUST in engine_variables:
            # Check that units are the same. Variables have already been checked for valid
            # units, so it is assumed they are convertable. Prioritizes thrust units
            if engine_variables[RAM_DRAG] != engine_variables[GROSS_THRUST]:
                data[RAM_DRAG] = convert_units(
                    original_data[RAM_DRAG],
                    engine_variables[RAM_DRAG],
                    engine_variables[GROSS_THRUST],
                )
                engine_variables[RAM_DRAG] = engine_variables[GROSS_THRUST]

            net_thrust_calc = data[GROSS_THRUST] - data[RAM_DRAG]
            # prefer using directly provided values for net thrust vs. calculating
            if THRUST in engine_variables:
                res = abs(net_thrust_calc - original_data[THRUST])
                if np.any(self.thrust_tol > res):
                    raise UserWarning('Provided net thrust is not equal to difference '
                                      '(within tolerance) between gross thrust and ram '
                                      f'drag in {message}')
            else:
                # store net thrust in THRUST key instead of gross thrust
                data[THRUST] = net_thrust_calc
                engine_variables[THRUST] = engine_variables[GROSS_THRUST]

        if TAILPIPE_THRUST in engine_variables:
            # tailpipe thrust is not bookept separately in Aviary. Add to net thrust.
            if THRUST in engine_variables:
                # Check that units are the same. Variables have already been checked for valid
                # units, so it is assumed they are convertable. Prioritizes thrust units
                if engine_variables[THRUST] != engine_variables[TAILPIPE_THRUST]:
                    data[TAILPIPE_THRUST] = convert_units(
                        data,
                        engine_variables[TAILPIPE_THRUST],
                        engine_variables[GROSS_THRUST],
                    )
                    engine_variables[THRUST] = engine_variables[TAILPIPE_THRUST]
                data[THRUST] = data[THRUST] + data[TAILPIPE_THRUST]
            else:
                data[THRUST] = original_data[TAILPIPE_THRUST]
                engine_variables[THRUST] = engine_variables[TAILPIPE_THRUST]

        # remove now unneeded dependent variables from engine_variables and self.data
        if RAM_DRAG in engine_variables:
            engine_variables.pop(RAM_DRAG)
            self.data.pop(RAM_DRAG)
        if GROSS_THRUST in engine_variables:
            engine_variables.pop(GROSS_THRUST)
            self.data.pop(GROSS_THRUST)
        if TAILPIPE_THRUST in engine_variables:
            engine_variables.pop(TAILPIPE_THRUST)
            self.data.pop(TAILPIPE_THRUST)

        # Handle shaft power (corrected and uncorrected). It is not possible to compare
        # them for consistency, as that requires information not avaliable during setup
        # (freestream air temp and pressure). Instead, we must trust the source and
        # assume either data set is valid and can be used.
<<<<<<< HEAD
        if (
            SHAFT_POWER in engine_variables
            and SHAFT_POWER_CORRECTED in engine_variables
            and self.get_val(Settings.VERBOSITY) >= Verbosity.BRIEF
        ):
            warnings.warn('Both corrected and uncorrected shaft horsepower are '
                          f'present in {message}. The two cannot be validated for '
                          'consistency, and either variable could be utilized if '
                          'any subsystem requests it as an input.')
=======
        if SHAFT_POWER in engine_variables and SHAFT_POWER_CORRECTED in engine_variables and self.get_val(Settings.VERBOSITY).value >= 1:
            warnings.warn(
                'Both corrected and uncorrected shaft horsepower are '
                f'present in {message}. The two cannot be validated for '
                'consistency, and only uncorrected shaft power will be used.'
            )
            engine_variables.pop(SHAFT_POWER_CORRECTED)
            self.data.pop(SHAFT_POWER_CORRECTED)
>>>>>>> db7ceaba

        self._set_variable_flags()

        self.model_length = len(self.data[ALTITUDE])

        # check that all required variables are present in engine data
        if not self.required_variables.issubset(engine_variables):
            # gather all missing required variables
            missing_variables = set()
            for var in engine_variables:
                if var in self.required_variables:
                    missing_variables.add(var)

            # if missing_variables is not empty
            if not missing_variables:
                raise UserWarning(f'Required variables {missing_variables} are '
                                  f'missing from {message}'
                                  )

        # Set all unused variables to default value of zero
        for key in data:
            if not len(data[key]):
                data[key] = np.zeros(self.model_length)

        # removes data points with negative thrust if requested
        if self.get_val(Aircraft.Engine.IGNORE_NEGATIVE_THRUST):
            keep_idx = np.where(data[THRUST] >= 0)
            for key in data:
                data[key] = data[key][keep_idx]

        # set flags using updated engine_variables
        self._set_variable_flags()

    def _generate_flight_idle(self):
        """
        Generate flight idle data via extrapolation from lowest points in data set,
        bound by upper and lower constraints set by user.

        Requires sorted, packed data with normalized throttles.

        Modifies unpacked data in place, updates packed data.
        """
        def _extrapolate(array):
            """
            Linearly extrapolate variable to idle thrust point.

            Parameters
            ----------
            array : numpy.ndarray
                Data used for extrapolation.

            Returns
            -------
            rvalue : float
                Extrapolated flight idle value.
            """
            y0 = array[0]
            y1 = array[1]

            if y0 == 0 and y1 == 0:
                return 0

            rvalue = (
                y0 + (y1 - y0) * extrap_term
            )

            return rvalue

        idle_thrust_fract = self.get_val(Aircraft.Engine.FLIGHT_IDLE_THRUST_FRACTION)
        idle_min_fract = self.get_val(Aircraft.Engine.FLIGHT_IDLE_MIN_FRACTION)
        idle_max_fract = self.get_val(Aircraft.Engine.FLIGHT_IDLE_MAX_FRACTION)

        packed_data = self.packed_data

        # variables whose idle value is directly calculated based on FLIGHT_IDLE_THRUST_FRACTION
        direct_calc_vars = []
        if THRUST in self.engine_variables:
            direct_calc_vars.append(THRUST)
        if SHAFT_POWER_CORRECTED in self.engine_variables:
            direct_calc_vars.append(SHAFT_POWER_CORRECTED)
        if SHAFT_POWER in self.engine_variables:
            direct_calc_vars.append(SHAFT_POWER)

        # stored information about packed data
        mach_max_count = self.mach_max_count
        alt_max_count = self.alt_max_count
        data_indices = self.data_indices

        # Throttle is already normalized from 0 to 1. Set flight idle to -0.1, which will
        # get re-normalized to 0
        # -0.1 is chosen to avoid stretching out the data range while at the same time
        # avoiding "discontinuities" in engine data from arbitrarily small negative
        # throttle (e.g. -1e-6). Basically, this is an arbitrary number
        throttle_idle = -0.1
        hybrid_throttle_idle = 0

        idle_points = {key: np.empty(0) for key in packed_data}

        # Normally, only one idle point is needed - however, when hybrid throttle is
        # present, there needs to be a sweep of points for a given Mach/alt/throttle
        # to satisfy the interpolator's requirements for at least 3 points per dimension
        # The data values at each point in the sweep are kept identical (e.g. same thrust,
        # fuel flow, etc. as calculated by extrapolation)
        num_points = 1
        if self.use_hybrid_throttle:
            num_points = 3
            # How far apart the "fake" points should be from the actual idle point
            # This time, we want an arbitrarily small number
            h_tol = 1e-4

        for M in range(mach_max_count):
            for A in range(alt_max_count):
                # if no data at this Mach, alt index combination, skip
                if data_indices[M, A] == 0:
                    continue

                # don't generate flight idle points if thrust is already zero or negative
                # at lowest index
                if packed_data[THRUST][M, A, 0] <= self.thrust_tol:
                    continue

                # define known data for idle point (independent variables)
                idle_points[MACH] = np.append(
                    idle_points[MACH], [packed_data[MACH][M, A, 0]] * num_points)
                idle_points[ALTITUDE] = np.append(
                    idle_points[ALTITUDE], [packed_data[ALTITUDE][M, A, 0]] * num_points)
                idle_points[THROTTLE] = np.append(
                    idle_points[THROTTLE], [throttle_idle] * num_points)
                if self.use_hybrid_throttle:
                    hybrid_throttle_range = np.linspace(hybrid_throttle_idle-h_tol,
                                                        hybrid_throttle_idle+h_tol,
                                                        num_points)
                    idle_points[HYBRID_THROTTLE] = np.append(
                        idle_points[HYBRID_THROTTLE], hybrid_throttle_range)
                else:
                    idle_points[HYBRID_THROTTLE] = np.append(
                        idle_points[HYBRID_THROTTLE], hybrid_throttle_idle)

                # if there is only one data point at this Mach, alt combination, use
                # thrust fraction instead of extrapolation
                # TODO idle currently calculated using lowest index data points - this is not
                #      guaranteed to be at hybrid throttle idle point, could be negative
                if data_indices[M, A] == 1:
                    for key in packed_data:
                        if key not in [
                                MACH,
                                ALTITUDE,
                                THROTTLE,
                                HYBRID_THROTTLE] + direct_calc_vars:
                            idle_value = packed_data[key][M, A, 0] * idle_thrust_fract
                            var_min = packed_data[key][M, A, -1] * idle_min_fract
                            var_max = packed_data[key][M, A, -1] * idle_max_fract

                            if idle_value < var_min:
                                idle_value = var_min
                            elif idle_value > var_max:
                                idle_value = var_max

                            idle_points[key] = np.append(idle_points[key],
                                                         [idle_value] * num_points)
                            # add Mach, alt combination to idle_points with idle power
                            # codes

                    # thrust, shaft powers do not get idle_min/max checks
                    for var in direct_calc_vars:
                        idle_points[var] = np.append(idle_points[var],
                                                     [[packed_data[var][M, A, 0]
                                                       * idle_thrust_fract]] * num_points)
                    # move to next data point
                    continue

                # calculate idle thrust, shaft powers as a percentage of max thrust at Mach, alt point
                for var in direct_calc_vars:
                    idle_calc_value = packed_data[var][M, A, data_indices[M, A] - 1]\
                        * idle_thrust_fract

                    # add this point to idle_points
                    idle_points[var] = np.append(idle_points[var],
                                                 [idle_calc_value] * num_points)

                    # Calculate term for linear extrapolation - shaft power has highest
                    # "preference" since it is last in the list, followed by corrected
                    # shaft power then finally thrust. This is designed for compatibility
                    # with turboshaft engine decks in TurbopropModels.
                    # Only one extrapolation term can be used for all dependent vars
                    extrap_term = (idle_calc_value - packed_data[var][M, A, 0]) / (
                        packed_data[var][M, A, 1] - packed_data[var][M, A, 0])

                # compute idle data
                for key in packed_data:
                    # skip independent variables or thrust, which is already calculated
                    if key not in [
                            MACH,
                            ALTITUDE,
                            THROTTLE,
                            HYBRID_THROTTLE] + direct_calc_vars:
                        # extrapolate to idle from lowest two throttle points in data
                        idle_value = _extrapolate(packed_data[key][M, A])

                        # idle cannot be below or above user-set limits
                        var_min = packed_data[key][M, A, -1] * idle_min_fract
                        var_max = packed_data[key][M, A, -1] * idle_max_fract

                        if idle_value < var_min:
                            idle_value = var_min
                        elif idle_value > var_max:
                            idle_value = var_max

                        # store newly computed idle point
                        idle_points[key] = np.append(idle_points[key],
                                                     [idle_value] * num_points)

        # add idle points to data
        for key in packed_data:
            self.data[key] = np.append(self.data[key], idle_points[key])

        # update model length
        self.model_length = len(self.data[ALTITUDE])

        # save idle points, in case they are wanted later
        self.idle_points = idle_points

        # Re-sort and re-pack data with flight idle information to keep data
        # structures consistent
        self._pack_data()

        # Re-normalize throttle since "dummy" idle values were used
        self._normalize_throttle()

    def build_pre_mission(self, aviary_inputs) -> om.ExplicitComponent:
        """
        Build components to be added to pre-mission propulsion subsystem.

        Returns
        -------
            SizeEngine component specific to this EngineDeck, used for calculating engine
            scaling factors.
        """

        return SizeEngine(aviary_options=self.options)

    def _build_engine_interpolator(self, num_nodes, aviary_inputs):
        """
        Builds the OpenMDAO metamodel component for the engine deck.
        Currently only the semistructured model is supported.
        """
        interp_method = self.get_val(Aircraft.Engine.INTERPOLATION_METHOD)
        # interpolator object for engine data
        engine = om.MetaModelSemiStructuredComp(
            method=interp_method, extrapolate=True, vec_size=num_nodes)

        units = default_units
        for key in self.engine_variables:
            units[key] = self.engine_variables[key]
        self.engine_variable_units = units

        # add inputs and outputs to interpolator
        independent_variables = [MACH, ALTITUDE, THROTTLE, HYBRID_THROTTLE]
        no_scale_variables = [TEMPERATURE]
        for variable in self.engine_variables:
            if variable in independent_variables:
                engine.add_input(
                    variable.value,
                    self.data[variable],
                    units=default_units[variable],
                )
            else:
                # don't append 'unscaled' to variables that will not be passed to scaling
                if variable in no_scale_variables:
                    var_name = variable.value
                else:
                    var_name = variable.value + '_unscaled'
                engine.add_output(
                    var_name,
                    self.data[variable],
                    units=default_units[variable],
                )

        return engine

    def build_mission(self, num_nodes, aviary_inputs) -> om.Group:
        """
        Creates interpolator objects to be added to mission-level propulsion subsystem.
        Interpolators must be re-generated for each ODE due to potentialy different
        num_nodes in each mission segment.

        Parameters
        ----------
        num_nodes : int
            Number of nodes present in the current Dymos phase of mission analysis.

        Returns
        -------
        engine_group : openmdao.core.Group
            An OpenMDAO group containing engine data interpolators, an EngineScaling
            component, and max throttle/max hybrid_throttle generating components as
            needed for this EngineDeck.
        """
        interp_method = self.get_val(Aircraft.Engine.INTERPOLATION_METHOD)

        engine_group = om.Group()

        engine = self._build_engine_interpolator(num_nodes, aviary_inputs)
        units = self.engine_variable_units

        # Create copy of interpolation component that computes max thrust/shp for current
        # flight condition
        # NOTE max thrust is assumed to occur at maximum throttle and hybrid throttle
        #      for each flight condition
        # TODO Use solver to find throttle/hybrid throttle for maximum thrust at given flight condition?
        #      Pre-solve max throttle/hybrid throttle for each flight condition, interpolate on
        #      reduced data set?
        if self.use_thrust or self.use_shaft_power:
            if self.global_throttle or (self.global_hybrid_throttle
                                        and self.use_hybrid_throttle):
                # create IndepVarComp to pass maximum throttle is to max thrust interpolator
                fixed_throttles = om.IndepVarComp()
                if self.global_throttle:
                    fixed_throttles.add_output('throttle_max',
                                               val=np.ones(num_nodes) *
                                               self.throttle_max,
                                               units='unitless',
                                               desc='Engine maximum throttle')
                if self.global_hybrid_throttle and self.use_hybrid_throttle:
                    fixed_throttles.add_output('hybrid_throttle_max',
                                               val=np.ones(num_nodes) *
                                               self.hybrid_throttle_max,
                                               units='unitless',
                                               desc='Engine maximum hybrid throttle')
            if not (self.global_throttle or (self.global_hybrid_throttle
                                             and self.use_hybrid_throttle)):
                interp_throttles = om.MetaModelSemiStructuredComp(method=interp_method,
                                                                  extrapolate=False,
                                                                  vec_size=num_nodes)

                packed_data = self.packed_data
                mach_table = np.array([])
                alt_table = np.array([])

                for M in range(self.mach_max_count):
                    for A in range(self.alt_max_count):
                        if self.data_indices[M, A] != 0:
                            mach_table = np.append(
                                mach_table, packed_data[MACH][M, A, 0])
                            alt_table = np.append(
                                alt_table, packed_data[ALTITUDE][M, A, 0])

                # add inputs and outputs to interpolator
                interp_throttles.add_input(Dynamic.Mission.MACH,
                                           mach_table,
                                           units='unitless',
                                           desc='Current flight Mach number')
                interp_throttles.add_input(Dynamic.Mission.ALTITUDE,
                                           alt_table,
                                           units=units[ALTITUDE],
                                           desc='Current flight altitude')
                if not self.global_throttle:
                    interp_throttles.add_output('throttle_max',
                                                self.throttle_max,
                                                units='unitless',
                                                desc='max throttle avaliable at current '
                                                'flight condition')
                if not self.global_hybrid_throttle and self.use_hybrid_throttle:
                    interp_throttles.add_output('hybrid_throttle_max',
                                                self.hybrid_throttle_max,
                                                units='unitless',
                                                desc='max hybrid throttle avaliable at '
                                                     'current flight condition')

            # Calculation of max thrust currently done with a duplicate of the engine
            # model and scaling components
            max_thrust_engine = om.MetaModelSemiStructuredComp(
                method=interp_method, extrapolate=False, vec_size=num_nodes)

            max_thrust_engine.add_input(Dynamic.Mission.MACH,
                                        self.data[MACH],
                                        units='unitless',
                                        desc='Current flight Mach number')
            max_thrust_engine.add_input(Dynamic.Mission.ALTITUDE,
                                        self.data[ALTITUDE],
                                        units=units[ALTITUDE],
                                        desc='Current flight altitude')
            # replace throttle coming from mission with max value based on flight condition
            max_thrust_engine.add_input('throttle_max',
                                        self.data[THROTTLE],
                                        units='unitless',
                                        desc='Current engine throttle')
            if self.use_hybrid_throttle:
                # replace hybrid throttle coming from mission with max value based on
                # flight condition
                max_thrust_engine.add_input('hybrid_throttle_max',
                                            self.data[HYBRID_THROTTLE],
                                            units='unitless',
                                            desc='Current engine hybrid throttle')
            max_thrust_engine.add_output('thrust_net_max_unscaled',
                                         self.data[THRUST],
                                         units=units[THRUST],
                                         desc='maximum thrust that can currently be produced')
        if self.use_shaft_power:
            if SHAFT_POWER in self.engine_variables:
                max_thrust_engine.add_output('shaft_power_max_unscaled',
                                             self.data[SHAFT_POWER],
                                             units=units[SHAFT_POWER],
                                             desc='maximum shaft power that can currently be produced')
            else:
                max_thrust_engine.add_output('shaft_power_corrected_max_unscaled',
                                             self.data[SHAFT_POWER_CORRECTED],
                                             units=units[SHAFT_POWER_CORRECTED],
                                             desc='maximum corrected shaft power that can currently be produced')

        # add created subsystems to engine_group
        outputs = []
        if getattr(self, 'use_t4', False):
            outputs.append(Dynamic.Mission.TEMPERATURE_T4)

        engine_group.add_subsystem('interpolation',
                                   engine,
                                   promotes_inputs=['*'],
                                   promotes_outputs=outputs)

        # check if uncorrection component is needed
        uncorrect_shp = False
        if SHAFT_POWER_CORRECTED in self.engine_variables\
           and SHAFT_POWER not in self.engine_variables:
            uncorrect_shp = True
            engine_group.add_subsystem(
                'uncorrect_shaft_power',
                subsys=UncorrectData(num_nodes=num_nodes, aviary_options=self.options),
                promotes_inputs=[
                    Dynamic.Mission.TEMPERATURE,
                    Dynamic.Mission.STATIC_PRESSURE,
                    Dynamic.Mission.MACH,
                ],
            )

            engine_group.connect('interpolation.shaft_power_corrected_unscaled',
                                 'uncorrect_shaft_power.corrected_data')

        if self.use_thrust or self.use_shaft_power:
            if self.global_throttle or (self.global_hybrid_throttle
                                        and self.use_hybrid_throttle):
                engine_group.add_subsystem('fixed_max_throttles',
                                           fixed_throttles,
                                           promotes_outputs=['*'])

            if not (self.global_throttle or (self.global_hybrid_throttle
                                             and self.use_hybrid_throttle)):
                engine_group.add_subsystem('interp_max_throttles',
                                           interp_throttles,
                                           promotes_inputs=['*'],
                                           promotes_outputs=['*'])

            engine_group.add_subsystem(
                'max_interpolation',
                max_thrust_engine,
                promotes_inputs=['*'])

            if uncorrect_shp:
                engine_group.add_subsystem(
                    'uncorrect_max_shaft_power',
                    subsys=UncorrectData(
                        num_nodes=num_nodes, aviary_options=self.options
                    ),
                    promotes_inputs=[
                        Dynamic.Mission.TEMPERATURE,
                        Dynamic.Mission.STATIC_PRESSURE,
                        Dynamic.Mission.MACH,
                    ],
                )

                engine_group.connect('max_interpolation.shaft_power_corrected_max_unscaled',
                                     'uncorrect_max_shaft_power.corrected_data')

        engine_outputs = self.engine_variables.copy()
        if SHAFT_POWER_CORRECTED in engine_outputs:
            shp_units = engine_outputs.pop(SHAFT_POWER_CORRECTED)
            engine_outputs[SHAFT_POWER] = shp_units

        engine_group.add_subsystem(
            'engine_scaling',
            subsys=EngineScaling(
                num_nodes=num_nodes,
                aviary_options=self.options,
                engine_variables=engine_outputs,
            ),
            promotes_inputs=[Aircraft.Engine.SCALE_FACTOR, Dynamic.Mission.MACH],
            promotes_outputs=['*'],
        )

        # manually connect unscaled variables, since we do not want them promoted
        # skip variables that are not outputs of scaling component
        skipped_variables = [
            MACH,
            ALTITUDE,
            THROTTLE,
            HYBRID_THROTTLE,
            TEMPERATURE,
            SHAFT_POWER_CORRECTED,
        ]

        for variable in self.engine_variables:
            if variable not in skipped_variables:
                engine_group.connect(
                    'interpolation.' + variable.value + '_unscaled',
                    'engine_scaling.' + variable.value + '_unscaled',
                )
            if variable in max_variables:
                engine_group.connect(
                    'max_interpolation.' + variable.value + '_max_unscaled',
                    'engine_scaling.' + variable.value + '_max_unscaled',
                )

        if self.use_shaft_power and SHAFT_POWER not in self.engine_variables:
            engine_group.connect(
                'uncorrect_shaft_power.uncorrected_data',
                'engine_scaling.shaft_power_unscaled',
            )
            engine_group.connect(
                'uncorrect_max_shaft_power.uncorrected_data',
                'engine_scaling.shaft_power_max_unscaled',
            )

        return engine_group

    def get_parameters(self):
        params = {Aircraft.Engine.SCALE_FACTOR: {'static_target': True}}
        return params

    def report(self, problem, reports_file, **kwargs):
        meta_data = kwargs['meta_data']
        engine_idx = kwargs['engine_idx']

        outputs = [Aircraft.Engine.NUM_ENGINES,
                   Aircraft.Engine.SCALED_SLS_THRUST,
                   Aircraft.Engine.SCALE_FACTOR]

        # modified version of markdown table util adjusted to handle engine decks
        with open(reports_file, mode='a') as f:
            f.write(f'\n### {self.name}')
            f.write('\n| Variable Name | Value | Units |\n')
            f.write('| :- | :- | :- |\n')
            for var_name in outputs:
                # get default units from metadata
                try:
                    units = meta_data[var_name]['units']
                except KeyError:
                    units = None
                # try to get value from engine
                try:
                    if units:
                        val = self.get_val(var_name, units)
                    else:
                        val, units = self.get_item(var_name)
                        if (val, units) == (None, None):
                            raise KeyError
                except KeyError:
                    # get value from problem
                    try:
                        if units:
                            val = problem.get_val(var_name, units)
                        else:
                            # TODO find units for variable in problem?
                            val = problem.get_val(var_name)
                            units = 'unknown'
                    # variable not in problem, get from aviary_inputs instead
                    except KeyError:
                        try:
                            if units:
                                val = problem.aviary_inputs.get_val(var_name, units)
                            else:
                                val, units = problem.aviary_inputs.get_item(var_name)
                                if (val, units) == (None, None):
                                    raise KeyError
                        except KeyError:
                            val = 'Not Found in Model'
                            units = None
                        else:
                            val = val[engine_idx]
                    else:
                        val = val[engine_idx]
                # handle rounding + formatting
                if isinstance(val, (np.ndarray, list, tuple)):
                    val = [round_it(item) for item in val]
                    # if an interable with a length of 1, remove bracket/paretheses, etc.
                    if len(val) == 1:
                        val = val[0]
                else:
                    round_it(val)
                if not units:
                    units = 'unknown'
                if units == 'unitless':
                    units = '-'
                summary_line = f'| {var_name} | {val} | {units} |\n'
                f.write(summary_line)

    def _set_reference_thrust(self):
        """
        Determine maximum sea-level static thrust produced by the engine (unscaled).

        Reference thrust can instead be directly provided in options, intended for use in
        cases where the deck does not include a SLS point or if a different point would
        make more physical sense for scaling.

        Perform consistency checks on thrust-scaling options based on new reference
        thrust.
        """
        engine_mapping = get_keys(self.options)

        # Find reference thrust if not provided - assumed user-provided value is "best"
        # estimate of reference thrust
        if Aircraft.Engine.REFERENCE_SLS_THRUST not in engine_mapping:
            alt_tol = self.alt_tol
            mach_tol = self.mach_tol
            # NOTE This fails if there is no data point at SLS (within tolerance)
            sea_level_idx = (np.intersect1d(
                np.where(-alt_tol < self.data[ALTITUDE])[0],
                np.where(self.data[ALTITUDE] <= alt_tol)[0]))
            static_idx = (np.intersect1d(
                np.where(-mach_tol < self.data[MACH]),
                np.where(self.data[MACH] < self.mach_tol)))
            sls_idx = np.intersect1d(sea_level_idx, static_idx)

            if sls_idx.size == 0:
                raise UserWarning('Could not find sea-level static max thrust point for '
                                  f'EngineDeck <{
                                      self.name}>. Please review the data file '
                                  f'<{self.get_val(Aircraft.Engine.DATA_FILE)}> or '
                                  'manually specify Aircraft.Engine.REFERENCE_SLS_THRUST '
                                  'in EngineDeck options')

            reference_sls_thrust = max(self.data[THRUST][sls_idx])

            self.set_val(Aircraft.Engine.REFERENCE_SLS_THRUST,
                         reference_sls_thrust, units=self.engine_variables[THRUST])

        # Update SCALED_SLS_THRUST if required based on scaling information provided
        scale_performance = self.get_val(Aircraft.Engine.SCALE_PERFORMANCE)
        scale_factor_provided = False
        thrust_provided = False
        # was scale factor originally provided? (Not defaulted)
        if Aircraft.Engine.SCALE_FACTOR in engine_mapping:
            scale_factor_provided = True
        # was scaled thrust originally provided? (Not defaulted)
        if Aircraft.Engine.SCALED_SLS_THRUST in engine_mapping:
            thrust_provided = True
        ref_thrust = self.get_val(Aircraft.Engine.REFERENCE_SLS_THRUST, 'lbf')

        # logic tree when scale factor provided
        if scale_factor_provided:
            scale_factor = self.get_val(Aircraft.Engine.SCALE_FACTOR)
            # both scale factor and target thrust provided:
            if thrust_provided:
                scaled_thrust = self.get_val(Aircraft.Engine.SCALED_SLS_THRUST, 'lbf')
                if scale_performance:  # using very rough tolerance
                    if not math.isclose(scaled_thrust/ref_thrust, scale_factor, abs_tol=1e-2):
                        # user wants scaling but provided conflicting inputs,
                        # cannot be resolved
                        raise AttributeError(
                            f'EngineModel <{
                                self.name}>: Conflicting values provided for '
                            'aircraft:engine:scale_factor and '
                            'aircraft:engine:scaled_sls_thrust'
                        )
                    # get thrust target & scale factor matching exactly. Scale factor is
                    # design variable, so don't touch it!! Instead change output thrust
                    else:
                        self.set_val(Aircraft.Engine.SCALED_SLS_THRUST,
                                     ref_thrust*scale_factor, 'lbf')
                else:
                    # engine is not scaled: just make sure scaled thrust = ref thrust
                    self.set_val(
                        Aircraft.Engine.SCALED_SLS_THRUST, ref_thrust, 'lbf')

            # scale factor provided, but not target thrust
            else:
                # calculate new scaled thrust value
                scaled_thrust = ref_thrust*scale_factor
                self.set_val(Aircraft.Engine.SCALED_SLS_THRUST, scaled_thrust, 'lbf')

        # neither scale factor nor target thrust are provided
        if not scale_factor_provided and not thrust_provided:
            if scale_performance:
                # user wants to scale, but provided no scaling info: default to
                # scale factor of 1, set scaled thrust = ref thrust
                scale_factor = 1
                self.set_val(
                    Aircraft.Engine.SCALE_FACTOR, scale_factor)
                self.set_val(
                    Aircraft.Engine.SCALED_SLS_THRUST, ref_thrust, 'lbf')
            else:
                # engine is not scaled: just make sure scaled thrust = ref thrust
                scaled_thrust = ref_thrust
                self.set_val(Aircraft.Engine.SCALED_SLS_THRUST, scaled_thrust, 'lbf')

    def _normalize_throttle(self):
        """
        Normalize throttle and hybrid throttle options. Requires packed data.

        Throttle is normalized to [0, 1], while hybrid throttle is normalized to two
        separate scales. Negative hybrid throttles are normalized to [-1, 0) and positive
        hybrid throttles to (0, 1], with the zero point representing an assumed "idle"
        condition based on the provided data.

        Normalization can be "global" (using max and min values from entire data set), or
        "local" (using the max and min values from each individual flight condition).
        """
        def _hybrid_throttle_norm(hybrid_throttle_list):
            """
            Normalize hybrid throttle to the scale:

            [-1 (minimum negative hybrid throttle)
            <-> 0 (idle hybrid throttle)
            <-> 1 (max positive hybrid throttle)]

            Negative normalized hybrid throttles only appear if negative hybrid throttle
            values are provided in engine data. Positive normalized hybrid throttle values
            only appear if positive hybrid throttle values are provided in engine data.

            Parameters
            ----------
            hybrid_throttle_list : (list, numpy.ndarray)
                Hybrid throttle data to be normalized.

            Returns
            -------
            norm_hybrid_list : numpy.ndarray
                Normalized hybrid throttle data from hybrid_throttle_list.
            """
            norm_hybrid_list = np.array(hybrid_throttle_list)
            # Split throttle into positive and negative components
            # (track index to preserve order)
            # Throttle points at zero do not need to be tracked - they are already
            # "normalized", and zero is always assumed to be in the normalization range
            # (max or min)
            hybrid_throttle_neg_idx = np.where(norm_hybrid_list < 0)
            if not hybrid_throttle_neg_idx[0].size == 0:
                hybrid_throttle_neg = norm_hybrid_list[hybrid_throttle_neg_idx]

                # normalize negative component from -1 to 0
                hybrid_throttle_neg_norm = normalize(hybrid_throttle_neg, maximum=0) - 1
                norm_hybrid_list[hybrid_throttle_neg_idx] = hybrid_throttle_neg_norm

            hybrid_throttle_pos_idx = np.where(norm_hybrid_list > 0)
            if not hybrid_throttle_pos_idx[0].size == 0:
                hybrid_throttle_pos = norm_hybrid_list[hybrid_throttle_pos_idx]

                # normalize positive component from 0 to 1
                hybrid_throttle_pos_norm = normalize(hybrid_throttle_pos, minimum=0)

                norm_hybrid_list[hybrid_throttle_pos_idx] = hybrid_throttle_pos_norm

            return norm_hybrid_list

        normalized_throttle = np.array([])
        normalized_hybrid_throttle = np.array([])
        throttle_min = np.array([])
        throttle_max = np.array([])

        # information on packed data
        packed_throttle = self.packed_data[THROTTLE]
        packed_hybrid_throttle = self.packed_data[HYBRID_THROTTLE]
        data_indices = self.data_indices

        # for each unique flight condition...
        for M in range(self.mach_max_count):
            for A in range(self.alt_max_count):
                if data_indices[M, A] == 0:
                    # skip point if there is no data
                    continue

                if not self.global_throttle:
                    throttle_list = normalize(
                        packed_throttle[M, A][:data_indices[M, A]+1])
                    # normalize throttles for this flight condition from 0 to 1
                    normalized_throttle = np.append(normalized_throttle, throttle_list)
                    throttle_min = np.append(throttle_min, min(throttle_list))
                    throttle_max = np.append(throttle_max, max(throttle_list))

                if not self.global_hybrid_throttle and self.use_hybrid_throttle:
                    # normalize hybrid throttles for this flight condition
                    hybrid_throttle_list = _hybrid_throttle_norm(
                        packed_hybrid_throttle[M, A][:data_indices[M, A]+1])
                    normalized_hybrid_throttle = np.append(
                        normalized_hybrid_throttle, hybrid_throttle_list)
                    hybrid_throttle_min = np.append(
                        hybrid_throttle_min, min(hybrid_throttle_list))
                    hybrid_throttle_max = np.append(
                        hybrid_throttle_max, max(hybrid_throttle_list))

        # store normalized throttle data
        if self.global_throttle:
            self.data[THROTTLE] = normalize(self.data[THROTTLE])
            self.throttle_min = min(self.data[THROTTLE])
            self.throttle_max = max(self.data[THROTTLE])
        else:
            self.data[THROTTLE] = normalized_throttle
            self.throttle_min = throttle_min
            self.throttle_max = throttle_max

        # store normalized hybrid throttle data
        if self.use_hybrid_throttle:
            if self.global_hybrid_throttle:
                norm_hybrid_throttle = _hybrid_throttle_norm(self.data[HYBRID_THROTTLE])

                self.hybrid_throttle_min = min(self.data[HYBRID_THROTTLE])
                self.hybrid_throttle_max = max(self.data[HYBRID_THROTTLE])
                self.data[HYBRID_THROTTLE] = norm_hybrid_throttle
            else:
                self.data[HYBRID_THROTTLE] = normalized_hybrid_throttle
                self.hybrid_throttle_min = hybrid_throttle_min
                self.hybrid_throttle_max = hybrid_throttle_max

        # repack data to keep it up to date
        self._pack_data()

    def _sort_data(self):
        """
        Sort unpacked engine data in order of mach number, altitude, throttle,
        hybrid throttle.
        """
        engine_data = self.data

        # sort engine data to ensure independent variables are always in
        # ascending order as required by metamodel interpolator

        # convert engine_data from dict to list so it can be sorted
        sorted_values = np.array([engine_data[key] for key in engine_data]).transpose()

        # Sort by mach, then altitude, then throttle, then hybrid throttle
        sorted_values = sorted_values[np.lexsort(
            [engine_data[HYBRID_THROTTLE],
             engine_data[THROTTLE],
             engine_data[ALTITUDE],
             engine_data[MACH]])]
        for idx, var in enumerate(engine_data):
            engine_data[var] = sorted_values[:, idx]

        self.data = engine_data

    def _pack_data(self):
        """
        Reorganize data from a dictionary of flat 2d arrays to a dictionary of 3d arrays
        organized by Mach, altitude, and data for each engine variable.
        Data is an array with a length equal to the number of unique data points at
        that Mach, alt point.
        """
        # method requires sorted data
        self._sort_data()
        # get updated data count
        self._count_data()

        mach_max_count = self.mach_max_count
        alt_max_count = self.alt_max_count
        data_max_count = self.data_max_count
        data_indices = self.data_indices

        packed_data = self.packed_data = {}
        idx = 0

        for key in self.data:
            packed_data[key] = np.zeros((mach_max_count, alt_max_count, data_max_count))

        for M in range(mach_max_count):

            for A in range(alt_max_count):
                if data_indices[M, A] == 0:
                    # skip point if there is no data
                    continue

                # number of data points is index+1
                for D in range(data_indices[M, A] + 1):
                    for key in self.data:
                        unpacked_data = self.data[key]
                        if idx < len(unpacked_data):
                            packed_data[key][M, A, D] = unpacked_data[idx]
                    idx += 1

    def _count_data(self):
        """
        Count unique data entries in the engine data for each Mach, altitude combination.
        Requires that data is sorted.

        Raises
        ------
        UserWarning
            If insufficient number of altitude points (<2) provided for a given Mach
            number.
        """
        mach_count = 0
        # First mach number must have at least one altitude associated with it
        alt_count = 1
        max_alt_count = 0
        # First mach number must have at least one data point associated with it
        data_count = 1
        max_data_count = 0

        # data_indices stores how many data points there are for a given Mach/alt combo
        data_indices = np.array([[]])

        curr_mach = curr_alt = np.inf

        mach_numbers = self.data[MACH]
        altitudes = self.data[ALTITUDE]

        # Loop through data. Keep track of last unique value (curr_*) to compare each new
        #   value with
        # Count number of altitudes per mach, number of data points per
        #   mach/altitude combination, compare with max_count
        for idx in range(self.model_length):
            mach_num = mach_numbers[idx]
            alt = altitudes[idx]

            if math.isclose(mach_num, curr_mach, abs_tol=self.mach_tol):

                if math.isclose(alt, curr_alt, abs_tol=self.alt_tol):
                    data_indices[mach_count - 1, alt_count - 1] = data_count
                    data_count += 1

                else:
                    # new altitude for this mach number, count it
                    curr_alt = alt
                    alt_count += 1
                    data_indices = extend_array(data_indices, [mach_count, alt_count])

                    if data_count > max_data_count:
                        max_data_count = data_count
                    # new altitude means reset data counter
                    data_count = 1
                    # count data associated with new altitude
                    data_indices[mach_count - 1, alt_count - 1] = 1

            else:
                # new Mach number
                # if there are less than two altitudes for this Mach number, quit
                if alt_count < 2 and mach_count > 0:
                    raise UserWarning('Only one altitude provided for Mach number '
                                      f'{mach_numbers[mach_count]
                                          :6.3f} in engine data file '
                                      f'<{self.get_val(Aircraft.Engine.DATA_FILE).name}>'
                                      )

                # record and count mach numbers
                curr_mach = mach_num
                mach_count += 1

                # new mach comes with new altitude, record and count it
                if alt_count > max_alt_count:
                    max_alt_count = alt_count
                # new mach means reset altitude counter
                curr_alt = alt
                alt_count = 1
                data_indices = extend_array(data_indices, [mach_count, alt_count])

                if data_count > max_data_count:
                    max_data_count = data_count
                # new mach means reset data counter
                data_count = 1
                # count data associated with new altitude
                data_indices[mach_count - 1, alt_count - 1] = 1

        self.mach_max_count = mach_count
        self.alt_max_count = max_alt_count
        self.data_max_count = max_data_count
        self.data_indices = data_indices.astype(int)


#####################
# UTILITY FUNCTIONS #
#####################
"""
Functions that do not directly use attributes of EngineDeck (do not require self) are
located here. These functions are currently only used for EngineDecks and are not
applicable to other EngineModels. If any of these functions become useful to other
EngineModels besides EngineDeck, move them to propulsion utils.
"""


def normalize(base_list, maximum=None, minimum=None):
    """
    Normalize the given list from 0 to 1.
    Maximum or minimum of data range can be overwritten, otherwise range of list
    is assumed to contain full range of data that must be normalized.

    Parameters
    ----------
    base_list : (list, numpy.ndarray)
        Data that is to be normalized.
    maximum : float
        Overwritten maximum value of data that will scale to 1 when normalized.
    minimum : float
        Overwritten minimum value of data that will scale to 0 when normalized.

    Returns
    -------
    norm_list : numpy.ndarray
        Normalized data from base_list.
    """
    if maximum is None:
        maximum = max(base_list)
    if minimum is None:
        minimum = min(base_list)

    norm_list = np.array([(x - minimum) / (maximum - minimum) for x in base_list])

    return norm_list


def extend_array(inp_array, size):
    """
    Extends input array such that it is at least as large as the target size in
    all dimensions. If input array is smaller in any dimension, extends input
    array to match target size in that dimension. Works on arrays up to 3
    dimensions. Returns copy of input array extended in required dimensions with newly
    created points set to 0.

    Parameters
    ----------
    inp_array : (list, numpy.ndarray)
        Array that needs to be checked for expansion.
    size : list
        List containing desired minimum length of inp_array along each dimension.

    Returns
    -------
    inp_array : numpy.ndarray
        The provided array extended in the desired dimensions with with newly created
        points set to 0.
    """
    # TODO may be built-in numpy functions that can replace this and support n dimensions
    dims = np.array(np.shape(inp_array))
    while size[0] > dims[0]:
        inp_array = np.concatenate(
            (inp_array, np.zeros((1, *dims[1:]))), 0)
        dims[0] += 1
    if len(dims) > 1:
        while size[1] > dims[1]:
            inp_array = np.concatenate(
                (inp_array, np.zeros((dims[0], 1, *dims[2:]))), 1)
            dims[1] += 1
        if len(dims) > 2:
            while size[2] > dims[2]:
                inp_array = np.concatenate(
                    (inp_array, np.zeros((*dims[:2], 1))), 2)
                dims[2] += 1

    return inp_array<|MERGE_RESOLUTION|>--- conflicted
+++ resolved
@@ -516,18 +516,11 @@
         # them for consistency, as that requires information not avaliable during setup
         # (freestream air temp and pressure). Instead, we must trust the source and
         # assume either data set is valid and can be used.
-<<<<<<< HEAD
         if (
             SHAFT_POWER in engine_variables
             and SHAFT_POWER_CORRECTED in engine_variables
             and self.get_val(Settings.VERBOSITY) >= Verbosity.BRIEF
         ):
-            warnings.warn('Both corrected and uncorrected shaft horsepower are '
-                          f'present in {message}. The two cannot be validated for '
-                          'consistency, and either variable could be utilized if '
-                          'any subsystem requests it as an input.')
-=======
-        if SHAFT_POWER in engine_variables and SHAFT_POWER_CORRECTED in engine_variables and self.get_val(Settings.VERBOSITY).value >= 1:
             warnings.warn(
                 'Both corrected and uncorrected shaft horsepower are '
                 f'present in {message}. The two cannot be validated for '
@@ -535,7 +528,6 @@
             )
             engine_variables.pop(SHAFT_POWER_CORRECTED)
             self.data.pop(SHAFT_POWER_CORRECTED)
->>>>>>> db7ceaba
 
         self._set_variable_flags()
 
