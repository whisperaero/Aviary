--- conflicted
+++ resolved
@@ -9,7 +9,7 @@
     """
     Calculate gearbox mass for a single gearbox.
 
-    Gearbox design assumes collective control which means that RPM coming into the 
+    Gearbox design assumes collective control which means that RPM coming into the
     gearbox is fixed and RPM going out of the gearbox is fixed over the whole mission.
     """
 
@@ -24,11 +24,7 @@
 
     def setup(self):
         self.add_subsystem(
-<<<<<<< HEAD
-            'gearbox_PRM',
-=======
             'gearbox_RPM',
->>>>>>> 06ec618d
             om.ExecComp(
                 'RPM_out = RPM_in / gear_ratio',
                 RPM_out={'val': 0.0, 'units': 'rpm'},
@@ -40,11 +36,7 @@
                 ('RPM_in', Aircraft.Engine.RPM_DESIGN),
                 ('gear_ratio', Aircraft.Engine.Gearbox.GEAR_RATIO),
             ],
-<<<<<<< HEAD
-            promotes_outputs=['RPM_out'],
-=======
             # promotes_outputs=['RPM_out'],
->>>>>>> 06ec618d
         )
 
         # max torque is calculated based on input shaft power and output RPM
@@ -65,7 +57,8 @@
         )
 
         if self.options["simple_mass"]:
-            # Simple gearbox mass will always produce positive values for mass based on a fixed specific torque
+            # Simple gearbox mass will always produce positive values for mass based
+            # on a fixed specific torque
             self.add_subsystem(
                 'mass_comp',
                 om.ExecComp(
@@ -76,11 +69,7 @@
                     has_diag_partials=True,
                 ),
                 promotes_inputs=[
-<<<<<<< HEAD
-                    'torque_max',
-=======
                     # 'torque_max',
->>>>>>> 06ec618d
                     ('specific_torque', Aircraft.Engine.Gearbox.SPECIFIC_TORQUE),
                 ],
                 promotes_outputs=[('gearbox_mass', Aircraft.Engine.Gearbox.MASS)],
@@ -102,13 +91,6 @@
                 ),
                 promotes_inputs=[
                     ('shaftpower', Aircraft.Engine.Gearbox.SHAFT_POWER_DESIGN),
-<<<<<<< HEAD
-                    'RPM_out',
-                    ('RPM_in', Aircraft.Engine.RPM_DESIGN),
-                ],
-                promotes_outputs=[('gearbox_mass', Aircraft.Engine.Gearbox.MASS)],
-            )
-=======
                     # 'RPM_out',
                     ('RPM_in', Aircraft.Engine.RPM_DESIGN),
                 ],
@@ -119,5 +101,4 @@
         if self.options["simple_mass"]:
             self.connect('torque_comp.torque_max', 'mass_comp.torque_max')
         else:
-            self.connect('gearbox_RPM.RPM_out', 'gearbox_mass.RPM_out')
->>>>>>> 06ec618d
+            self.connect('gearbox_RPM.RPM_out', 'gearbox_mass.RPM_out')