--- conflicted
+++ resolved
@@ -8,18 +8,9 @@
 
 
 class StrutGeom(om.ExplicitComponent):
-<<<<<<< HEAD
-=======
     """
     Computation of strut length, strut area, and strut chord for GASP-based geometry.
     """
-
-    def initialize(self):
-        self.options.declare(
-            'aviary_options', types=AviaryValues,
-            desc='collection of Aircraft/Mission specific options'
-        )
->>>>>>> e30ee5b6
 
     def setup(self):
 
