import numpy as np
import openmdao.api as om

from aviary.constants import GRAV_ENGLISH_LBM
from aviary.subsystems.geometry.gasp_based.non_dimensional_conversion import \
    DimensionalNonDimensionalInterchange
from aviary.subsystems.geometry.gasp_based.strut import StrutGeom
from aviary.utils.conflict_checks import check_fold_location_definition
from aviary.variable_info.functions import add_aviary_input, add_aviary_output, add_aviary_option
from aviary.variable_info.variables import Aircraft, Mission


class WingSize(om.ExplicitComponent):
    """
    Computation of wing area and wing span for GASP-based aerodynamics.
    """

    def setup(self):

        add_aviary_input(self, Mission.Design.GROSS_MASS, val=152000)
        add_aviary_input(self, Aircraft.Wing.LOADING, val=128)
        add_aviary_input(self, Aircraft.Wing.ASPECT_RATIO, val=10.13)

        add_aviary_output(self, Aircraft.Wing.AREA, val=0)
        add_aviary_output(self, Aircraft.Wing.SPAN, val=0)

        self.declare_partials(
            Aircraft.Wing.AREA, [Mission.Design.GROSS_MASS, Aircraft.Wing.LOADING]
        )
        self.declare_partials(
            Aircraft.Wing.SPAN,
            [
                Aircraft.Wing.ASPECT_RATIO,
                Mission.Design.GROSS_MASS,
                Aircraft.Wing.LOADING,
            ],
        )

    def compute(self, inputs, outputs):

        gross_mass_initial = inputs[Mission.Design.GROSS_MASS]
        wing_loading = inputs[Aircraft.Wing.LOADING]
        AR = inputs[Aircraft.Wing.ASPECT_RATIO]

        wing_area = gross_mass_initial * GRAV_ENGLISH_LBM / wing_loading
        wingspan = (AR * wing_area) ** 0.5

        outputs[Aircraft.Wing.AREA] = wing_area
        outputs[Aircraft.Wing.SPAN] = wingspan

    def compute_partials(self, inputs, J):

        gross_mass_initial = inputs[Mission.Design.GROSS_MASS]
        wing_loading = inputs[Aircraft.Wing.LOADING]
        AR = inputs[Aircraft.Wing.ASPECT_RATIO]

        wing_area = gross_mass_initial * GRAV_ENGLISH_LBM / wing_loading

        J[Aircraft.Wing.AREA,
            Mission.Design.GROSS_MASS] = dWA_dGMT = GRAV_ENGLISH_LBM / wing_loading
        J[Aircraft.Wing.AREA, Aircraft.Wing.LOADING] = dWA_dWL = (
            -gross_mass_initial * GRAV_ENGLISH_LBM / wing_loading**2
        )

        J[Aircraft.Wing.SPAN, Aircraft.Wing.ASPECT_RATIO] = (
            0.5 * wing_area**0.5 * AR ** (-0.5)
        )
        J[Aircraft.Wing.SPAN, Mission.Design.GROSS_MASS] = (
            0.5 * AR**0.5 * wing_area ** (-0.5) * dWA_dGMT
        )
        J[Aircraft.Wing.SPAN, Aircraft.Wing.LOADING] = (
            0.5 * AR**0.5 * wing_area ** (-0.5) * dWA_dWL
        )


class WingParameters(om.ExplicitComponent):
    """
    Computation of various wing parameters for GASP-based geometry.
    """

    def initialize(self):
        add_aviary_option(self, Aircraft.Wing.HAS_FOLD)

    def setup(self):

        add_aviary_input(self, Aircraft.Wing.AREA, val=2)
        add_aviary_input(self, Aircraft.Wing.SPAN, val=2)
        add_aviary_input(self, Aircraft.Wing.ASPECT_RATIO, val=10.13)
        add_aviary_input(self, Aircraft.Wing.TAPER_RATIO, val=0.33)
        add_aviary_input(self, Aircraft.Wing.SWEEP, val=25)
        add_aviary_input(self, Aircraft.Wing.THICKNESS_TO_CHORD_ROOT, val=0.11)
        add_aviary_input(self, Aircraft.Fuselage.AVG_DIAMETER, val=10)
        add_aviary_input(self, Aircraft.Wing.THICKNESS_TO_CHORD_TIP, val=0.1)

        if not self.options[Aircraft.Wing.HAS_FOLD]:

            add_aviary_input(self, Aircraft.Fuel.WING_FUEL_FRACTION, val=0.6)
            add_aviary_output(self, Aircraft.Fuel.WING_VOLUME_GEOMETRIC_MAX, val=0)

            self.declare_partials(
                Aircraft.Fuel.WING_VOLUME_GEOMETRIC_MAX,
                [
                    Aircraft.Fuel.WING_FUEL_FRACTION,
                    Aircraft.Wing.THICKNESS_TO_CHORD_ROOT,
                    Aircraft.Fuselage.AVG_DIAMETER,
                    Aircraft.Wing.SPAN,
                    Aircraft.Wing.THICKNESS_TO_CHORD_TIP,
                    Aircraft.Wing.AREA,
                    Aircraft.Wing.TAPER_RATIO,
                    Aircraft.Wing.ASPECT_RATIO,
                ],
            )

        add_aviary_output(self, Aircraft.Wing.CENTER_CHORD, val=0)
        add_aviary_output(self, Aircraft.Wing.AVERAGE_CHORD, val=0)
        add_aviary_output(self, Aircraft.Wing.ROOT_CHORD, val=0)
        add_aviary_output(self, Aircraft.Wing.THICKNESS_TO_CHORD_UNWEIGHTED, val=0)
        add_aviary_output(self, Aircraft.Wing.LEADING_EDGE_SWEEP,
                          val=0.4763948, units="rad")

        self.declare_partials(
            Aircraft.Wing.CENTER_CHORD,
            [Aircraft.Wing.AREA, Aircraft.Wing.SPAN, Aircraft.Wing.TAPER_RATIO],
        )
        self.declare_partials(
            Aircraft.Wing.AVERAGE_CHORD,
            [Aircraft.Wing.AREA, Aircraft.Wing.SPAN, Aircraft.Wing.TAPER_RATIO],
        )
        self.declare_partials(
            Aircraft.Wing.THICKNESS_TO_CHORD_UNWEIGHTED,
            [
                Aircraft.Wing.THICKNESS_TO_CHORD_ROOT,
                Aircraft.Fuselage.AVG_DIAMETER,
                Aircraft.Wing.SPAN,
                Aircraft.Wing.THICKNESS_TO_CHORD_TIP,
                Aircraft.Wing.TAPER_RATIO,
            ],
        )
        self.declare_partials(
            Aircraft.Wing.ROOT_CHORD,
            [
                Aircraft.Wing.AREA,
                Aircraft.Wing.SPAN,
                Aircraft.Wing.TAPER_RATIO,
                Aircraft.Wing.THICKNESS_TO_CHORD_ROOT,
                Aircraft.Fuselage.AVG_DIAMETER,
                Aircraft.Wing.ASPECT_RATIO,
                Aircraft.Wing.SWEEP,
            ],
        )
        self.declare_partials(
            Aircraft.Wing.LEADING_EDGE_SWEEP,
            [
                Aircraft.Wing.TAPER_RATIO,
                Aircraft.Wing.ASPECT_RATIO,
                Aircraft.Wing.SWEEP,
            ],
        )

    def compute(self, inputs, outputs):

        wing_area = inputs[Aircraft.Wing.AREA]
        wingspan = inputs[Aircraft.Wing.SPAN]
        AR = inputs[Aircraft.Wing.ASPECT_RATIO]
        taper_ratio = inputs[Aircraft.Wing.TAPER_RATIO]
        sweep_c4 = inputs[Aircraft.Wing.SWEEP]
        tc_ratio_root = inputs[Aircraft.Wing.THICKNESS_TO_CHORD_ROOT]
        cabin_width = inputs[Aircraft.Fuselage.AVG_DIAMETER]
        tc_ratio_tip = inputs[Aircraft.Wing.THICKNESS_TO_CHORD_TIP]

        center_chord = 2.0 * wing_area / wingspan / (1.0 + taper_ratio)
        avg_chord = (2.0 * center_chord / 3.0) * (
            (1.0 + taper_ratio) - (taper_ratio / (1.0 + taper_ratio))
        )
        tan_sweep_LE = (1.0 - taper_ratio) / (1.0 + taper_ratio) / AR + np.tan(
            sweep_c4 * np.pi / 180.0
        )
        outputs[Aircraft.Wing.LEADING_EDGE_SWEEP] = np.arctan(tan_sweep_LE)
        tan_sweep_TE = 3.0 * (taper_ratio - 1.0) / (1.0 + taper_ratio) / AR + np.tan(
            sweep_c4 * (np.pi / 180)
        )
        sweep_TE = np.arctan(tan_sweep_TE)
        FHP = (
            2.0
            * (
                tc_ratio_root
                * center_chord
                * (cabin_width - (tc_ratio_root * center_chord))
            )
            ** 0.5
            + 0.4
        )
        HP = FHP * tan_sweep_LE / 2.0
        root_chord = center_chord - HP + FHP * tan_sweep_TE / 2.0
        tc_ratio_avg = (
            (tc_ratio_root - cabin_width / wingspan * (tc_ratio_root - tc_ratio_tip))
            * (1.0 - cabin_width / wingspan * (1.0 - taper_ratio))
            + taper_ratio * tc_ratio_tip
        ) / (1.0 + taper_ratio - cabin_width / wingspan * (1.0 - taper_ratio))

        outputs[Aircraft.Wing.CENTER_CHORD] = center_chord
        outputs[Aircraft.Wing.AVERAGE_CHORD] = avg_chord
        outputs[Aircraft.Wing.ROOT_CHORD] = root_chord
        outputs[Aircraft.Wing.THICKNESS_TO_CHORD_UNWEIGHTED] = tc_ratio_avg

        if not self.options[Aircraft.Wing.HAS_FOLD]:
            fuel_vol_frac = inputs[Aircraft.Fuel.WING_FUEL_FRACTION]

            geometric_fuel_vol = (
                fuel_vol_frac
                * 0.888889
                * tc_ratio_avg
                * (wing_area**1.5)
                * (2.0 * taper_ratio + 1.0)
            ) / ((AR**0.5) * ((taper_ratio + 1.0) ** 2.0))
            outputs[Aircraft.Fuel.WING_VOLUME_GEOMETRIC_MAX] = geometric_fuel_vol

    def compute_partials(self, inputs, J):

        wing_area = inputs[Aircraft.Wing.AREA]
        wingspan = inputs[Aircraft.Wing.SPAN]
        AR = inputs[Aircraft.Wing.ASPECT_RATIO]
        taper_ratio = inputs[Aircraft.Wing.TAPER_RATIO]
        sweep_c4 = inputs[Aircraft.Wing.SWEEP]
        tc_ratio_root = inputs[Aircraft.Wing.THICKNESS_TO_CHORD_ROOT]
        cabin_width = inputs[Aircraft.Fuselage.AVG_DIAMETER]
        tc_ratio_tip = inputs[Aircraft.Wing.THICKNESS_TO_CHORD_TIP]

        center_chord = 2.0 * wing_area / wingspan / (1.0 + taper_ratio)
        FHP = (
            2.0
            * (
                tc_ratio_root
                * center_chord
                * (cabin_width - (tc_ratio_root * center_chord))
            )
            ** 0.5
            + 0.4
        )

        tan_sweep_LE = (1.0 - taper_ratio) / (1.0 + taper_ratio) / AR + np.tan(
            sweep_c4 * (np.pi / 180)
        )
        tan_sweep_TE = 3.0 * (taper_ratio - 1.0) / (1.0 + taper_ratio) / AR + np.tan(
            sweep_c4 * (np.pi / 180)
        )

        dCenterChord_dWingArea = 2 / (wingspan * (1 + taper_ratio))
        dCenterChord_dWingspan = -2 * wing_area / ((1 + taper_ratio) * wingspan**2)
        dCenterChord_dTaperRatio = -2 * wing_area / (wingspan * (1 + taper_ratio) ** 2)
        dFHP_dTcRatioRoot = (
            tc_ratio_root * center_chord * (cabin_width - tc_ratio_root * center_chord)
        ) ** (-0.5) * (
            center_chord * cabin_width - 2 * tc_ratio_root * center_chord**2
        )
        dFHP_dCabinWidth = (
            (
                tc_ratio_root
                * center_chord
                * (cabin_width - tc_ratio_root * center_chord)
            )
            ** (-0.5)
            * tc_ratio_root
            * center_chord
        )
        dFHP_dWingArea = (
            (
                tc_ratio_root
                * center_chord
                * (cabin_width - tc_ratio_root * center_chord)
            )
            ** (-0.5)
            * (tc_ratio_root * cabin_width - 2 * tc_ratio_root**2 * center_chord)
            * dCenterChord_dWingArea
        )
        dFHP_dWingspan = (
            (
                tc_ratio_root
                * center_chord
                * (cabin_width - tc_ratio_root * center_chord)
            )
            ** (-0.5)
            * (tc_ratio_root * cabin_width - 2 * tc_ratio_root**2 * center_chord)
            * dCenterChord_dWingspan
        )
        dFHP_dTaperRatio = (
            (
                tc_ratio_root
                * center_chord
                * (cabin_width - tc_ratio_root * center_chord)
            )
            ** (-0.5)
            * (tc_ratio_root * cabin_width - 2 * tc_ratio_root**2 * center_chord)
            * dCenterChord_dTaperRatio
        )

        dTanSweepLE_dTaperRatio = (-(1 + taper_ratio) * AR - (1 - taper_ratio) * AR) / (
            (1 + taper_ratio) ** 2 * AR**2
        )
        dTanSweepLE_dAR = -(1 - taper_ratio) / ((1 + taper_ratio) * AR**2)
        dTanSweepLE_dSweepC4 = dTanSweepTE_dSweepC4 = (
            (np.pi / 180) * 1 / np.cos(sweep_c4 * (np.pi / 180)) ** 2
        )
        dTanSweepTE_dTaperRatio = (
            3
            * ((1 + taper_ratio) * AR - (taper_ratio - 1) * AR)
            / ((1 + taper_ratio) ** 2 * AR**2)
        )
        dTanSweepTE_dAR = -3 * (taper_ratio - 1) / ((1 + taper_ratio) * AR**2)

        dRootChord_dWingArea = dCenterChord_dWingArea + dFHP_dWingArea * (
            -tan_sweep_LE / 2 + tan_sweep_TE / 2
        )
        dRootChord_dWingspan = dCenterChord_dWingspan + dFHP_dWingspan * (
            -tan_sweep_LE / 2 + tan_sweep_TE / 2
        )
        dRootChord_dTaperRatio = (
            dCenterChord_dTaperRatio
            + dFHP_dTaperRatio * (-tan_sweep_LE / 2 + tan_sweep_TE / 2)
            + FHP * (-dTanSweepLE_dTaperRatio / 2 + dTanSweepTE_dTaperRatio / 2)
        )
        dRootChord_dTcRatioRoot = dFHP_dTcRatioRoot * (
            -tan_sweep_LE / 2 + tan_sweep_TE / 2
        )
        dRootChord_dCabinWidth = dFHP_dCabinWidth * (
            -tan_sweep_LE / 2 + tan_sweep_TE / 2
        )
        dRootChord_dAR = FHP * (-dTanSweepLE_dAR / 2 + dTanSweepTE_dAR / 2)
        dRootChord_dSweepC4 = FHP * 0.5 * (-dTanSweepLE_dSweepC4 + dTanSweepTE_dSweepC4)

        J[Aircraft.Wing.ROOT_CHORD, Aircraft.Wing.AREA] = dRootChord_dWingArea
        J[Aircraft.Wing.ROOT_CHORD, Aircraft.Wing.SPAN] = dRootChord_dWingspan
        J[Aircraft.Wing.ROOT_CHORD, Aircraft.Wing.TAPER_RATIO] = dRootChord_dTaperRatio
        J[
            Aircraft.Wing.ROOT_CHORD, Aircraft.Wing.THICKNESS_TO_CHORD_ROOT
        ] = dRootChord_dTcRatioRoot
        J[Aircraft.Wing.ROOT_CHORD, Aircraft.Fuselage.AVG_DIAMETER] = dRootChord_dCabinWidth
        J[Aircraft.Wing.ROOT_CHORD, Aircraft.Wing.ASPECT_RATIO] = dRootChord_dAR
        J[Aircraft.Wing.ROOT_CHORD, Aircraft.Wing.SWEEP] = dRootChord_dSweepC4

        J[Aircraft.Wing.CENTER_CHORD, Aircraft.Wing.AREA] = dCenterChord_dWingArea
        J[Aircraft.Wing.CENTER_CHORD, Aircraft.Wing.SPAN] = dCenterChord_dWingspan
        J[
            Aircraft.Wing.CENTER_CHORD, Aircraft.Wing.TAPER_RATIO
        ] = dCenterChord_dTaperRatio

        J[Aircraft.Wing.AVERAGE_CHORD, Aircraft.Wing.AREA] = (
            (2.0 / 3.0)
            * ((1.0 + taper_ratio) - (taper_ratio / (1.0 + taper_ratio)))
            * dCenterChord_dWingArea
        )
        J[Aircraft.Wing.AVERAGE_CHORD, Aircraft.Wing.SPAN] = (
            (2.0 / 3.0)
            * ((1.0 + taper_ratio) - (taper_ratio / (1.0 + taper_ratio)))
            * dCenterChord_dWingspan
        )
        J[
            Aircraft.Wing.AVERAGE_CHORD, Aircraft.Wing.TAPER_RATIO
        ] = dCenterChord_dTaperRatio * (2.0 / 3.0) * (
            (1.0 + taper_ratio) - (taper_ratio / (1.0 + taper_ratio))
        ) + (
            2.0 * center_chord / 3.0
        ) * (
            1 - ((1 + taper_ratio) - taper_ratio) / (1.0 + taper_ratio) ** 2
        )

        tc_ratio_avg = (
            (tc_ratio_root - cabin_width / wingspan * (tc_ratio_root - tc_ratio_tip))
            * (1.0 - cabin_width / wingspan * (1.0 - taper_ratio))
            + taper_ratio * tc_ratio_tip
        ) / (1.0 + taper_ratio - cabin_width / wingspan * (1.0 - taper_ratio))
        a = tc_ratio_root - cabin_width / wingspan * (tc_ratio_root - tc_ratio_tip)
        b = 1.0 - cabin_width / wingspan * (1.0 - taper_ratio)
        c = taper_ratio * tc_ratio_tip
        d = 1.0 + taper_ratio - cabin_width / wingspan * (1.0 - taper_ratio)

        dAB_dCabW = (
            a * (taper_ratio - 1) / wingspan
            + b * (tc_ratio_tip - tc_ratio_root) / wingspan
        )
        dD_dCabW = (taper_ratio - 1) / wingspan
        dAB_dWingspan = (
            a * cabin_width * (1 - taper_ratio) / wingspan**2
            + b * cabin_width * (tc_ratio_root - tc_ratio_tip) / wingspan**2
        )
        dD_dWingspan = cabin_width * (1 - taper_ratio) / wingspan**2
        dABC_dTR = a * cabin_width / wingspan + tc_ratio_tip
        dD_dTR = 1 + cabin_width / wingspan

        J[
            Aircraft.Wing.THICKNESS_TO_CHORD_UNWEIGHTED,
            Aircraft.Wing.THICKNESS_TO_CHORD_ROOT,
        ] = dTCA_dTCR = (
            (1 - cabin_width / wingspan) * b / d
        )
        J[
            Aircraft.Wing.THICKNESS_TO_CHORD_UNWEIGHTED, Aircraft.Fuselage.AVG_DIAMETER
        ] = dTCA_dCabW = (d * dAB_dCabW - (a * b + c) * dD_dCabW) / d**2
        J[
            Aircraft.Wing.THICKNESS_TO_CHORD_UNWEIGHTED, Aircraft.Wing.SPAN
        ] = dTCA_dWingspan = (d * dAB_dWingspan - (a * b + c) * dD_dWingspan) / d**2
        J[
            Aircraft.Wing.THICKNESS_TO_CHORD_UNWEIGHTED,
            Aircraft.Wing.THICKNESS_TO_CHORD_TIP,
        ] = dTCA_dTCT = (cabin_width / wingspan * b + taper_ratio) / d
        J[
            Aircraft.Wing.THICKNESS_TO_CHORD_UNWEIGHTED, Aircraft.Wing.TAPER_RATIO
        ] = dTCA_dTR = (d * dABC_dTR - (a * b + c) * dD_dTR) / d**2

        trp1 = taper_ratio + 1
        swprad = np.pi * sweep_c4 / 180.0
        tswprad = np.tan(swprad)
        denom = AR**2 * trp1**2 + (AR * trp1 * tswprad - taper_ratio + 1) ** 2
        J[Aircraft.Wing.LEADING_EDGE_SWEEP, Aircraft.Wing.TAPER_RATIO] = -2 * AR / denom
        J[Aircraft.Wing.LEADING_EDGE_SWEEP, Aircraft.Wing.ASPECT_RATIO] = (
            (taper_ratio - 1) * trp1 / denom
        )
        J[Aircraft.Wing.LEADING_EDGE_SWEEP, Aircraft.Wing.SWEEP] = (
            np.pi * AR**2 * trp1**2 / denom / 180 / np.cos(swprad) ** 2
        )

        if not self.options[Aircraft.Wing.HAS_FOLD]:
            fuel_vol_frac = inputs[Aircraft.Fuel.WING_FUEL_FRACTION]
            geometric_fuel_vol = (
                fuel_vol_frac
                * 0.888889
                * tc_ratio_avg
                * (wing_area**1.5)
                * (2.0 * taper_ratio + 1.0)
            ) / ((AR**0.5) * ((taper_ratio + 1.0) ** 2.0))
            num = (
                fuel_vol_frac
                * 0.888889
                * tc_ratio_avg
                * (wing_area**1.5)
                * (2.0 * taper_ratio + 1.0)
            )
            den = (AR**0.5) * ((taper_ratio + 1.0) ** 2.0)
            dNum_dTR = (
                fuel_vol_frac
                * 0.888889
                * dTCA_dTR
                * (wing_area**1.5)
                * (2.0 * taper_ratio + 1.0)
                + fuel_vol_frac * 0.888889 * tc_ratio_avg * (wing_area**1.5) * 2
            )
            dDen_dTR = 2 * (AR**0.5) * (taper_ratio + 1.0)

            J[Aircraft.Fuel.WING_VOLUME_GEOMETRIC_MAX, Aircraft.Fuel.WING_FUEL_FRACTION] = (
                0.888889 * tc_ratio_avg * (wing_area**1.5) * (2.0 * taper_ratio + 1.0)
            ) / ((AR**0.5) * ((taper_ratio + 1.0) ** 2.0))
            J[Aircraft.Fuel.WING_VOLUME_GEOMETRIC_MAX, Aircraft.Wing.AREA] = (
                1.5
                * (
                    fuel_vol_frac
                    * 0.888889
                    * tc_ratio_avg
                    * (wing_area**0.5)
                    * (2.0 * taper_ratio + 1.0)
                )
                / ((AR**0.5) * ((taper_ratio + 1.0) ** 2.0))
            )
            J[Aircraft.Fuel.WING_VOLUME_GEOMETRIC_MAX, Aircraft.Wing.TAPER_RATIO] = (
                den * dNum_dTR - num * dDen_dTR
            ) / den**2
            J[Aircraft.Fuel.WING_VOLUME_GEOMETRIC_MAX, Aircraft.Wing.ASPECT_RATIO] = (
                -0.5
                * (
                    fuel_vol_frac
                    * 0.888889
                    * tc_ratio_avg
                    * (wing_area**1.5)
                    * (2.0 * taper_ratio + 1.0)
                )
                / ((AR**1.5) * (taper_ratio + 1.0) ** 2.0)
            )
            J[Aircraft.Fuel.WING_VOLUME_GEOMETRIC_MAX, Aircraft.Wing.THICKNESS_TO_CHORD_ROOT] = (
                fuel_vol_frac
                * 0.888889
                * dTCA_dTCR
                * (wing_area**1.5)
                * (2.0 * taper_ratio + 1.0)
            ) / ((AR**0.5) * ((taper_ratio + 1.0) ** 2.0))
            J[Aircraft.Fuel.WING_VOLUME_GEOMETRIC_MAX, Aircraft.Fuselage.AVG_DIAMETER] = (
                fuel_vol_frac
                * 0.888889
                * dTCA_dCabW
                * (wing_area**1.5)
                * (2.0 * taper_ratio + 1.0)
            ) / ((AR**0.5) * ((taper_ratio + 1.0) ** 2.0))
            J[Aircraft.Fuel.WING_VOLUME_GEOMETRIC_MAX, Aircraft.Wing.SPAN] = (
                fuel_vol_frac
                * 0.888889
                * dTCA_dWingspan
                * (wing_area**1.5)
                * (2.0 * taper_ratio + 1.0)
            ) / ((AR**0.5) * ((taper_ratio + 1.0) ** 2.0))
            J[Aircraft.Fuel.WING_VOLUME_GEOMETRIC_MAX, Aircraft.Wing.THICKNESS_TO_CHORD_TIP] = (
                fuel_vol_frac
                * 0.888889
                * dTCA_dTCT
                * (wing_area**1.5)
                * (2.0 * taper_ratio + 1.0)
            ) / ((AR**0.5) * ((taper_ratio + 1.0) ** 2.0))


class WingFold(om.ExplicitComponent):
<<<<<<< HEAD
=======
    """
    Computation of taper ratio between wing root and fold location, wing area of
    part of wings that does not fold, mean value of thickess to chord ratio between
    root and fold, aspect ratio of non-folding part of wing, wing tank fuel volume.
    """

    def initialize(self):
>>>>>>> e30ee5b6

    def initialize(self):
        add_aviary_option(self, Aircraft.Wing.CHOOSE_FOLD_LOCATION)

    def setup(self):

        if not self.options[Aircraft.Wing.CHOOSE_FOLD_LOCATION]:
            self.add_input(
                "strut_y",
                val=25,
                units="ft",
                desc="YSTRUT: attachment location of strut",
            )

            self.declare_partials("nonfolded_taper_ratio", "strut_y")
            self.declare_partials(Aircraft.Wing.FOLDING_AREA, "strut_y")
            self.declare_partials("nonfolded_wing_area", "strut_y")
            self.declare_partials("tc_ratio_mean_folded", "strut_y")
            self.declare_partials("nonfolded_AR", "strut_y")
            self.declare_partials(Aircraft.Fuel.WING_VOLUME_GEOMETRIC_MAX, "strut_y")

        else:
            self.declare_partials("nonfolded_taper_ratio", Aircraft.Wing.FOLDED_SPAN)
            self.declare_partials(Aircraft.Wing.FOLDING_AREA, Aircraft.Wing.FOLDED_SPAN)
            self.declare_partials("nonfolded_wing_area", Aircraft.Wing.FOLDED_SPAN)
            self.declare_partials("tc_ratio_mean_folded", Aircraft.Wing.FOLDED_SPAN)
            self.declare_partials("nonfolded_AR", Aircraft.Wing.FOLDED_SPAN)
            self.declare_partials(Aircraft.Fuel.WING_VOLUME_GEOMETRIC_MAX,
                                  Aircraft.Wing.FOLDED_SPAN)

            add_aviary_input(self, Aircraft.Wing.FOLDED_SPAN, val=25, units='ft')

        add_aviary_input(self, Aircraft.Wing.AREA, val=200)
        add_aviary_input(self, Aircraft.Wing.SPAN, val=118)
        add_aviary_input(self, Aircraft.Wing.TAPER_RATIO, val=0.33)
        add_aviary_input(self, Aircraft.Wing.THICKNESS_TO_CHORD_ROOT, val=0.11)
        add_aviary_input(self, Aircraft.Wing.THICKNESS_TO_CHORD_TIP, val=0.1)
        add_aviary_input(self, Aircraft.Fuel.WING_FUEL_FRACTION, val=0.6)

        self.add_output(
            "nonfolded_taper_ratio",
            val=0.1,
            units="unitless",
            desc="SLM_NF: taper ratio between wing root and fold location",
        )

        add_aviary_output(self, Aircraft.Wing.FOLDING_AREA, val=50)

        self.add_output(
            "nonfolded_wing_area",
            val=150,
            units="ft**2",
            desc="SW_NF: wing area of part of wings that does not fold",
        )
        self.add_output(
            "tc_ratio_mean_folded",
            val=0.12,
            units="unitless",
            desc="TCM: mean value of thickess to chord ratio between root and fold",
        )
        self.add_output(
            "nonfolded_AR",
            val=10,
            units="unitless",
            desc="AR_NF: aspect ratio of non-folding part of wing",
        )

        add_aviary_output(self, Aircraft.Fuel.WING_VOLUME_GEOMETRIC_MAX, val=0)

        self.declare_partials(
            "nonfolded_taper_ratio",
            [Aircraft.Wing.AREA, Aircraft.Wing.SPAN, Aircraft.Wing.TAPER_RATIO],
        )
        self.declare_partials(
            Aircraft.Wing.FOLDING_AREA,
            [Aircraft.Wing.SPAN, Aircraft.Wing.AREA, Aircraft.Wing.TAPER_RATIO],
        )
        self.declare_partials(
            "nonfolded_wing_area",
            [Aircraft.Wing.AREA, Aircraft.Wing.SPAN, Aircraft.Wing.TAPER_RATIO],
        )
        self.declare_partials(
            "tc_ratio_mean_folded",
            [
                Aircraft.Wing.THICKNESS_TO_CHORD_ROOT,
                Aircraft.Wing.THICKNESS_TO_CHORD_TIP,
                Aircraft.Wing.SPAN,
            ],
        )
        self.declare_partials(
            "nonfolded_AR",
            [Aircraft.Wing.AREA, Aircraft.Wing.SPAN, Aircraft.Wing.TAPER_RATIO],
        )
        self.declare_partials(
            Aircraft.Fuel.WING_VOLUME_GEOMETRIC_MAX,
            [
                Aircraft.Fuel.WING_FUEL_FRACTION,
                Aircraft.Wing.THICKNESS_TO_CHORD_ROOT,
                Aircraft.Wing.THICKNESS_TO_CHORD_TIP,
                Aircraft.Wing.SPAN,
                Aircraft.Wing.AREA,
                Aircraft.Wing.TAPER_RATIO,
            ],
        )

    def compute(self, inputs, outputs):

        wing_area = inputs[Aircraft.Wing.AREA]
        wingspan = inputs[Aircraft.Wing.SPAN]
        taper_ratio = inputs[Aircraft.Wing.TAPER_RATIO]
        tc_ratio_root = inputs[Aircraft.Wing.THICKNESS_TO_CHORD_ROOT]
        tc_ratio_tip = inputs[Aircraft.Wing.THICKNESS_TO_CHORD_TIP]
        fuel_vol_frac = inputs[Aircraft.Fuel.WING_FUEL_FRACTION]

        if not self.options[Aircraft.Wing.CHOOSE_FOLD_LOCATION]:

            strut_y = inputs["strut_y"]
            location = strut_y

        else:
            fold_y = inputs[Aircraft.Wing.FOLDED_SPAN]
            location = fold_y / 2.0

        root_chord_wing = 2 * wing_area / (wingspan * (1 + taper_ratio))
        tip_chord = taper_ratio * root_chord_wing
        fold_chord = root_chord_wing + location * (tip_chord - root_chord_wing) / (
            wingspan / 2.0
        )
        nonfolded_taper_ratio = fold_chord / root_chord_wing
        folding_area = (wingspan / 2.0 - location) * (fold_chord + tip_chord)

        nonfolded_wing_area = wing_area - folding_area

        if (wingspan / 2.0) < location:
            raise ValueError(
                "Error: The wingspan provided is less than the wingspan of the wing fold."
            )

        tc_ratio_fold = tc_ratio_root + location * (tc_ratio_tip - tc_ratio_root) / (
            wingspan / 2.0
        )
        tc_ratio_mean_folded = 0.5 * (tc_ratio_root + tc_ratio_fold)
        nonfolded_AR = 4.0 * location**2 / nonfolded_wing_area
        geometric_fuel_vol = (
            fuel_vol_frac
            * 0.888889
            * tc_ratio_mean_folded
            * (nonfolded_wing_area**1.5)
            * (2.0 * nonfolded_taper_ratio + 1.0)
        ) / ((nonfolded_AR**0.5) * ((nonfolded_taper_ratio + 1.0) ** 2.0))

        outputs["nonfolded_taper_ratio"] = nonfolded_taper_ratio
        outputs[Aircraft.Wing.FOLDING_AREA] = folding_area
        outputs["nonfolded_wing_area"] = nonfolded_wing_area
        outputs["tc_ratio_mean_folded"] = tc_ratio_mean_folded
        outputs["nonfolded_AR"] = nonfolded_AR
        outputs[Aircraft.Fuel.WING_VOLUME_GEOMETRIC_MAX] = geometric_fuel_vol

    def compute_partials(self, inputs, J):

        wing_area = inputs[Aircraft.Wing.AREA]
        wingspan = inputs[Aircraft.Wing.SPAN]
        taper_ratio = inputs[Aircraft.Wing.TAPER_RATIO]
        tc_ratio_root = inputs[Aircraft.Wing.THICKNESS_TO_CHORD_ROOT]
        tc_ratio_tip = inputs[Aircraft.Wing.THICKNESS_TO_CHORD_TIP]
        fuel_vol_frac = inputs[Aircraft.Fuel.WING_FUEL_FRACTION]

        if not self.options[Aircraft.Wing.CHOOSE_FOLD_LOCATION]:

            strut_y = inputs["strut_y"]
            location = strut_y
            dLoc_dWingspan = 0
            dLoc_dy = 1
            wrt = "strut_y"

        else:
            fold_y = inputs[Aircraft.Wing.FOLDED_SPAN]
            wrt = Aircraft.Wing.FOLDED_SPAN

            location = fold_y / 2.0
            dLoc_dWingspan = 0
            dLoc_dy = 1 / 2

        root_chord_wing = 2 * wing_area / (wingspan * (1 + taper_ratio))
        tip_chord = taper_ratio * root_chord_wing
        fold_chord = root_chord_wing + location * (tip_chord - root_chord_wing) / (
            wingspan / 2.0
        )
        nonfolded_taper_ratio = fold_chord / root_chord_wing
        folding_area = (wingspan / 2.0 - location) * (fold_chord + tip_chord)
        nonfolded_wing_area = wing_area - folding_area
        tc_ratio_fold = tc_ratio_root + location * (tc_ratio_tip - tc_ratio_root) / (
            wingspan / 2.0
        )
        tc_ratio_mean_folded = 0.5 * (tc_ratio_root + tc_ratio_fold)
        nonfolded_AR = 4.0 * location**2 / nonfolded_wing_area

        dRootChordWing_dWingArea = 2 / (wingspan * (1 + taper_ratio))
        dRootChordWing_dWingspan = -2 * wing_area / (wingspan**2 * (1 + taper_ratio))
        dRootChordWing_dTaperRatio = (
            -2 * wing_area / (wingspan * (1 + taper_ratio) ** 2)
        )

        dTipChord_dTaperRatio = (
            taper_ratio * dRootChordWing_dTaperRatio + root_chord_wing
        )
        dTipChord_dWingArea = taper_ratio * dRootChordWing_dWingArea
        dTipChord_dWingspan = taper_ratio * dRootChordWing_dWingspan

        dFoldChord_dWingArea = dRootChordWing_dWingArea + location * (
            dTipChord_dWingArea - dRootChordWing_dWingArea
        ) / (wingspan / 2)
        dFoldChord_dWingspan = (
            dRootChordWing_dWingspan
            + location
            * (
                (wingspan / 2) * (dTipChord_dWingspan - dRootChordWing_dWingspan)
                - (tip_chord - root_chord_wing) * (1 / 2)
            )
            / (wingspan / 2) ** 2
            + dLoc_dWingspan * (tip_chord - root_chord_wing) / (wingspan / 2.0)
        )
        dFoldChord_dTaperRatio = dRootChordWing_dTaperRatio + location * (
            dTipChord_dTaperRatio - dRootChordWing_dTaperRatio
        ) / (wingspan / 2)
        dFoldChord_dy = dLoc_dy * (tip_chord - root_chord_wing) / (wingspan / 2.0)

        dTcRatioFold_dTCR = 1 + location * (-1) / (wingspan / 2)
        dTcRatioFold_dTCT = location / (wingspan / 2)
        dTcRatioFold_dWingspan = (
            (tc_ratio_tip - tc_ratio_root)
            * ((wingspan / 2) * dLoc_dWingspan - location * 0.5)
            / (wingspan / 2) ** 2
        )
        dTcRatioFold_dy = dLoc_dy * (tc_ratio_tip - tc_ratio_root) / (wingspan / 2.0)

        J["nonfolded_taper_ratio", Aircraft.Wing.AREA] = dNFTR_dWingArea = (
            root_chord_wing * dFoldChord_dWingArea
            - fold_chord * dRootChordWing_dWingArea
        ) / root_chord_wing**2
        J["nonfolded_taper_ratio", Aircraft.Wing.SPAN] = dNFTR_dWingspan = (
            root_chord_wing * dFoldChord_dWingspan
            - fold_chord * dRootChordWing_dWingspan
        ) / root_chord_wing**2
        J["nonfolded_taper_ratio", Aircraft.Wing.TAPER_RATIO] = dNFTR_dTaperRatio = (
            root_chord_wing * dFoldChord_dTaperRatio
            - fold_chord * dRootChordWing_dTaperRatio
        ) / root_chord_wing**2
        J["nonfolded_taper_ratio", wrt] = dNFTR_dy = dFoldChord_dy / root_chord_wing

        J[Aircraft.Wing.FOLDING_AREA, Aircraft.Wing.AREA] = dFoldingArea_dWingArea = (
            wingspan / 2.0 - location
        ) * (dFoldChord_dWingArea + dTipChord_dWingArea)
        J[Aircraft.Wing.FOLDING_AREA, Aircraft.Wing.SPAN] = dFoldingArea_dWingspan = (
            wingspan / 2.0 - location
        ) * (dFoldChord_dWingspan + dTipChord_dWingspan) + (fold_chord + tip_chord) * (
            0.5 - dLoc_dWingspan
        )
        J[
            Aircraft.Wing.FOLDING_AREA, Aircraft.Wing.TAPER_RATIO
        ] = dFoldingArea_dTaperRatio = (wingspan / 2.0 - location) * (
            dFoldChord_dTaperRatio + dTipChord_dTaperRatio
        )
        J[Aircraft.Wing.FOLDING_AREA, wrt] = dFoldingArea_dy = -dLoc_dy * (
            fold_chord + tip_chord
        ) + (wingspan / 2 - location) * dLoc_dy * (tip_chord - root_chord_wing) / (
            wingspan / 2.0
        )

        J["nonfolded_wing_area", Aircraft.Wing.AREA] = dNFWA_dWingArea = (
            1 - dFoldingArea_dWingArea
        )
        J[
            "nonfolded_wing_area", Aircraft.Wing.SPAN
        ] = dNFWA_dWingspan = -dFoldingArea_dWingspan
        J[
            "nonfolded_wing_area", Aircraft.Wing.TAPER_RATIO
        ] = dNFWA_dTaperRatio = -dFoldingArea_dTaperRatio
        J["nonfolded_wing_area", wrt] = dNFWA_dy = -dFoldingArea_dy

        J[
            "tc_ratio_mean_folded", Aircraft.Wing.THICKNESS_TO_CHORD_ROOT
        ] = dTCRMeanFolded_dTCR = 0.5 * (1 + dTcRatioFold_dTCR)
        J[
            "tc_ratio_mean_folded", Aircraft.Wing.THICKNESS_TO_CHORD_TIP
        ] = dTCRMeanFolded_dTCT = (0.5 * dTcRatioFold_dTCT)
        J["tc_ratio_mean_folded", Aircraft.Wing.SPAN] = dTCRMeanFolded_dWingspan = (
            0.5 * dTcRatioFold_dWingspan
        )
        J["tc_ratio_mean_folded", wrt] = dTCRMeanFolded_dy = 0.5 * dTcRatioFold_dy

        J["nonfolded_AR", Aircraft.Wing.AREA] = dNFAR_dWingArea = (
            -4 * location**2 / nonfolded_wing_area**2 * dNFWA_dWingArea
        )
        J["nonfolded_AR", Aircraft.Wing.SPAN] = dNFAR_dWingspan = (
            4
            * (
                nonfolded_wing_area * 2 * location * dLoc_dWingspan
                - location**2 * dNFWA_dWingspan
            )
            / nonfolded_wing_area**2
        )
        J["nonfolded_AR", Aircraft.Wing.TAPER_RATIO] = dNFAR_dTaperRatio = (
            -4 * location**2 / nonfolded_wing_area**2 * dNFWA_dTaperRatio
        )
        J["nonfolded_AR", wrt] = dNFAR_dy = (
            4
            * (nonfolded_wing_area * 2 * location * dLoc_dy - location**2 * dNFWA_dy)
            / nonfolded_wing_area**2
        )

        geometric_fuel_vol = (
            fuel_vol_frac
            * 0.888889
            * tc_ratio_mean_folded
            * (nonfolded_wing_area**1.5)
            * (2.0 * nonfolded_taper_ratio + 1.0)
        ) / ((nonfolded_AR**0.5) * ((nonfolded_taper_ratio + 1.0) ** 2.0))
        a = (nonfolded_wing_area**1.5) * (2.0 * nonfolded_taper_ratio + 1.0)
        num = fuel_vol_frac * 0.888889 * tc_ratio_mean_folded * a
        den = (nonfolded_AR**0.5) * ((nonfolded_taper_ratio + 1.0) ** 2.0)

        dA_dWingspan = (
            1.5
            * nonfolded_wing_area**0.5
            * dNFWA_dWingspan
            * (2 * nonfolded_taper_ratio + 1)
            + nonfolded_wing_area**1.5 * 2 * dNFTR_dWingspan
        )
        dA_dy = (
            1.5
            * nonfolded_wing_area**0.5
            * dNFWA_dy
            * (2 * nonfolded_taper_ratio + 1)
            + nonfolded_wing_area**1.5 * 2 * dNFTR_dy
        )

        dNum_dWingspan = (
            fuel_vol_frac * 0.888889 * dTCRMeanFolded_dWingspan * a
            + fuel_vol_frac * 0.888889 * tc_ratio_mean_folded * dA_dWingspan
        )
        dDen_dWingspan = (
            0.5
            * (nonfolded_AR ** (-0.5))
            * dNFAR_dWingspan
            * ((nonfolded_taper_ratio + 1.0) ** 2.0)
            + ((nonfolded_AR**0.5) * 2 * ((nonfolded_taper_ratio + 1.0)))
            * dNFTR_dWingspan
        )
        dNum_dy = (
            fuel_vol_frac * 0.888889 * dTCRMeanFolded_dy * a
            + fuel_vol_frac * 0.888889 * tc_ratio_mean_folded * dA_dy
        )
        dDen_dy = (
            0.5
            * (nonfolded_AR ** (-0.5))
            * dNFAR_dy
            * ((nonfolded_taper_ratio + 1.0) ** 2.0)
            + ((nonfolded_AR**0.5) * 2 * ((nonfolded_taper_ratio + 1.0))) * dNFTR_dy
        )
        dNum_dWingArea = (
            fuel_vol_frac
            * 0.888889
            * tc_ratio_mean_folded
            * 1.5
            * (nonfolded_wing_area**0.5)
            * dNFWA_dWingArea
            * (2.0 * nonfolded_taper_ratio + 1.0)
        ) + (
            fuel_vol_frac
            * 0.888889
            * tc_ratio_mean_folded
            * (nonfolded_wing_area**1.5)
            * 2
        ) * dNFTR_dWingArea
        dDen_dWingArea = (
            0.5
            * (nonfolded_AR ** (-0.5))
            * dNFAR_dWingArea
            * ((nonfolded_taper_ratio + 1.0) ** 2.0)
            + ((nonfolded_AR**0.5) * 2 * ((nonfolded_taper_ratio + 1.0)))
            * dNFTR_dWingArea
        )
        dNum_dTaperRatio = (
            fuel_vol_frac
            * 0.888889
            * tc_ratio_mean_folded
            * 1.5
            * (nonfolded_wing_area**0.5)
            * dNFWA_dTaperRatio
            * (2.0 * nonfolded_taper_ratio + 1.0)
        ) + (
            fuel_vol_frac
            * 0.888889
            * tc_ratio_mean_folded
            * (nonfolded_wing_area**1.5)
            * 2
        ) * dNFTR_dTaperRatio
        dDen_dTaperRatio = (
            0.5
            * (nonfolded_AR ** (-0.5))
            * dNFAR_dTaperRatio
            * ((nonfolded_taper_ratio + 1.0) ** 2.0)
            + ((nonfolded_AR**0.5) * 2 * ((nonfolded_taper_ratio + 1.0)))
            * dNFTR_dTaperRatio
        )

        J[Aircraft.Fuel.WING_VOLUME_GEOMETRIC_MAX, Aircraft.Fuel.WING_FUEL_FRACTION] = (
            0.888889
            * tc_ratio_mean_folded
            * (nonfolded_wing_area**1.5)
            * (2.0 * nonfolded_taper_ratio + 1.0)
        ) / ((nonfolded_AR**0.5) * ((nonfolded_taper_ratio + 1.0) ** 2.0))
        J[Aircraft.Fuel.WING_VOLUME_GEOMETRIC_MAX, Aircraft.Wing.THICKNESS_TO_CHORD_ROOT] = (
            fuel_vol_frac
            * 0.888889
            * dTCRMeanFolded_dTCR
            * (nonfolded_wing_area**1.5)
            * (2.0 * nonfolded_taper_ratio + 1.0)
        ) / ((nonfolded_AR**0.5) * ((nonfolded_taper_ratio + 1.0) ** 2.0))
        J[Aircraft.Fuel.WING_VOLUME_GEOMETRIC_MAX, Aircraft.Wing.THICKNESS_TO_CHORD_TIP] = (
            fuel_vol_frac
            * 0.888889
            * dTCRMeanFolded_dTCT
            * (nonfolded_wing_area**1.5)
            * (2.0 * nonfolded_taper_ratio + 1.0)
        ) / ((nonfolded_AR**0.5) * ((nonfolded_taper_ratio + 1.0) ** 2.0))
        J[Aircraft.Fuel.WING_VOLUME_GEOMETRIC_MAX, Aircraft.Wing.SPAN] = (
            den * dNum_dWingspan - num * dDen_dWingspan
        ) / den**2
        J[Aircraft.Fuel.WING_VOLUME_GEOMETRIC_MAX, Aircraft.Wing.AREA] = (
            den * dNum_dWingArea - num * dDen_dWingArea
        ) / den**2
        J[Aircraft.Fuel.WING_VOLUME_GEOMETRIC_MAX, Aircraft.Wing.TAPER_RATIO] = (
            den * dNum_dTaperRatio - num * dDen_dTaperRatio
        ) / den**2
        J[Aircraft.Fuel.WING_VOLUME_GEOMETRIC_MAX, wrt] = (
            den * dNum_dy - num * dDen_dy) / den**2


class WingGroup(om.Group):
<<<<<<< HEAD
=======
    """
    Group of WingSize, WingParameters, and WingFold for wing parameter computations.
    """

    def initialize(self):
>>>>>>> e30ee5b6

    def initialize(self):
        add_aviary_option(self, Aircraft.Wing.CHOOSE_FOLD_LOCATION)
        add_aviary_option(self, Aircraft.Wing.HAS_FOLD)
        add_aviary_option(self, Aircraft.Wing.HAS_STRUT)

    def setup(self):

        has_fold = self.options[Aircraft.Wing.HAS_FOLD]
        has_strut = self.options[Aircraft.Wing.HAS_STRUT]

        size = self.add_subsystem(
            "size",
            WingSize(),
            promotes_inputs=["aircraft:*", "mission:*"],
            promotes_outputs=["aircraft:*"],
        )

        if has_fold or has_strut:
            self.add_subsystem(
                "dimensionless_calcs",
                DimensionalNonDimensionalInterchange(),
                promotes_inputs=["aircraft:*"],
                promotes_outputs=["aircraft:*"]
            )

        parameters = self.add_subsystem(
            "parameters",
            WingParameters(),
            promotes_inputs=["aircraft:*"],
            promotes_outputs=["aircraft:*"],
        )

        if has_strut:
            strut = self.add_subsystem(
                "strut",
                StrutGeom(),
                promotes_inputs=["aircraft:*"],
                promotes_outputs=["aircraft:*"],
            )

        if has_fold:
            fold = self.add_subsystem(
                "fold",
                WingFold(),
                promotes_inputs=["aircraft:*"],
                promotes_outputs=["aircraft:*"],
            )

            choose_fold_location = self.options[Aircraft.Wing.CHOOSE_FOLD_LOCATION]
            if not choose_fold_location:
                check_fold_location_definition(None, choose_fold_location, has_strut)
                self.promotes("strut", outputs=["strut_y"])
                self.promotes("fold", inputs=["strut_y"])

        self.set_input_defaults(Aircraft.Wing.ASPECT_RATIO, val=10.13, units="unitless")
        self.set_input_defaults(Aircraft.Wing.TAPER_RATIO, val=0.33, units="unitless")
        self.set_input_defaults(
            Aircraft.Wing.THICKNESS_TO_CHORD_ROOT, val=0.11, units="unitless"
        )
        self.set_input_defaults(
            Aircraft.Wing.THICKNESS_TO_CHORD_TIP, val=0.1, units="unitless"
        )<|MERGE_RESOLUTION|>--- conflicted
+++ resolved
@@ -505,16 +505,11 @@
 
 
 class WingFold(om.ExplicitComponent):
-<<<<<<< HEAD
-=======
     """
     Computation of taper ratio between wing root and fold location, wing area of
     part of wings that does not fold, mean value of thickess to chord ratio between
     root and fold, aspect ratio of non-folding part of wing, wing tank fuel volume.
     """
-
-    def initialize(self):
->>>>>>> e30ee5b6
 
     def initialize(self):
         add_aviary_option(self, Aircraft.Wing.CHOOSE_FOLD_LOCATION)
@@ -956,14 +951,9 @@
 
 
 class WingGroup(om.Group):
-<<<<<<< HEAD
-=======
     """
     Group of WingSize, WingParameters, and WingFold for wing parameter computations.
     """
-
-    def initialize(self):
->>>>>>> e30ee5b6
 
     def initialize(self):
         add_aviary_option(self, Aircraft.Wing.CHOOSE_FOLD_LOCATION)
