--- conflicted
+++ resolved
@@ -4,7 +4,11 @@
 import openmdao.api as om
 from openmdao.utils.assert_utils import assert_check_partials, assert_near_equal
 
-from aviary.subsystems.geometry.gasp_based.engine import EngineSize, PercentNotInFuselage, BWBEngineSizeGroup
+from aviary.subsystems.geometry.gasp_based.engine import (
+    EngineSize,
+    PercentNotInFuselage,
+    BWBEngineSizeGroup,
+)
 from aviary.variable_info.functions import setup_model_options, extract_options
 from aviary.variable_info.variables import Aircraft
 from aviary.utils.aviary_values import AviaryValues
@@ -17,10 +21,11 @@
         aviary_options = AviaryValues()
         aviary_options.set_val(Aircraft.Engine.NUM_ENGINES, [3])
 
-        self.prob.model.add_subsystem("perc", PercentNotInFuselage(), promotes=["*"])
+        self.prob.model.add_subsystem('perc', PercentNotInFuselage(), promotes=['*'])
 
         self.prob.model.set_input_defaults(
-            Aircraft.Nacelle.PERCENT_DIAM_BURIED_IN_FUSELAGE, 0.0, units="unitless")
+            Aircraft.Nacelle.PERCENT_DIAM_BURIED_IN_FUSELAGE, 0.0, units='unitless'
+        )
 
         setup_model_options(self.prob, aviary_options)
         self.prob.setup(check=False, force_alloc_complex=True)
@@ -30,41 +35,44 @@
         tol = 1e-7
         assert_near_equal(self.prob['percent_exposed'], 1.0, tol)
 
-        partial_data = self.prob.check_partials(out_stream=None, method="cs")
+        partial_data = self.prob.check_partials(out_stream=None, method='cs')
         assert_check_partials(partial_data, atol=1e-8, rtol=1e-8)
 
     def test_half_buried(self):
         """test in the range (epsilon, 1.0 - epsilon)"""
         self.prob.set_val(
-            Aircraft.Nacelle.PERCENT_DIAM_BURIED_IN_FUSELAGE, val=0.5, units='unitless')
+            Aircraft.Nacelle.PERCENT_DIAM_BURIED_IN_FUSELAGE, val=0.5, units='unitless'
+        )
         self.prob.run_model()
         tol = 1e-7
         assert_near_equal(self.prob['percent_exposed'], 0.5, tol)
 
-        partial_data = self.prob.check_partials(out_stream=None, method="cs")
+        partial_data = self.prob.check_partials(out_stream=None, method='cs')
         assert_check_partials(partial_data, atol=1e-8, rtol=1e-8)
 
     def test_left_buried(self):
         """test in the range (0.0, epsilon)"""
         self.prob.set_val(
-            Aircraft.Nacelle.PERCENT_DIAM_BURIED_IN_FUSELAGE, val=0.03, units='unitless')
+            Aircraft.Nacelle.PERCENT_DIAM_BURIED_IN_FUSELAGE, val=0.03, units='unitless'
+        )
         self.prob.run_model()
         tol = 1e-7
         assert_near_equal(self.prob['percent_exposed'], 0.89181881, tol)
 
-        partial_data = self.prob.check_partials(out_stream=None, method="cs")
+        partial_data = self.prob.check_partials(out_stream=None, method='cs')
         assert_check_partials(partial_data, atol=1e-8, rtol=1e-8)
 
     def test_right_buried(self):
         """test in the range (1.0 - epsilon, 1.0)"""
         self.prob.set_val(
-            Aircraft.Nacelle.PERCENT_DIAM_BURIED_IN_FUSELAGE, val=0.97, units='unitless')
+            Aircraft.Nacelle.PERCENT_DIAM_BURIED_IN_FUSELAGE, val=0.97, units='unitless'
+        )
         self.prob.run_model()
         tol = 1e-7
 
         assert_near_equal(self.prob['percent_exposed'], 0.10818119, tol)
 
-        partial_data = self.prob.check_partials(out_stream=None, method="cs")
+        partial_data = self.prob.check_partials(out_stream=None, method='cs')
         assert_check_partials(partial_data, atol=1e-8, rtol=1e-8)
 
 
@@ -138,37 +146,32 @@
         assert_check_partials(partial_data, atol=1e-8, rtol=1e-8)
 
 
-<<<<<<< HEAD
-if __name__ == '__main__':
-=======
 class BWBEngineSizeGroupTestCase(unittest.TestCase):
     """
     this is the GASP test case, input and output values based on large single aisle 1 v3 without bug fix
     """
 
     def setUp(self):
-
         aviary_options = AviaryValues()
         aviary_options.set_val(Aircraft.Engine.NUM_ENGINES, [1])
 
         self.prob = om.Problem()
         self.prob.model.add_subsystem(
-            "group",
+            'group',
             BWBEngineSizeGroup(),
-            promotes=["*"],
+            promotes=['*'],
         )
 
-        self.prob.model.set_input_defaults(Aircraft.Nacelle.PERCENT_DIAM_BURIED_IN_FUSELAGE,
-                                           0.0, units='unitless')
+        self.prob.model.set_input_defaults(
+            Aircraft.Nacelle.PERCENT_DIAM_BURIED_IN_FUSELAGE, 0.0, units='unitless'
+        )
 
+        self.prob.model.set_input_defaults(Aircraft.Engine.REFERENCE_DIAMETER, 5.8, units='ft')
+        self.prob.model.set_input_defaults(Aircraft.Engine.SCALE_FACTOR, 1.028233, units='unitless')
         self.prob.model.set_input_defaults(
-            Aircraft.Engine.REFERENCE_DIAMETER, 5.8, units='ft')
-        self.prob.model.set_input_defaults(
-            Aircraft.Engine.SCALE_FACTOR, 1.028233, units='unitless')
-        self.prob.model.set_input_defaults(
-            Aircraft.Nacelle.CORE_DIAMETER_RATIO, 1.25, units='unitless')
-        self.prob.model.set_input_defaults(
-            Aircraft.Nacelle.FINENESS, 2.0, units='unitless')
+            Aircraft.Nacelle.CORE_DIAMETER_RATIO, 1.25, units='unitless'
+        )
+        self.prob.model.set_input_defaults(Aircraft.Nacelle.FINENESS, 2.0, units='unitless')
 
         setup_model_options(self.prob, aviary_options)
 
@@ -182,13 +185,11 @@
         tol = 1e-4
         assert_near_equal(self.prob[Aircraft.Nacelle.AVG_DIAMETER], 7.35163, tol)
         assert_near_equal(self.prob[Aircraft.Nacelle.AVG_LENGTH], 14.70326, tol)
-        assert_near_equal(self.prob[Aircraft.Nacelle.SURFACE_AREA],
-                          339.58389, tol)
+        assert_near_equal(self.prob[Aircraft.Nacelle.SURFACE_AREA], 339.58389, tol)
 
-        partial_data = self.prob.check_partials(out_stream=None, method="cs")
+        partial_data = self.prob.check_partials(out_stream=None, method='cs')
         assert_check_partials(partial_data, atol=1e-8, rtol=1e-8)
 
 
-if __name__ == "__main__":
->>>>>>> 92f19b7c
+if __name__ == '__main__':
     unittest.main()