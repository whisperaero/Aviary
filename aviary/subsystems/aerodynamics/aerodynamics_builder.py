"""
Define subsystem builder for Aviary core aerodynamics.

Classes
-------
AerodynamicsBuilderBase : the interface for an aerodynamics subsystem builder.

CoreAerodynamicsBuilder : the interface for Aviary's core aerodynamics subsystem builder
"""
from itertools import chain

import numpy as np

import openmdao.api as om
from dymos.utils.misc import _unspecified

from aviary.subsystems.aerodynamics.flops_based.computed_aero_group import \
    ComputedAeroGroup
from aviary.subsystems.aerodynamics.flops_based.takeoff_aero_group import \
    TakeoffAeroGroup
from aviary.subsystems.aerodynamics.flops_based.solved_alpha_group import \
    SolvedAlphaGroup
from aviary.subsystems.aerodynamics.flops_based.tabular_aero_group import \
    TabularAeroGroup
from aviary.subsystems.aerodynamics.flops_based.drag_polar import DragPolar
from aviary.subsystems.aerodynamics.flops_based.design import Design
from aviary.subsystems.aerodynamics.gasp_based.premission_aero import PreMissionAero
from aviary.subsystems.aerodynamics.gasp_based.gaspaero import CruiseAero
from aviary.subsystems.aerodynamics.gasp_based.gaspaero import LowSpeedAero
from aviary.subsystems.aerodynamics.gasp_based.table_based import TabularCruiseAero
from aviary.subsystems.aerodynamics.gasp_based.table_based import TabularLowSpeedAero
from aviary.subsystems.subsystem_builder_base import SubsystemBuilderBase
from aviary.utils.named_values import NamedValues
from aviary.variable_info.enums import LegacyCode
from aviary.variable_info.variable_meta_data import _MetaData
from aviary.variable_info.variables import Aircraft, Mission, Dynamic


GASP = LegacyCode.GASP
FLOPS = LegacyCode.FLOPS

_default_name = 'aerodynamics'


class AerodynamicsBuilderBase(SubsystemBuilderBase):
    """
    Base class of aerodynamics builder

    Methods
    -------
    __init__(self, name=None, meta_data=None):
        Initializes the AerodynamicsBuilderBase object with a given name.
    mission_inputs(self, **kwargs) -> list:
        Return mission inputs.
    mission_outputs(self, **kwargs) -> list:
        Return mission outputs.
    """

    def __init__(self, name=None, meta_data=None):
        if name is None:
            name = _default_name

        super().__init__(name=name, meta_data=meta_data)

    def mission_inputs(self, **kwargs):
        return ['*']

    def mission_outputs(self, **kwargs):
        return ['*']


class CoreAerodynamicsBuilder(AerodynamicsBuilderBase):
    """
    Core aerodynamics builder.

    Method
    ------
    build_pre_mission()
        Build pre-mission.
    build_mission()
        Build mission.
    mission_inputs()
        Return mission inputs.
    mission_outputs()
        Return mission outputs.
    get_parameters()
        Return a dictionary of fixed values for the subsystem.
    report()
        Generate the report for Aviary core aerodynamics analysis.
    """

    def __init__(self, name=None, meta_data=None, code_origin=None):
        if name is None:
            name = 'core_aerodynamics'

        if code_origin not in (FLOPS, GASP):
            raise ValueError('Code origin is not one of the following: (FLOPS, GASP)')

        self.code_origin = code_origin

        super().__init__(name=name, meta_data=meta_data)

    def build_pre_mission(self, aviary_inputs):
        code_origin = self.code_origin

        if code_origin is GASP:
            aero_group = PreMissionAero()

        elif code_origin is FLOPS:
<<<<<<< HEAD
            aero_group = om.Group()
            aero_group.add_subsystem(
                'design', Design(),
                promotes_inputs=['*'],
                promotes_outputs=['*'])

            aero_group.add_subsystem(
                'aero_report', AeroReport(),
                promotes_inputs=['*'],
                promotes_outputs=['*'])
=======
            aero_group = Design(aviary_options=aviary_inputs)
>>>>>>> e30ee5b6

        return aero_group

    def build_mission(self, num_nodes, aviary_inputs, **kwargs):
        try:
            method = kwargs.pop('method')
        except KeyError:
            method = None
        if self.code_origin is FLOPS:
            if method is None:
                aero_group = ComputedAeroGroup(num_nodes=num_nodes)

            elif method == 'computed':
                aero_group = ComputedAeroGroup(num_nodes=num_nodes,
                                               **kwargs)

            elif method == 'low_speed':
                aero_group = TakeoffAeroGroup(num_nodes=num_nodes,
                                              aviary_options=aviary_inputs,
                                              **kwargs)

            # TODO solved alpha belongs in the GASP side, rolled into tabular aero
            #      It is currently only here because it is not possible to define
            #      per-subsystem code origins in AviaryProblem yet
            elif method == 'solved_alpha':
                aero_group = SolvedAlphaGroup(num_nodes=num_nodes,
                                              aero_data=kwargs.pop('aero_data'),
                                              **kwargs)

            elif method == 'tabular':
                aero_group = TabularAeroGroup(num_nodes=num_nodes,
                                              CD0_data=kwargs.pop('CD0_data'),
                                              CDI_data=kwargs.pop('CDI_data'),
                                              **kwargs)

            else:
                raise ValueError('FLOPS-based aero method is not one of the following: '
                                 '(computed, low_speed, solved_alpha, tabular)')

        elif self.code_origin is GASP:
            if method is None:
                aero_group = CruiseAero(num_nodes=num_nodes,
                                        aviary_options=aviary_inputs)

            elif method == 'cruise':
                if 'aero_data' in kwargs:
                    aero_group = TabularCruiseAero(num_nodes=num_nodes,
                                                   aviary_options=aviary_inputs,
                                                   aero_data=kwargs.pop('aero_data'),
                                                   **kwargs)
                else:
                    aero_group = CruiseAero(num_nodes=num_nodes,
                                            **kwargs)

            elif method == 'low_speed':
                if any(key in kwargs for key in ['free_aero_data',
                                                 'free_flaps_data',
                                                 'free_ground_data']) in kwargs:
                    aero_group = TabularLowSpeedAero(num_nodes=num_nodes,
                                                     free_aero_data=kwargs.pop(
                                                         'free_aero_data'),
                                                     free_flaps_data=kwargs.pop(
                                                         'free_flaps_data'),
                                                     free_ground_data=kwargs.pop(
                                                         'free_ground_data'),
                                                     **kwargs)

                else:
                    aero_group = LowSpeedAero(num_nodes=num_nodes,
                                              **kwargs)

            else:
                raise ValueError('GASP-based aero method is not one of the following: '
                                 '(cruise, low_speed)')

        return aero_group

    # TODO DragPolar comp is unfinished and currently does nothing
    # def build_post_mission(self, aviary_inputs, **kwargs):
    #     aero_group = DragPolar(aviary_options=aviary_inputs),

    #     return aero_group

    def mission_inputs(self, **kwargs):
        method = kwargs['method']
        promotes = ['*']

        if self.code_origin is FLOPS:
            if method == 'computed':
                promotes = [Dynamic.Mission.STATIC_PRESSURE,
                            Dynamic.Mission.MACH,
                            Dynamic.Mission.TEMPERATURE,
                            Dynamic.Mission.MASS,
                            'aircraft:*', 'mission:*']

            elif method == 'solved_alpha':
                promotes = [Dynamic.Mission.ALTITUDE,
                            Dynamic.Mission.MACH,
                            Dynamic.Mission.MASS,
                            Dynamic.Mission.STATIC_PRESSURE,
                            'aircraft:*']

            elif method == 'low_speed':
                promotes = ['angle_of_attack',
                            Dynamic.Mission.ALTITUDE,
                            Dynamic.Mission.FLIGHT_PATH_ANGLE,
                            Mission.Takeoff.DRAG_COEFFICIENT_MIN,
                            Aircraft.Wing.ASPECT_RATIO,
                            Aircraft.Wing.HEIGHT,
                            Aircraft.Wing.SPAN,
                            Dynamic.Mission.DYNAMIC_PRESSURE,
                            Aircraft.Wing.AREA]

            elif method == 'tabular':
                promotes = [Dynamic.Mission.ALTITUDE,
                            Dynamic.Mission.MACH,
                            Dynamic.Mission.MASS,
                            Dynamic.Mission.VELOCITY,
                            Dynamic.Mission.DENSITY,
                            'aircraft:*']

            else:
                raise ValueError('FLOPS-based aero method is not one of the following: '
                                 '(computed, low_speed, solved_alpha, tabular)')

        elif self.code_origin is GASP:
            if method == 'low_speed':
                promotes = ['*',
                            ("airport_alt", Mission.Takeoff.AIRPORT_ALTITUDE),
                            ("CL_max_flaps", Mission.Takeoff.LIFT_COEFFICIENT_MAX),
                            ("dCL_flaps_model", Mission.Takeoff.LIFT_COEFFICIENT_FLAP_INCREMENT),
                            ("dCD_flaps_model", Mission.Takeoff.DRAG_COEFFICIENT_FLAP_INCREMENT),
                            ("flap_defl", Aircraft.Wing.FLAP_DEFLECTION_TAKEOFF)]

            elif method == 'cruise':
                if 'output_alpha' in kwargs:
                    if kwargs['output_alpha']:
                        promotes = ['*', ("lift_req", "weight")]

            else:
                raise ValueError('GASP-based aero method is not one of the following: '
                                 '(low_speed, cruise)')

        return promotes

    def mission_outputs(self, **kwargs):
        method = kwargs['method']
        promotes = ['*']

        if self.code_origin is FLOPS:
            promotes = [Dynamic.Mission.DRAG, Dynamic.Mission.LIFT]

        elif self.code_origin is GASP:
            if method == 'low_speed':
                promotes = [Dynamic.Mission.DRAG,
                            Dynamic.Mission.LIFT,
                            'CL', 'CD', 'flap_factor', 'gear_factor']

            elif method == 'cruise':
                if 'output_alpha' in kwargs:
                    if kwargs['output_alpha']:
                        promotes = [Dynamic.Mission.DRAG,
                                    Dynamic.Mission.LIFT,
                                    'alpha']
                else:
                    promotes = [Dynamic.Mission.DRAG,
                                Dynamic.Mission.LIFT,
                                'CL_max']

            else:
                raise ValueError('GASP-based aero method is not one of the following: '
                                 '(low_speed, cruise)')

        return promotes

    def get_parameters(self, aviary_inputs=None, phase_info=None):
        """
        Return a dictionary of fixed values for the subsystem.

        Optional, used if subsystems have fixed values.

        Used in the phase builders (e.g. cruise_phase.py) when other parameters are added to the phase.

        This is distinct from `get_design_vars` in a nuanced way. Design variables
        are variables that are optimized by the problem that are not at the phase level.
        An example would be something that occurs in the pre-mission level of the problem.
        Parameters are fixed values that are held constant throughout a phase, but if
        `opt=True`, they are able to change during the optimization.

        Parameters
        ----------
        phase_info : dict
            The phase_info subdict for this phase.

        Returns
        -------
        fixed_values : dict
            A dictionary where the keys are the names of the fixed variables
            and the values are dictionaries with the following keys:

            - 'value': float or array
                The fixed value for the variable.
            - 'units': str
                The units for the fixed value (optional).
            - any additional keyword arguments required by OpenMDAO for the fixed
              variable.
        """
        num_engine_type = len(aviary_inputs.get_val(Aircraft.Engine.NUM_ENGINES))
        params = {}

        if self.code_origin is FLOPS:
            try:
                aero_opt = phase_info['subsystem_options'][self.name]
                method = aero_opt['method']
            except KeyError:
                method = 'computed'

            if phase_info is not None:
                # Only solved_alpha has connectable inputs.
                if method == 'solved_alpha':
                    aero_data = aero_opt['aero_data']

                    if isinstance(aero_data, NamedValues):
                        altitude = aero_data.get_item('altitude')[0]
                        mach = aero_data.get_item('mach')[0]
                        angle_of_attack = aero_data.get_item('angle_of_attack')[0]

                        n1 = altitude.size
                        n2 = mach.size
                        n3 = angle_of_attack.size
                        n1u = np.unique(altitude).size

                        if n1 > n1u:
                            # Data is free-format instead of pre-formatted.
                            n1 = n1u
                            n2 = np.unique(mach).size
                            n3 = np.unique(angle_of_attack).size

                        shape = (n1, n2, n3)

                        if aviary_inputs is not None and Aircraft.Design.LIFT_POLAR in aviary_inputs:
                            lift_opts = {'val': aviary_inputs.get_val(Aircraft.Design.LIFT_POLAR),
                                         'static_target': True}
                        else:
                            lift_opts = {'shape': shape,
                                         'static_target': True}

                        if aviary_inputs is not None and Aircraft.Design.DRAG_POLAR in aviary_inputs:
                            drag_opts = {'val': aviary_inputs.get_val(Aircraft.Design.DRAG_POLAR),
                                         'static_target': True}
                        else:
                            drag_opts = {'shape': shape,
                                         'static_target': True}

                        params[Aircraft.Design.LIFT_POLAR] = lift_opts
                        params[Aircraft.Design.DRAG_POLAR] = drag_opts

            if method == 'computed':

                for var in COMPUTED_CORE_INPUTS:

                    meta = _MetaData[var]

                    val = meta['default_value']
                    if val is None:
                        val = _unspecified
                    units = meta['units']

                    if var in aviary_inputs:
                        try:
                            val = aviary_inputs.get_val(var, units)
                        except TypeError:
                            val = aviary_inputs.get_val(var)

                    params[var] = {'val': val,
                                   'static_target': True}

                for var in ENGINE_SIZED_INPUTS:
                    params[var] = {'shape': (num_engine_type, ), 'static_target': True}

            elif method == 'tabular':

                for var in TABULAR_CORE_INPUTS:

                    meta = _MetaData[var]

                    val = meta['default_value']
                    if val is None:
                        val = _unspecified
                    units = meta['units']

                    if var in aviary_inputs:
                        try:
                            val = aviary_inputs.get_val(var, units)
                        except TypeError:
                            val = aviary_inputs.get_val(var)

                    params[var] = {'val': val,
                                   'static_target': True}

            elif method == "low_speed":

                for var in LOW_SPEED_CORE_INPUTS:

                    meta = _MetaData[var]

                    val = meta['default_value']
                    if val is None:
                        val = _unspecified
                    units = meta['units']

                    if var in aviary_inputs:
                        try:
                            val = aviary_inputs.get_val(var, units)
                        except TypeError:
                            val = aviary_inputs.get_val(var)

                    params[var] = {'val': val,
                                   'static_target': True}

        else:

            # TODO: 2DOF/Gasp decided on phases based on phase names. We used
            # a saved phase_name to determine the correct aero variables to
            # promote. Ideally, this should all be refactored.
            if phase_info['phase_type'] in ['ascent', 'groundroll', 'rotation']:
                all_vars = (AERO_2DOF_INPUTS, AERO_LS_2DOF_INPUTS)
            else:
                all_vars = (AERO_2DOF_INPUTS, AERO_CLEAN_2DOF_INPUTS)

            for var in chain.from_iterable(all_vars):

                meta = _MetaData[var]

                val = meta['default_value']
                if val is None:
                    val = _unspecified
                units = meta['units']

                if var in aviary_inputs:
                    try:
                        val = aviary_inputs.get_val(var, units)
                    except TypeError:
                        val = aviary_inputs.get_val(var)

                params[var] = {'val': val,
                               'static_target': True}

        return params

    def report(self, prob, reports_folder, **kwargs):
        """
        Generate the report for Aviary core aerodynamics analysis

        Parameters
        ----------
        prob : AviaryProblem
            The AviaryProblem that will be used to generate the report
        reports_folder : Path
            Location of the subsystems_report folder this report will be placed in
        """
        if self.code_origin is FLOPS:
            # FLOPS aero report goes here
            return
        elif self.code_origin is GASP:
            # GASP aero report goes here
            return


# Parameters for drag computation.
COMPUTED_CORE_INPUTS = [
    Aircraft.Design.BASE_AREA,
    Aircraft.Design.LIFT_DEPENDENT_DRAG_COEFF_FACTOR,
    Aircraft.Design.SUBSONIC_DRAG_COEFF_FACTOR,
    Aircraft.Design.SUPERSONIC_DRAG_COEFF_FACTOR,
    Aircraft.Design.ZERO_LIFT_DRAG_COEFF_FACTOR,
    Aircraft.Fuselage.CHARACTERISTIC_LENGTH,
    Aircraft.Fuselage.CROSS_SECTION,
    Aircraft.Fuselage.DIAMETER_TO_WING_SPAN,
    Aircraft.Fuselage.FINENESS,
    Aircraft.Fuselage.LAMINAR_FLOW_LOWER,
    Aircraft.Fuselage.LAMINAR_FLOW_UPPER,
    Aircraft.Fuselage.LENGTH_TO_DIAMETER,
    Aircraft.Fuselage.WETTED_AREA,
    Aircraft.HorizontalTail.CHARACTERISTIC_LENGTH,
    Aircraft.HorizontalTail.FINENESS,
    Aircraft.HorizontalTail.LAMINAR_FLOW_LOWER,
    Aircraft.HorizontalTail.LAMINAR_FLOW_UPPER,
    Aircraft.HorizontalTail.WETTED_AREA,
    Aircraft.VerticalTail.CHARACTERISTIC_LENGTH,
    Aircraft.VerticalTail.FINENESS,
    Aircraft.VerticalTail.LAMINAR_FLOW_LOWER,
    Aircraft.VerticalTail.LAMINAR_FLOW_UPPER,
    Aircraft.VerticalTail.WETTED_AREA,
    Aircraft.Wing.AREA,
    Aircraft.Wing.ASPECT_RATIO,
    Aircraft.Wing.CHARACTERISTIC_LENGTH,
    Aircraft.Wing.FINENESS,
    Aircraft.Wing.LAMINAR_FLOW_LOWER,
    Aircraft.Wing.LAMINAR_FLOW_UPPER,
    Aircraft.Wing.MAX_CAMBER_AT_70_SEMISPAN,
    Aircraft.Wing.SPAN_EFFICIENCY_FACTOR,
    Aircraft.Wing.SWEEP,
    Aircraft.Wing.TAPER_RATIO,
    Aircraft.Wing.THICKNESS_TO_CHORD,
    Aircraft.Wing.WETTED_AREA,
    Mission.Summary.GROSS_MASS,
    Mission.Design.LIFT_COEFFICIENT,
    Mission.Design.MACH,
]

TABULAR_CORE_INPUTS = [
    Aircraft.Wing.AREA,
]

# Parameters for low speed aero.
LOW_SPEED_CORE_INPUTS = [
    Aircraft.Wing.AREA,
    Aircraft.Wing.ASPECT_RATIO,
    Aircraft.Wing.HEIGHT,
    Aircraft.Wing.SPAN,
    Mission.Takeoff.DRAG_COEFFICIENT_MIN,
]

# These parameters are sized by number of engine models.
ENGINE_SIZED_INPUTS = [
    Aircraft.Nacelle.CHARACTERISTIC_LENGTH,
    Aircraft.Nacelle.FINENESS,
    Aircraft.Nacelle.LAMINAR_FLOW_LOWER,
    Aircraft.Nacelle.LAMINAR_FLOW_UPPER,
    Aircraft.Nacelle.WETTED_AREA
]

AERO_2DOF_INPUTS = [
    Aircraft.Design.CG_DELTA,
    Aircraft.Design.DRAG_COEFFICIENT_INCREMENT,   # drag increment?
    Aircraft.Design.STATIC_MARGIN,
    Aircraft.Fuselage.AVG_DIAMETER,
    Aircraft.Fuselage.FLAT_PLATE_AREA_INCREMENT,
    Aircraft.Fuselage.FORM_FACTOR,
    Aircraft.Fuselage.LENGTH,
    Aircraft.Fuselage.WETTED_AREA,
    Aircraft.HorizontalTail.AREA,
    Aircraft.HorizontalTail.AVERAGE_CHORD,
    Aircraft.HorizontalTail.FORM_FACTOR,
    Aircraft.HorizontalTail.MOMENT_RATIO,
    Aircraft.HorizontalTail.SPAN,
    Aircraft.HorizontalTail.SWEEP,
    Aircraft.HorizontalTail.VERTICAL_TAIL_FRACTION,
    Aircraft.Nacelle.AVG_LENGTH,
    Aircraft.Nacelle.FORM_FACTOR,
    Aircraft.Nacelle.SURFACE_AREA,
    Aircraft.Strut.AREA_RATIO,
    Aircraft.Strut.CHORD,
    Aircraft.Strut.FUSELAGE_INTERFERENCE_FACTOR,
    Aircraft.VerticalTail.AREA,
    Aircraft.VerticalTail.AVERAGE_CHORD,
    Aircraft.VerticalTail.FORM_FACTOR,
    Aircraft.VerticalTail.SPAN,
    Aircraft.Wing.AVERAGE_CHORD,
    Aircraft.Wing.AREA,
    Aircraft.Wing.ASPECT_RATIO,
    Aircraft.Wing.CENTER_DISTANCE,
    Aircraft.Wing.FORM_FACTOR,
    Aircraft.Wing.FUSELAGE_INTERFERENCE_FACTOR,
    Aircraft.Wing.MAX_THICKNESS_LOCATION,
    Aircraft.Wing.MIN_PRESSURE_LOCATION,
    Aircraft.Wing.MOUNTING_TYPE,
    Aircraft.Wing.SPAN,
    Aircraft.Wing.SWEEP,
    Aircraft.Wing.TAPER_RATIO,
    Aircraft.Wing.THICKNESS_TO_CHORD_TIP,
    Aircraft.Wing.THICKNESS_TO_CHORD_ROOT,
    Aircraft.Wing.THICKNESS_TO_CHORD_UNWEIGHTED,
    Aircraft.Wing.ZERO_LIFT_ANGLE,
]

AERO_LS_2DOF_INPUTS = [
    Mission.Takeoff.DRAG_COEFFICIENT_FLAP_INCREMENT,
    Mission.Takeoff.LIFT_COEFFICIENT_FLAP_INCREMENT,
    Mission.Takeoff.LIFT_COEFFICIENT_MAX,
]

AERO_CLEAN_2DOF_INPUTS = [
    Aircraft.Design.SUPERCRITICAL_DIVERGENCE_SHIFT,  # super drag shift?
    Mission.Design.LIFT_COEFFICIENT_MAX_FLAPS_UP,
]<|MERGE_RESOLUTION|>--- conflicted
+++ resolved
@@ -107,20 +107,7 @@
             aero_group = PreMissionAero()
 
         elif code_origin is FLOPS:
-<<<<<<< HEAD
-            aero_group = om.Group()
-            aero_group.add_subsystem(
-                'design', Design(),
-                promotes_inputs=['*'],
-                promotes_outputs=['*'])
-
-            aero_group.add_subsystem(
-                'aero_report', AeroReport(),
-                promotes_inputs=['*'],
-                promotes_outputs=['*'])
-=======
-            aero_group = Design(aviary_options=aviary_inputs)
->>>>>>> e30ee5b6
+            aero_group = Design()
 
         return aero_group
 
