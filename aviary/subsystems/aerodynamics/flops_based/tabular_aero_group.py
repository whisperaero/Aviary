import numpy as np
import openmdao.api as om

from pathlib import Path

from aviary.subsystems.aerodynamics.flops_based.drag import TotalDrag as Drag
from aviary.subsystems.aerodynamics.flops_based.lift import LiftEqualsWeight as CL
from aviary.utils.csv_data_file import read_data_file
from aviary.utils.data_interpolator_builder import build_data_interpolator
from aviary.utils.functions import get_path
from aviary.utils.named_values import NamedValues
from aviary.variable_info.variables import Aircraft, Dynamic


# Map of variable names to allowed headers for data files (only lowercase required,
# spaces are replaced with underscores when data tables are read)
# "Repeated" aliases allows variables with different cases to match with desired
# all-lowercase name
aliases = {
    Dynamic.Mission.ALTITUDE: ['h', 'alt', 'altitude'],
    Dynamic.Atmosphere.MACH: ['m', 'mach'],
    'lift_coefficient': ['cl', 'coefficient_of_lift', 'lift_coefficient'],
    'lift_dependent_drag_coefficient': [
        'cdi',
        'lift_dependent_drag_coefficient',
        'lift-dependent_drag_coefficient',
    ],
    'zero_lift_drag_coefficient': [
        'cd0',
        'zero_lift_drag_coefficient',
        'zero-lift_drag_coefficient',
    ],
}


class TabularAeroGroup(om.Group):
    """
    Define the OpenMDAO system for estimating aerodynamic performance of the vehicle
    by interpolating from a provided drag polar. Separate data tables for lift-dependent
    drag (CDI_data) and zero-lift drag (CD0_data) are required, and can be provided
    either in a .csv data table or an NamedValues object.

    Data is checked for its structure, and attempts to use a structured grid metamodel
    component where possible. The "structured" flag forces the use of the structured
    metamodel components (for both tables).

    The "connect_training_data" flag instructs the metamodel components to look for the
    drag data tables to be connected through OpenMDAO as inputs to this system, for cases
    where you are using another component to generate the drag data. When
    "connect_training_data" is True, anything provided in "CD0_data" and "CDI_data" are
    ignored.
    """

    def initialize(self):
        options = self.options

        options.declare('num_nodes', types=int)

        options.declare(
            'CD0_data',
            types=(str, Path, NamedValues),
            desc='Data file or NamedValues object containing zero-lift drag '
            'coefficient table.',
        )

        options.declare(
            'CDI_data',
            types=(str, Path, NamedValues),
            desc='Data file or NamedValues object containing lift-dependent '
            'drag coefficient table.',
        )

        options.declare(
            'structured',
            types=bool,
            default=True,
            desc='Flag that sets if data is a structured grid.',
        )

        options.declare(
            'connect_training_data',
            types=bool,
            default=False,
            desc='Flag that sets if drag data for interpolation will be '
            'passed via openMDAO connections. If True, provided values '
            'for drag coefficients in data will be ignored.',
        )

    def setup(self):
        options = self.options
        nn = options['num_nodes']
        CDI_table = options['CDI_data']
        CD0_table = options['CD0_data']
        structured = options['structured']
        connect_training_data = options['connect_training_data']

        # if data is from file, read data using alias dict
        if isinstance(CDI_table, str):
            CDI_table = get_path(CDI_table)
        if isinstance(CDI_table, Path):
            CDI_table = read_data_file(CDI_table, aliases=aliases)
        if isinstance(CD0_table, str):
            CD0_table = get_path(CD0_table)
        if isinstance(CD0_table, Path):
            CD0_table = read_data_file(CD0_table, aliases=aliases)

        if connect_training_data or not structured:
            method = 'lagrange3'
        else:
            method = '2D-lagrange3'

        CD0_interp = build_data_interpolator(
            nn,
            interpolator_data=CD0_table,
            interpolator_outputs={'zero_lift_drag_coefficient': 'unitless'},
            method=method,
            structured=structured,
            connect_training_data=connect_training_data,
        )

        CDI_interp = build_data_interpolator(
            nn,
            interpolator_data=CDI_table,
            interpolator_outputs={'lift_dependent_drag_coefficient': 'unitless'},
            method=method,
            structured=structured,
            connect_training_data=connect_training_data,
        )

        # add subsystems
        self.add_subsystem(
            Dynamic.Atmosphere.DYNAMIC_PRESSURE,
            _DynamicPressure(num_nodes=nn),
            promotes_inputs=[Dynamic.Mission.VELOCITY, Dynamic.Atmosphere.DENSITY],
            promotes_outputs=[Dynamic.Atmosphere.DYNAMIC_PRESSURE],
        )

        self.add_subsystem(
            'lift_coefficient',
            CL(num_nodes=nn),
            promotes_inputs=[
                Dynamic.Vehicle.MASS,
                Aircraft.Wing.AREA,
                Dynamic.Atmosphere.DYNAMIC_PRESSURE,
            ],
            promotes_outputs=[('cl', 'lift_coefficient'), Dynamic.Vehicle.LIFT],
        )

<<<<<<< HEAD
        if connect_training_data:
            extra_promotes = [('zero_lift_drag_coefficient_train',
                               Aircraft.Design.LIFT_INDEPENDENT_DRAG_POLAR)]
        else:
            extra_promotes = []

        self.add_subsystem('CD0_interp', CD0_interp,
                           promotes_inputs=['*'] + extra_promotes,
                           promotes_outputs=['*'])

        if connect_training_data:
            extra_promotes = [('lift_dependent_drag_coefficient_train',
                               Aircraft.Design.LIFT_DEPENDENT_DRAG_POLAR)]
        else:
            extra_promotes = []

        self.add_subsystem('CDI_interp', CDI_interp,
                           promotes_inputs=['*'] + extra_promotes,
                           promotes_outputs=['*'])
=======
        self.add_subsystem(
            'CD0_interp', CD0_interp, promotes_inputs=['*'], promotes_outputs=['*']
        )

        self.add_subsystem(
            'CDI_interp', CDI_interp, promotes_inputs=['*'], promotes_outputs=['*']
        )
>>>>>>> 394fb52e

        self.add_subsystem(
            Dynamic.Vehicle.DRAG,
            Drag(num_nodes=nn),
            promotes_inputs=[
                Aircraft.Design.ZERO_LIFT_DRAG_COEFF_FACTOR,
                Aircraft.Design.LIFT_DEPENDENT_DRAG_COEFF_FACTOR,
                Aircraft.Wing.AREA,
                Aircraft.Design.SUBSONIC_DRAG_COEFF_FACTOR,
                Aircraft.Design.SUPERSONIC_DRAG_COEFF_FACTOR,
                ('CDI', 'lift_dependent_drag_coefficient'),
                ('CD0', 'zero_lift_drag_coefficient'),
                Dynamic.Atmosphere.MACH,
                Dynamic.Atmosphere.DYNAMIC_PRESSURE,
            ],
            promotes_outputs=['CD', Dynamic.Vehicle.DRAG],
        )


class _DynamicPressure(om.ExplicitComponent):
    '''
    Calculate dynamic pressure as a function of velocity and density.
    '''

    def initialize(self):
        self.options.declare('num_nodes', types=int)

    def setup(self):
        nn = self.options['num_nodes']

        self.add_input(Dynamic.Mission.VELOCITY, val=np.ones(nn), units='m/s')
        self.add_input(Dynamic.Atmosphere.DENSITY, val=np.ones(nn), units='kg/m**3')

        self.add_output(
            Dynamic.Atmosphere.DYNAMIC_PRESSURE,
            val=np.ones(nn),
            units='N/m**2',
            desc='pressure caused by fluid motion',
        )

    def setup_partials(self):
        nn = self.options['num_nodes']

        rows_cols = np.arange(nn)

        self.declare_partials(
            Dynamic.Atmosphere.DYNAMIC_PRESSURE,
            [Dynamic.Mission.VELOCITY, Dynamic.Atmosphere.DENSITY],
            rows=rows_cols,
            cols=rows_cols,
        )

    def compute(self, inputs, outputs):
        TAS = inputs[Dynamic.Mission.VELOCITY]
        rho = inputs[Dynamic.Atmosphere.DENSITY]

        outputs[Dynamic.Atmosphere.DYNAMIC_PRESSURE] = 0.5 * rho * TAS**2

    def compute_partials(self, inputs, partials):
        TAS = inputs[Dynamic.Mission.VELOCITY]
        rho = inputs[Dynamic.Atmosphere.DENSITY]

        partials[Dynamic.Atmosphere.DYNAMIC_PRESSURE, Dynamic.Mission.VELOCITY] = (
            rho * TAS
        )
        partials[Dynamic.Atmosphere.DYNAMIC_PRESSURE, Dynamic.Atmosphere.DENSITY] = (
            0.5 * TAS**2
        )<|MERGE_RESOLUTION|>--- conflicted
+++ resolved
@@ -139,23 +139,24 @@
             'lift_coefficient',
             CL(num_nodes=nn),
             promotes_inputs=[
-                Dynamic.Vehicle.MASS,
+                Dynamic.Mission.MASS,
                 Aircraft.Wing.AREA,
-                Dynamic.Atmosphere.DYNAMIC_PRESSURE,
+                Dynamic.Mission.DYNAMIC_PRESSURE,
             ],
-            promotes_outputs=[('cl', 'lift_coefficient'), Dynamic.Vehicle.LIFT],
-        )
-
-<<<<<<< HEAD
+            promotes_outputs=[('cl', 'lift_coefficient'), Dynamic.Mission.LIFT])
+
         if connect_training_data:
             extra_promotes = [('zero_lift_drag_coefficient_train',
                                Aircraft.Design.LIFT_INDEPENDENT_DRAG_POLAR)]
         else:
             extra_promotes = []
 
-        self.add_subsystem('CD0_interp', CD0_interp,
-                           promotes_inputs=['*'] + extra_promotes,
-                           promotes_outputs=['*'])
+        self.add_subsystem(
+            'CD0_interp',
+            CD0_interp,
+            promotes_inputs=['*'] + extra_promotes,
+            promotes_outputs=['*'],
+        )
 
         if connect_training_data:
             extra_promotes = [('lift_dependent_drag_coefficient_train',
@@ -163,10 +164,13 @@
         else:
             extra_promotes = []
 
-        self.add_subsystem('CDI_interp', CDI_interp,
-                           promotes_inputs=['*'] + extra_promotes,
-                           promotes_outputs=['*'])
-=======
+        self.add_subsystem(
+            'CDI_interp',
+            CDI_interp,
+            promotes_inputs=['*'] + extra_promotes,
+            promotes_outputs=['*'],
+        )
+
         self.add_subsystem(
             'CD0_interp', CD0_interp, promotes_inputs=['*'], promotes_outputs=['*']
         )
@@ -174,7 +178,6 @@
         self.add_subsystem(
             'CDI_interp', CDI_interp, promotes_inputs=['*'], promotes_outputs=['*']
         )
->>>>>>> 394fb52e
 
         self.add_subsystem(
             Dynamic.Vehicle.DRAG,
