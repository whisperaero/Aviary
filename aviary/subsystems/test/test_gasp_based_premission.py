import unittest

from openmdao.utils.assert_utils import assert_near_equal
from openmdao.utils.testing_utils import use_tempdirs

from aviary.interface.methods_for_level2 import AviaryProblem
from aviary.subsystems.premission import CorePreMission
from aviary.subsystems.propulsion.utils import build_engine_deck
from aviary.utils.functions import set_aviary_initial_values
from aviary.utils.preprocessors import preprocess_options
from aviary.utils.test_utils.default_subsystems import (
    get_default_premission_subsystems,
    get_geom_and_mass_subsystems,
)
from aviary.variable_info.functions import setup_model_options
from aviary.variable_info.variables import Aircraft, Mission


@use_tempdirs
class PreMissionGroupTest(unittest.TestCase):
    def setUp(self):
        prob = self.prob = AviaryProblem()

<<<<<<< HEAD
        csv_path = 'models/test_aircraft/aircraft_for_bench_GwGm.csv'
        self.gasp_inputs = prob.load_inputs(csv_path, check=True)
=======
        csv_path = 'models/aircraft/test_aircraft/aircraft_for_bench_GwGm.csv'
        self.gasp_inputs = prob.load_inputs(csv_path)
        self.gasp_inputs.set_val(
            Aircraft.Design.SMOOTH_MASS_DISCONTINUITIES, val=False, units='unitless'
        )
        prob.check_and_preprocess_inputs()
>>>>>>> 3cbd5718

    def test_case1(self):
        """premission: geometry + mass."""
        prob = self.prob
        preprocess_options(self.gasp_inputs)
        geom_and_mass_subsystems = get_geom_and_mass_subsystems('GASP')

        prob.model.add_subsystem(
            'pre_mission',
            CorePreMission(aviary_options=self.gasp_inputs, subsystems=geom_and_mass_subsystems),
            promotes_inputs=['*'],
            promotes_outputs=['*'],
        )

        setup_model_options(prob, self.gasp_inputs)
        prob.setup(check=False)
        set_aviary_initial_values(prob, self.gasp_inputs)

        prob.set_val(Mission.Landing.LIFT_COEFFICIENT_MAX, val=2.3648, units='unitless')
        prob.set_val(Aircraft.Engine.SCALED_SLS_THRUST, val=29500, units='lbf')

        prob.run_model()

        tol = 1e-5
        # propulsion subsystem
        # geometry subsystem
        assert_near_equal(prob[Aircraft.Fuselage.AVG_DIAMETER], 157.2, tol)
        assert_near_equal(prob[Aircraft.Fuselage.LENGTH], 129.497, tol)
        assert_near_equal(prob[Aircraft.Fuselage.WETTED_AREA], 4000.0, tol)
        assert_near_equal(prob[Aircraft.Wing.AREA], 1370.3125, tol)
        assert_near_equal(prob[Aircraft.Wing.SPAN], 117.81878299, tol)
        assert_near_equal(prob[Aircraft.Wing.CENTER_CHORD], 17.48974356, tol)
        assert_near_equal(prob[Aircraft.Wing.AVERAGE_CHORD], 12.61453233, tol)
        assert_near_equal(prob[Aircraft.Wing.ROOT_CHORD], 16.40711451, tol)
        assert_near_equal(prob[Aircraft.Wing.THICKNESS_TO_CHORD_UNWEIGHTED], 0.139656, tol)
        assert_near_equal(prob[Aircraft.Fuel.WING_VOLUME_GEOMETRIC_MAX], 1114.0056, tol)
        assert_near_equal(prob[Aircraft.HorizontalTail.AREA], 375.8798, tol)
        assert_near_equal(prob[Aircraft.HorizontalTail.SPAN], 42.2543, tol)
        assert_near_equal(prob[Aircraft.HorizontalTail.ROOT_CHORD], 13.1592, tol)
        assert_near_equal(prob[Aircraft.HorizontalTail.AVERAGE_CHORD], 9.5768, tol)
        assert_near_equal(prob[Aircraft.HorizontalTail.MOMENT_ARM], 54.6793, tol)
        assert_near_equal(prob[Aircraft.VerticalTail.AREA], 469.3183, tol)
        assert_near_equal(prob[Aircraft.VerticalTail.SPAN], 27.9957, tol)
        assert_near_equal(prob[Aircraft.VerticalTail.ROOT_CHORD], 18.6162, tol)
        assert_near_equal(prob[Aircraft.VerticalTail.AVERAGE_CHORD], 16.8321, tol)
        assert_near_equal(prob[Aircraft.VerticalTail.MOMENT_ARM], 49.8809, tol)
        assert_near_equal(prob[Aircraft.Nacelle.AVG_DIAMETER], 7.25, tol)
        assert_near_equal(prob[Aircraft.Nacelle.AVG_LENGTH], 14.5, tol)
        assert_near_equal(prob[Aircraft.Nacelle.SURFACE_AREA], 330.2599, tol)
        # mass subsystem
        assert_near_equal(self.prob[Aircraft.Design.LIFT_CURVE_SLOPE], 6.39471, tol)
        assert_near_equal(self.prob[Aircraft.Wing.ULTIMATE_LOAD_FACTOR], 3.75, tol)
        assert_near_equal(self.prob[Aircraft.Wing.MATERIAL_FACTOR], 1.22129, tol)
        assert_near_equal(self.prob[Aircraft.CrewPayload.PASSENGER_PAYLOAD_MASS], 36000.0, tol)
        assert_near_equal(self.prob[Aircraft.CrewPayload.TOTAL_PAYLOAD_MASS], 36000.0, tol)
        assert_near_equal(self.prob[Aircraft.Propulsion.TOTAL_ENGINE_MASS], 12605.94, tol)
        assert_near_equal(self.prob[Aircraft.Nacelle.MASS], 990.7798, tol)
        assert_near_equal(self.prob[Aircraft.HorizontalTail.MASS], 2276.1316, tol)
        assert_near_equal(self.prob[Aircraft.VerticalTail.MASS], 2297.9697, tol)
        assert_near_equal(self.prob[Aircraft.Wing.HIGH_LIFT_MASS], 4740.1241, tol)
        assert_near_equal(self.prob[Aircraft.Controls.TOTAL_MASS], 3819.3564, tol)
        assert_near_equal(self.prob[Aircraft.Wing.SURFACE_CONTROL_MASS], 3682.099, tol)
        assert_near_equal(prob[Aircraft.LandingGear.TOTAL_MASS], 7489.8343, tol)
        assert_near_equal(prob[Aircraft.LandingGear.MAIN_GEAR_MASS], 6366.3591, tol)
        assert_near_equal(self.prob[Aircraft.Design.FIXED_EQUIPMENT_MASS], 21078.3911, tol)
        assert_near_equal(self.prob[Aircraft.Design.FIXED_USEFUL_LOAD], 5341.4317956, tol)

        assert_near_equal(prob[Aircraft.Engine.ADDITIONAL_MASS], 850.90095, tol)
        assert_near_equal(prob[Aircraft.Wing.MASS], 16206.8122, tol)
        assert_near_equal(prob[Aircraft.Fuel.FUEL_SYSTEM_MASS], 1740.2606, tol)
        assert_near_equal(prob[Aircraft.Design.STRUCTURE_MASS], 50667.4376, tol)
        assert_near_equal(prob[Aircraft.Fuselage.MASS], 18673.0352, tol)
        assert_near_equal(prob[Mission.Design.FUEL_MASS_REQUIRED], 42445.3806, tol)
        assert_near_equal(prob[Aircraft.Propulsion.MASS], 16048.0025, tol)
        assert_near_equal(prob[Mission.Design.FUEL_MASS], 42445.3806, tol)
        assert_near_equal(prob[Aircraft.Fuel.WING_VOLUME_DESIGN], 848.5301, tol)
        assert_near_equal(prob[Aircraft.Design.OPERATING_MASS], 96954.6194, tol)
        assert_near_equal(prob[Aircraft.Fuel.AUXILIARY_FUEL_CAPACITY], 0, tol)

    def test_case2(self):
        """premission: propulsion + geometry + aerodynamics + mass"""

        prob = self.prob
        engines = [build_engine_deck(self.gasp_inputs)]
        preprocess_options(self.gasp_inputs, engine_models=engines)
        default_premission_subsystems = get_default_premission_subsystems('GASP', engines)

        prob.model.add_subsystem(
            'pre_mission',
            CorePreMission(
                aviary_options=self.gasp_inputs, subsystems=default_premission_subsystems
            ),
            promotes_inputs=['*'],
            promotes_outputs=['*'],
        )

        setup_model_options(prob, self.gasp_inputs)
        prob.setup(check=False)
        set_aviary_initial_values(prob, self.gasp_inputs)

        prob.run_model()

        tol = 1e-5
        # propulsion subsystem
        assert_near_equal(prob[Aircraft.Engine.SCALED_SLS_THRUST], 28690.0, tol)
        # geometry subsystem
        assert_near_equal(prob[Aircraft.Fuselage.AVG_DIAMETER], 157.2, tol)
        assert_near_equal(prob[Aircraft.Fuselage.LENGTH], 129.497, tol)
        assert_near_equal(prob[Aircraft.Fuselage.WETTED_AREA], 4000.0, tol)
        assert_near_equal(prob[Aircraft.Wing.AREA], 1370.3125, tol)
        assert_near_equal(prob[Aircraft.Wing.SPAN], 117.81878299, tol)
        assert_near_equal(prob[Aircraft.Wing.CENTER_CHORD], 17.48974356, tol)
        assert_near_equal(prob[Aircraft.Wing.AVERAGE_CHORD], 12.61453233, tol)
        assert_near_equal(prob[Aircraft.Wing.ROOT_CHORD], 16.40711451, tol)
        assert_near_equal(prob[Aircraft.Wing.THICKNESS_TO_CHORD_UNWEIGHTED], 0.139656, tol)
        assert_near_equal(prob[Aircraft.Fuel.WING_VOLUME_GEOMETRIC_MAX], 1114.0056, tol)
        assert_near_equal(prob[Aircraft.HorizontalTail.AREA], 375.8798, tol)
        assert_near_equal(prob[Aircraft.HorizontalTail.SPAN], 42.2543, tol)
        assert_near_equal(prob[Aircraft.HorizontalTail.ROOT_CHORD], 13.1592, tol)
        assert_near_equal(prob[Aircraft.HorizontalTail.AVERAGE_CHORD], 9.5768, tol)
        assert_near_equal(prob[Aircraft.HorizontalTail.MOMENT_ARM], 54.6793, tol)
        assert_near_equal(prob[Aircraft.VerticalTail.AREA], 469.3183, tol)
        assert_near_equal(prob[Aircraft.VerticalTail.SPAN], 27.9957, tol)
        assert_near_equal(prob[Aircraft.VerticalTail.ROOT_CHORD], 18.6162, tol)
        assert_near_equal(prob[Aircraft.VerticalTail.AVERAGE_CHORD], 16.8321, tol)
        assert_near_equal(prob[Aircraft.VerticalTail.MOMENT_ARM], 49.8809, tol)
        assert_near_equal(prob[Aircraft.Nacelle.AVG_DIAMETER], 7.25, tol)
        assert_near_equal(prob[Aircraft.Nacelle.AVG_LENGTH], 14.5, tol)
        assert_near_equal(prob[Aircraft.Nacelle.SURFACE_AREA], 330.2599, tol)
        # aerodynamics subsystem
        assert_near_equal(prob[Mission.Landing.LIFT_COEFFICIENT_MAX], 2.82008, tol)
        # mass subsystem
        assert_near_equal(self.prob[Aircraft.Design.LIFT_CURVE_SLOPE], 6.39471, tol)
        assert_near_equal(self.prob[Aircraft.Wing.ULTIMATE_LOAD_FACTOR], 3.75, tol)
        assert_near_equal(self.prob[Aircraft.Wing.MATERIAL_FACTOR], 1.22129, tol)
        assert_near_equal(self.prob[Aircraft.CrewPayload.PASSENGER_PAYLOAD_MASS], 36000.0, tol)
        assert_near_equal(self.prob[Aircraft.CrewPayload.TOTAL_PAYLOAD_MASS], 36000.0, tol)
        assert_near_equal(self.prob[Aircraft.Propulsion.TOTAL_ENGINE_MASS], 12259.8108, tol)
        assert_near_equal(self.prob[Aircraft.Nacelle.MASS], 990.7798, tol)
        assert_near_equal(self.prob[Aircraft.HorizontalTail.MASS], 2276.1316, tol)
        assert_near_equal(self.prob[Aircraft.VerticalTail.MASS], 2297.9697, tol)
        assert_near_equal(self.prob[Aircraft.Wing.HIGH_LIFT_MASS], 4158.5858, tol)
        assert_near_equal(self.prob[Aircraft.Controls.TOTAL_MASS], 3819.3564, tol)
        assert_near_equal(self.prob[Aircraft.Wing.SURFACE_CONTROL_MASS], 3682.099, tol)
        assert_near_equal(prob[Aircraft.LandingGear.TOTAL_MASS], 7489.8343, tol)
        assert_near_equal(prob[Aircraft.LandingGear.MAIN_GEAR_MASS], 6366.3591, tol)
        assert_near_equal(self.prob[Aircraft.Design.FIXED_EQUIPMENT_MASS], 21078.3911, tol)
        assert_near_equal(self.prob[Aircraft.Design.FIXED_USEFUL_LOAD], 5332.684, tol)
        assert_near_equal(prob[Aircraft.Engine.ADDITIONAL_MASS], 827.5372, tol)
        assert_near_equal(prob[Aircraft.Wing.MASS], 15649.1082, tol)
        assert_near_equal(prob[Aircraft.Fuel.FUEL_SYSTEM_MASS], 1779.1662, tol)
        assert_near_equal(prob[Aircraft.Design.STRUCTURE_MASS], 50081.2197, tol)
        assert_near_equal(prob[Aircraft.Fuselage.MASS], 18675.0408, tol)
        assert_near_equal(prob[Mission.Design.FUEL_MASS_REQUIRED], 43394.2976, tol)
        assert_near_equal(prob[Aircraft.Propulsion.MASS], 15694.0515, tol)
        assert_near_equal(prob[Mission.Design.FUEL_MASS], 43394.2976, tol)
        assert_near_equal(prob[Aircraft.Fuel.WING_VOLUME_DESIGN], 867.5, tol)
        assert_near_equal(prob[Aircraft.Design.OPERATING_MASS], 96005.7024, tol)
        assert_near_equal(prob[Aircraft.Fuel.AUXILIARY_FUEL_CAPACITY], 0, tol)


@use_tempdirs
class BWBPreMissionGroupTest(unittest.TestCase):
    def setUp(self):
        prob = self.prob = AviaryProblem()

        csv_path = 'models/aircraft/blended_wing_body/generic_BWB_GASP.csv'
        self.gasp_inputs = prob.load_inputs(csv_path, check=True)

    def test_case1(self):
        """
        premission: propulsion + geometry + aerodynamics + mass
        Testing GASP data case:
        Aircraft.Design.LIFT_CURVE_SLOPE -- CLALPH = 6.515
          Note: In GASP, CLALPH is first calculated in CLA() and get 5.9485 and
                later updated in CLIFT() and get 6.515.
        Aircraft.Propulsion.TOTAL_ENGINE_POD_MASS -- WPES = 2055
        Aircraft.Wing.ULTIMATE_LOAD_FACTOR -- ULF = 3.7734
        Aircraft.Wing.MATERIAL_FACTOR -- SKNO = 1.19461238
        Aircraft.CrewPayload.PASSENGER_PAYLOAD_MASS -- WPL = 33750
        Aircraft.CrewPayload.TOTAL_PAYLOAD_MASS -- not in GASP
        Aircraft.Propulsion.TOTAL_ENGINE_MASS -- WEP = 7005.
        Aircraft.Nacelle.MASS -- WNAC = 303.6144075 by hand computation
        Aircraft.HorizontalTail.MASS -- WHT = 1
        Aircraft.VerticalTail.MASS -- WVT = 864
        Aircraft.Wing.HIGH_LIFT_MASS -- WHLDEV = 974.0
        Aircraft.Controls.TOTAL_MASS -- WFC = 2115
        Aircraft.Wing.SURFACE_CONTROL_MASS -- not in GASP
        Aircraft.LandingGear.TOTAL_MASS -- WLG = 7800
        Aircraft.LandingGear.MAIN_GEAR_MASS -- WMG = 6630
        Aircraft.Avionics.MASS -- CW(5) = 3225.0
        Aircraft.AirConditioning.MASS -- WAC = 1301.57
        Aircraft.Furnishings.MASS -- 11269.88
        Aircraft.Design.FIXED_EQUIPMENT_MASS -- WFE = 20876.
        Aircraft.Design.FIXED_USEFUL_LOAD -- WFUL = 5775.
        Aircraft.Engine.ADDITIONAL_MASS -- not in GASP
        Aircraft.Wing.FOLD_MASS -- WWFOLD = 107.9
        Aircraft.Wing.MASS -- WW = 7645.
        Aircraft.Fuel.FUEL_SYSTEM_MASS -- WFSS = 1281.
          Note: In GASP, fuel related masses are based on sized engine.
                See the computation of Aircraft.Proplusion.TOTAL_ENGINE_POD_MASS
                in FuelMassGroup closure loop.
        Aircraft.Design.STRUCTURE_MASS -- WST = 45623.
        Aircraft.Fuselage.MASS -- WB = 27160
        Mission.Design.FUEL_MASS_REQUIRED tol -- WFAREQ = 36595.0
        Aircraft.Propulsion.MASS tol -- WP = 8592.
        Mission.Design.FUEL_MASS -- WFADES = 33268.2
        Aircraft.Fuel.WING_VOLUME_DESIGN -- FVOLREQ = 731.6
        Aircraft.Design.OPERATING_MASS tol -- OWE = 82982.
        Aircraft.Fuel.AUXILIARY_FUEL_CAPACITY -- not in GASP
        """
        prob = self.prob

        engines = [build_engine_deck(self.gasp_inputs)]
        preprocess_options(self.gasp_inputs, engine_models=engines)
        default_premission_subsystems = get_default_premission_subsystems('GASP', engines=engines)

        prob.model.add_subsystem(
            'pre_mission',
            CorePreMission(
                aviary_options=self.gasp_inputs, subsystems=default_premission_subsystems
            ),
            promotes_inputs=['*'],
            promotes_outputs=['*'],
        )

        setup_model_options(prob, self.gasp_inputs)
        prob.setup(check=False)
        set_aviary_initial_values(prob, self.gasp_inputs)

        prob.run_model()

        tol = 1e-5
        # geometry subsystem
        assert_near_equal(prob[Aircraft.Fuselage.AVG_DIAMETER], 38, tol)
        assert_near_equal(prob[Aircraft.Fuselage.LENGTH], 71.52455, tol)
        assert_near_equal(prob[Aircraft.Fuselage.WETTED_AREA], 4573.882, tol)
        assert_near_equal(prob[Aircraft.Wing.AREA], 2142.857, tol)
        assert_near_equal(prob[Aircraft.Wing.SPAN], 146.385, tol)
        assert_near_equal(prob[Aircraft.Wing.CENTER_CHORD], 22.97244, tol)
        assert_near_equal(prob[Aircraft.Wing.AVERAGE_CHORD], 16.22, tol)
        assert_near_equal(prob[Aircraft.Wing.ROOT_CHORD], 20.3337, tol)
        assert_near_equal(prob[Aircraft.Wing.THICKNESS_TO_CHORD_UNWEIGHTED], 0.135966, tol)
        assert_near_equal(prob[Aircraft.Fuel.WING_VOLUME_GEOMETRIC_MAX], 605.9078, tol)
        assert_near_equal(prob[Aircraft.HorizontalTail.AREA], 0.00117064, tol)
        assert_near_equal(prob[Aircraft.HorizontalTail.SPAN], 0.04467601, tol)
        assert_near_equal(prob[Aircraft.HorizontalTail.ROOT_CHORD], 0.0383645, tol)
        assert_near_equal(prob[Aircraft.HorizontalTail.AVERAGE_CHORD], 0.0280845, tol)
        assert_near_equal(prob[Aircraft.HorizontalTail.MOMENT_ARM], 29.6907, tol)
        assert_near_equal(prob[Aircraft.VerticalTail.AREA], 169.1196, tol)
        assert_near_equal(prob[Aircraft.VerticalTail.SPAN], 16.98084, tol)
        assert_near_equal(prob[Aircraft.VerticalTail.ROOT_CHORD], 14.5819, tol)
        assert_near_equal(prob[Aircraft.VerticalTail.AVERAGE_CHORD], 10.6746, tol)
        assert_near_equal(prob[Aircraft.VerticalTail.MOMENT_ARM], 27.8219, tol)
        assert_near_equal(prob[Aircraft.Nacelle.AVG_DIAMETER], 5.33382, tol)
        assert_near_equal(prob[Aircraft.Nacelle.AVG_LENGTH], 7.2476, tol)
        assert_near_equal(prob[Aircraft.Nacelle.SURFACE_AREA], 121.4458, tol)
        # mass subsystem
        assert_near_equal(prob[Aircraft.Propulsion.TOTAL_ENGINE_POD_MASS], 1686.6256, tol)
        assert_near_equal(prob[Aircraft.Design.LIFT_CURVE_SLOPE], 5.948, tol)
        assert_near_equal(prob[Aircraft.Wing.ULTIMATE_LOAD_FACTOR], 3.77336, tol)
        assert_near_equal(prob[Aircraft.Wing.MATERIAL_FACTOR], 1.194612, tol)
        assert_near_equal(prob[Aircraft.CrewPayload.PASSENGER_PAYLOAD_MASS], 33750.0, tol)
        assert_near_equal(prob[Aircraft.CrewPayload.TOTAL_PAYLOAD_MASS], 33750.0, tol)
        assert_near_equal(prob[Aircraft.Propulsion.TOTAL_ENGINE_MASS], 7005.15475, tol)
        assert_near_equal(prob[Aircraft.Nacelle.MASS], 303.6144, tol)
        assert_near_equal(prob[Aircraft.HorizontalTail.MASS], 1.02402, tol)
        assert_near_equal(prob[Aircraft.VerticalTail.MASS], 864.174, tol)
        assert_near_equal(prob[Aircraft.Wing.HIGH_LIFT_MASS], 973.10188, tol)
        assert_near_equal(prob[Aircraft.Controls.TOTAL_MASS], 2114.982, tol)
        assert_near_equal(prob[Aircraft.Wing.SURFACE_CONTROL_MASS], 1986.251, tol)
        assert_near_equal(prob[Aircraft.LandingGear.TOTAL_MASS], 7800.0, tol)
        assert_near_equal(prob[Aircraft.LandingGear.MAIN_GEAR_MASS], 6630.0, tol)
        assert_near_equal(prob[Aircraft.Avionics.MASS], 3225.0, tol)
        assert_near_equal(prob[Aircraft.AirConditioning.MASS], 1301.573, tol)
        assert_near_equal(prob[Aircraft.Furnishings.MASS], 11269.876, tol)
        assert_near_equal(prob[Aircraft.Design.FIXED_EQUIPMENT_MASS], 20876.453, tol)
        assert_near_equal(prob[Aircraft.Design.FIXED_USEFUL_LOAD], 5971.7946, tol)
        assert_near_equal(prob[Aircraft.Engine.ADDITIONAL_MASS], 153.1677, tol)
        assert_near_equal(prob[Aircraft.Wing.FOLD_MASS], 107.85313, tol)
        assert_near_equal(prob[Aircraft.Wing.MASS], 6960.992, tol)
        assert_near_equal(prob[Aircraft.Fuel.FUEL_SYSTEM_MASS], 1316.1836, tol)
        assert_near_equal(prob[Aircraft.Design.STRUCTURE_MASS], 44472.509, tol)
        assert_near_equal(prob[Aircraft.Fuselage.MASS], 27159.693, tol)
        assert_near_equal(prob[Mission.Design.FUEL_MASS_REQUIRED], 34186.5881, tol)
        assert_near_equal(prob[Aircraft.Propulsion.MASS], 8627.6738, tol)
        assert_near_equal(prob[Mission.Design.FUEL_MASS], 34186.588, tol)
        assert_near_equal(prob[Aircraft.Fuel.WING_VOLUME_DESIGN], 751.7705, tol)
        assert_near_equal(prob[Aircraft.Design.OPERATING_MASS], 82063.412, tol)
        assert_near_equal(prob[Aircraft.Fuel.AUXILIARY_FUEL_CAPACITY], 3877.719, tol)

    def test_case2(self):
        """
        premission: geometry + mass
        """
        prob = self.prob

        preprocess_options(self.gasp_inputs)
        geom_and_mass_subsystems = get_geom_and_mass_subsystems('GASP')

        prob.model.add_subsystem(
            'pre_mission',
            CorePreMission(aviary_options=self.gasp_inputs, subsystems=geom_and_mass_subsystems),
            promotes_inputs=['*'],
            promotes_outputs=['*'],
        )

        setup_model_options(prob, self.gasp_inputs)
        prob.setup(check=False)
        set_aviary_initial_values(prob, self.gasp_inputs)

        prob.set_val(
            Mission.Landing.LIFT_COEFFICIENT_MAX, val=2.13421583, units='unitless'
        )  # 2.13421583 for landing, 1.94302452 for takeoff
        prob.set_val(
            Aircraft.Engine.SCALED_SLS_THRUST, val=19580.1602, units='lbf'
        )  # not 37451.0 as in .dat file. It is computed in propulsion_premission.py
        prob.set_val(
            Aircraft.Wing.SLAT_SPAN_RATIO, 0.827296853, units='unitless'
        )  # It is computed in basic_calculations.py

        prob.run_model()

        tol = 1e-5
        # geometry subsystem
        assert_near_equal(prob[Aircraft.Fuselage.AVG_DIAMETER], 38, tol)
        assert_near_equal(prob[Aircraft.Fuselage.LENGTH], 71.52455, tol)
        assert_near_equal(prob[Aircraft.Fuselage.WETTED_AREA], 4573.882, tol)
        assert_near_equal(prob[Aircraft.Wing.AREA], 2142.857, tol)
        assert_near_equal(prob[Aircraft.Wing.SPAN], 146.385, tol)
        assert_near_equal(prob[Aircraft.Wing.CENTER_CHORD], 22.97244, tol)
        assert_near_equal(prob[Aircraft.Wing.AVERAGE_CHORD], 16.22, tol)
        assert_near_equal(prob[Aircraft.Wing.ROOT_CHORD], 20.3337, tol)
        assert_near_equal(prob[Aircraft.Wing.THICKNESS_TO_CHORD_UNWEIGHTED], 0.135966, tol)
        assert_near_equal(prob[Aircraft.Fuel.WING_VOLUME_GEOMETRIC_MAX], 605.9078, tol)
        assert_near_equal(prob[Aircraft.HorizontalTail.AREA], 0.00117064, tol)
        assert_near_equal(prob[Aircraft.HorizontalTail.SPAN], 0.04467601, tol)
        assert_near_equal(prob[Aircraft.HorizontalTail.ROOT_CHORD], 0.0383645, tol)
        assert_near_equal(prob[Aircraft.HorizontalTail.AVERAGE_CHORD], 0.0280845, tol)
        assert_near_equal(prob[Aircraft.HorizontalTail.MOMENT_ARM], 29.6907, tol)
        assert_near_equal(prob[Aircraft.VerticalTail.AREA], 169.1196, tol)
        assert_near_equal(prob[Aircraft.VerticalTail.SPAN], 16.98084, tol)
        assert_near_equal(prob[Aircraft.VerticalTail.ROOT_CHORD], 14.5819, tol)
        assert_near_equal(prob[Aircraft.VerticalTail.AVERAGE_CHORD], 10.6746, tol)
        assert_near_equal(prob[Aircraft.VerticalTail.MOMENT_ARM], 27.8219, tol)
        assert_near_equal(prob[Aircraft.Nacelle.AVG_DIAMETER], 5.33382, tol)
        assert_near_equal(prob[Aircraft.Nacelle.AVG_LENGTH], 7.2476, tol)
        assert_near_equal(prob[Aircraft.Nacelle.SURFACE_AREA], 121.4458, tol)
        # mass subsystem
        assert_near_equal(prob[Aircraft.Propulsion.TOTAL_ENGINE_POD_MASS], 1686.6256, tol)
        assert_near_equal(prob[Aircraft.Design.LIFT_CURVE_SLOPE], 5.948, tol)
        assert_near_equal(prob[Aircraft.Wing.ULTIMATE_LOAD_FACTOR], 3.77336, tol)
        assert_near_equal(prob[Aircraft.Wing.MATERIAL_FACTOR], 1.194612, tol)
        assert_near_equal(prob[Aircraft.CrewPayload.PASSENGER_PAYLOAD_MASS], 33750.0, tol)
        assert_near_equal(prob[Aircraft.CrewPayload.TOTAL_PAYLOAD_MASS], 33750.0, tol)
        assert_near_equal(prob[Aircraft.Propulsion.TOTAL_ENGINE_MASS], 7005.155, tol)
        assert_near_equal(prob[Aircraft.Nacelle.MASS], 303.6144, tol)
        assert_near_equal(prob[Aircraft.HorizontalTail.MASS], 1.02402, tol)
        assert_near_equal(prob[Aircraft.VerticalTail.MASS], 864.174, tol)
        assert_near_equal(prob[Aircraft.Wing.HIGH_LIFT_MASS], 971.8248, tol)
        assert_near_equal(prob[Aircraft.Controls.TOTAL_MASS], 2114.982, tol)
        assert_near_equal(prob[Aircraft.Wing.SURFACE_CONTROL_MASS], 1986.251, tol)
        assert_near_equal(prob[Aircraft.LandingGear.TOTAL_MASS], 7800.0, tol)
        assert_near_equal(prob[Aircraft.LandingGear.MAIN_GEAR_MASS], 6630.0, tol)
        assert_near_equal(prob[Aircraft.Avionics.MASS], 3225.0, tol)
        assert_near_equal(prob[Aircraft.AirConditioning.MASS], 1301.573, tol)
        assert_near_equal(prob[Aircraft.Furnishings.MASS], 11269.876, tol)
        assert_near_equal(prob[Aircraft.Design.FIXED_EQUIPMENT_MASS], 20876.453, tol)
        assert_near_equal(prob[Aircraft.Design.FIXED_USEFUL_LOAD], 5971.7946, tol)
        assert_near_equal(prob[Aircraft.Engine.ADDITIONAL_MASS], 153.1677, tol)
        assert_near_equal(prob[Aircraft.Wing.FOLD_MASS], 107.8335, tol)
        assert_near_equal(prob[Aircraft.Wing.MASS], 6959.7262, tol)
        assert_near_equal(prob[Aircraft.Fuel.FUEL_SYSTEM_MASS], 1316.2306, tol)
        assert_near_equal(prob[Aircraft.Design.STRUCTURE_MASS], 44471.243, tol)
        assert_near_equal(prob[Aircraft.Fuselage.MASS], 27159.693, tol)
        assert_near_equal(prob[Mission.Design.FUEL_MASS_REQUIRED], 34187.8, tol)
        assert_near_equal(prob[Aircraft.Propulsion.MASS], 8627.72, tol)
        assert_near_equal(prob[Mission.Design.FUEL_MASS], 34187.807, tol)
        assert_near_equal(prob[Aircraft.Fuel.WING_VOLUME_DESIGN], 751.7973, tol)
        assert_near_equal(prob[Aircraft.Design.OPERATING_MASS], 82062.193, tol)
        assert_near_equal(prob[Aircraft.Fuel.AUXILIARY_FUEL_CAPACITY], 3878.938, tol)


if __name__ == '__main__':
    unittest.main()<|MERGE_RESOLUTION|>--- conflicted
+++ resolved
@@ -21,17 +21,12 @@
     def setUp(self):
         prob = self.prob = AviaryProblem()
 
-<<<<<<< HEAD
-        csv_path = 'models/test_aircraft/aircraft_for_bench_GwGm.csv'
-        self.gasp_inputs = prob.load_inputs(csv_path, check=True)
-=======
         csv_path = 'models/aircraft/test_aircraft/aircraft_for_bench_GwGm.csv'
-        self.gasp_inputs = prob.load_inputs(csv_path)
+        self.gasp_inputs = prob.load_inputs(csv_path, check=False)
         self.gasp_inputs.set_val(
             Aircraft.Design.SMOOTH_MASS_DISCONTINUITIES, val=False, units='unitless'
         )
         prob.check_and_preprocess_inputs()
->>>>>>> 3cbd5718
 
     def test_case1(self):
         """premission: geometry + mass."""
