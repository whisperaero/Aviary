import unittest

import openmdao.api as om
from openmdao.utils.assert_utils import assert_check_partials
from parameterized import parameterized

from aviary.subsystems.mass.flops_based.furnishings import (
    AltFurnishingsGroupMass, AltFurnishingsGroupMassBase,
    BWBFurnishingsGroupMass, TransportFurnishingsGroupMass)
from aviary.utils.test_utils.variable_test import assert_match_varnames
from aviary.validation_cases.validation_tests import (Version,
                                                      flops_validation_test,
                                                      get_flops_case_names,
                                                      get_flops_options,
                                                      get_flops_inputs,
                                                      print_case)
from aviary.variable_info.variables import Aircraft, Mission


class TransportFurnishingsGroupMassTest(unittest.TestCase):
    '''
    Tests transport/GA furnishings mass calculation.
    '''

    def setUp(self):
        self.prob = om.Problem()

    @parameterized.expand(get_flops_case_names(),
                          name_func=print_case)
    def test_case(self, case_name):

        prob = self.prob

        prob.model.add_subsystem(
            'furnishings',
            TransportFurnishingsGroupMass(),
            promotes_outputs=['*'],
            promotes_inputs=['*']
        )

        prob.model_options['*'] = get_flops_options(case_name, preprocess=True)

        prob.setup(check=False, force_alloc_complex=True)

        flops_validation_test(
            prob,
            case_name,
            input_keys=[Aircraft.Furnishings.MASS_SCALER,
                        Aircraft.Fuselage.PASSENGER_COMPARTMENT_LENGTH,
                        Aircraft.Fuselage.MAX_WIDTH,
                        Aircraft.Fuselage.MAX_HEIGHT],
            output_keys=Aircraft.Furnishings.MASS,
            version=Version.TRANSPORT)

    def test_IO(self):
        assert_match_varnames(self.prob.model)


class BWBFurnishingsGroupMassTest(unittest.TestCase):
    '''
    Tests BWB furnishings mass calculation.
    '''

    def setUp(self):
        self.prob = om.Problem()

    @parameterized.expand(get_flops_case_names(),
                          name_func=print_case)
    def test_case(self, case_name):

        prob = self.prob
        flops_inputs = get_flops_inputs(case_name, preprocess=True)

        opts = {
            Aircraft.BWB.NUM_BAYS: 5,
            Aircraft.CrewPayload.Design.NUM_BUSINESS_CLASS: flops_inputs.get_val(Aircraft.CrewPayload.Design.NUM_BUSINESS_CLASS),
            Aircraft.CrewPayload.NUM_FLIGHT_CREW: flops_inputs.get_val(Aircraft.CrewPayload.NUM_FLIGHT_CREW),
            Aircraft.CrewPayload.Design.NUM_FIRST_CLASS: flops_inputs.get_val(Aircraft.CrewPayload.Design.NUM_FIRST_CLASS),
            Aircraft.CrewPayload.Design.NUM_TOURIST_CLASS: flops_inputs.get_val(Aircraft.CrewPayload.Design.NUM_TOURIST_CLASS),
            Aircraft.Fuselage.MILITARY_CARGO_FLOOR: False,
        }

        prob.model.add_subsystem(
            'furnishings',
            BWBFurnishingsGroupMass(**opts),
            promotes_outputs=['*'],
            promotes_inputs=['*']
        )

        prob.model_options['*'] = get_flops_options(case_name, preprocess=True)

        prob.setup(check=False, force_alloc_complex=True)

        # TODO: add FLOPS tests cases with BWB furnishings mass calculations

        # These inputs aren't in the FLOPS input data so we'll give dummy values here,
        # instead of trying to transfer them from the FLOPS input data. The test
        # case will only check the partials.
        prob.set_val(Aircraft.BWB.CABIN_AREA, 1000.0, units='ft**2')
        prob.set_val(Aircraft.BWB.PASSENGER_LEADING_EDGE_SWEEP, 30.0, units='deg')

        flops_validation_test(
            prob,
            case_name,
            input_keys=[Aircraft.Furnishings.MASS_SCALER,
                        # Aircraft.BWB.CABIN_AREA,
                        # Aircraft.BWB.PASSENGER_LEADING_EDGE_SWEEP,
                        Aircraft.Fuselage.MAX_WIDTH,
                        Aircraft.Fuselage.MAX_HEIGHT],
            output_keys=Aircraft.AirConditioning.MASS,
            version=Version.BWB,
            tol=1.0e-3,
            atol=1e-11,
            check_values=False,  # Currently no BWB validation data.
        )

    def test_IO(self):
        assert_match_varnames(self.prob.model)


class BWBFurnishingsGroupMassTest2(unittest.TestCase):
    '''
    Test mass-weight conversion
    '''

    def setUp(self):
        import aviary.subsystems.mass.flops_based.furnishings as furnishings
        furnishings.GRAV_ENGLISH_LBM = 1.1

    def tearDown(self):
        import aviary.subsystems.mass.flops_based.furnishings as furnishings
        furnishings.GRAV_ENGLISH_LBM = 1.0

    def test_case(self):
        prob = om.Problem()

        flops_inputs = get_flops_inputs("N3CC", preprocess=True)
<<<<<<< HEAD
        flops_inputs.update({
            Aircraft.Fuselage.MILITARY_CARGO_FLOOR: (False, 'unitless'),
            Aircraft.BWB.NUM_BAYS: (5, 'unitless'),
            Aircraft.BWB.CABIN_AREA: (100, 'ft**2'),
            Aircraft.Fuselage.MAX_WIDTH: (30, 'ft'),
            Aircraft.Fuselage.MAX_HEIGHT: (15, 'ft'),
        })
=======

        opts = {
            Aircraft.BWB.NUM_BAYS: 5,
            Aircraft.CrewPayload.Design.NUM_BUSINESS_CLASS: flops_inputs.get_val(Aircraft.CrewPayload.Design.NUM_BUSINESS_CLASS),
            Aircraft.CrewPayload.NUM_FLIGHT_CREW: flops_inputs.get_val(Aircraft.CrewPayload.NUM_FLIGHT_CREW),
            Aircraft.CrewPayload.Design.NUM_FIRST_CLASS: flops_inputs.get_val(Aircraft.CrewPayload.Design.NUM_FIRST_CLASS),
            Aircraft.CrewPayload.Design.NUM_TOURIST_CLASS: flops_inputs.get_val(Aircraft.CrewPayload.Design.NUM_TOURIST_CLASS),
            Aircraft.Fuselage.MILITARY_CARGO_FLOOR: False,
        }

>>>>>>> 75c08045
        prob.model.add_subsystem(
            'furnishings',
            BWBFurnishingsGroupMass(**opts),
            promotes_outputs=['*'],
            promotes_inputs=['*']
        )
        prob.model.set_input_defaults(
            Aircraft.BWB.CABIN_AREA, val=100., units="ft**2")
        prob.model.set_input_defaults(
            Aircraft.Fuselage.MAX_WIDTH, val=30., units="ft")
        prob.model.set_input_defaults(
            Aircraft.Fuselage.MAX_HEIGHT, val=15., units="ft")
        prob.setup(check=False, force_alloc_complex=True)

        partial_data = prob.check_partials(out_stream=None, method="cs")
        assert_check_partials(partial_data, atol=1e-12, rtol=1e-12)


class AltFurnishingsGroupMassBaseTest(unittest.TestCase):
    '''
    Tests alternate base furnishings mass calculation.
    '''

    def setUp(self):
        self.prob = om.Problem()

    @parameterized.expand(get_flops_case_names(),
                          name_func=print_case)
    def test_case(self, case_name):

        prob = self.prob

        prob.model.add_subsystem(
            'furnishings',
            AltFurnishingsGroupMassBase(),
            promotes_outputs=['*'],
            promotes_inputs=['*']
        )

        prob.model_options['*'] = get_flops_options(case_name, preprocess=True)

        prob.setup(check=False, force_alloc_complex=True)

        flops_validation_test(
            prob,
            case_name,
            input_keys=Aircraft.Furnishings.MASS_SCALER,
            output_keys=Aircraft.Furnishings.MASS_BASE,
            version=Version.ALTERNATE)

    def test_IO(self):
        assert_match_varnames(self.prob.model)


class AltFurnishingsGroupMassTest(unittest.TestCase):
    '''
    Tests alternate furnishings mass calculation.
    '''

    def setUp(self):
        self.prob = om.Problem()

    @parameterized.expand(get_flops_case_names(),
                          name_func=print_case)
    def test_case(self, case_name):

        prob = self.prob

        prob.model.add_subsystem(
            'furnishings',
            AltFurnishingsGroupMass(),
            promotes_outputs=['*'],
            promotes_inputs=['*']
        )

        prob.model_options['*'] = get_flops_options(case_name, preprocess=True)

        prob.setup(check=False, force_alloc_complex=True)

        flops_validation_test(
            prob,
            case_name,
            input_keys=[Aircraft.Furnishings.MASS_BASE,
                        Aircraft.Design.STRUCTURE_MASS,
                        Aircraft.Propulsion.MASS,
                        Aircraft.Design.SYSTEMS_EQUIP_MASS_BASE],
            output_keys=Aircraft.Furnishings.MASS,
            version=Version.ALTERNATE)

    def test_IO(self):
        assert_match_varnames(self.prob.model)


if __name__ == '__main__':
    unittest.main()<|MERGE_RESOLUTION|>--- conflicted
+++ resolved
@@ -135,15 +135,6 @@
         prob = om.Problem()
 
         flops_inputs = get_flops_inputs("N3CC", preprocess=True)
-<<<<<<< HEAD
-        flops_inputs.update({
-            Aircraft.Fuselage.MILITARY_CARGO_FLOOR: (False, 'unitless'),
-            Aircraft.BWB.NUM_BAYS: (5, 'unitless'),
-            Aircraft.BWB.CABIN_AREA: (100, 'ft**2'),
-            Aircraft.Fuselage.MAX_WIDTH: (30, 'ft'),
-            Aircraft.Fuselage.MAX_HEIGHT: (15, 'ft'),
-        })
-=======
 
         opts = {
             Aircraft.BWB.NUM_BAYS: 5,
@@ -154,7 +145,6 @@
             Aircraft.Fuselage.MILITARY_CARGO_FLOOR: False,
         }
 
->>>>>>> 75c08045
         prob.model.add_subsystem(
             'furnishings',
             BWBFurnishingsGroupMass(**opts),
