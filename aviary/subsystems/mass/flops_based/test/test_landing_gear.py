--- conflicted
+++ resolved
@@ -158,7 +158,6 @@
     def test_derivs(self, case_name):
         prob = self.prob
         model = prob.model
-<<<<<<< HEAD
 
         inputs = get_flops_inputs(case_name, preprocess=True)
 
@@ -166,11 +165,6 @@
             Aircraft.Engine.NUM_ENGINES: inputs.get_val(Aircraft.Engine.NUM_ENGINES),
             Aircraft.Engine.NUM_WING_ENGINES: inputs.get_val(Aircraft.Engine.NUM_WING_ENGINES),
         }
-=======
-        flops_inputs = get_flops_inputs(case_name)
-        engine = build_engine_deck(flops_inputs)
-        preprocess_options(flops_inputs, engine_models=engine)
->>>>>>> a77ea914
 
         model.add_subsystem(
             'main', MainGearLength(**options), promotes=['*'])
