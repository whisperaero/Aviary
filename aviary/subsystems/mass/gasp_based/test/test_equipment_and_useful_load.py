--- conflicted
+++ resolved
@@ -4,12 +4,9 @@
 from openmdao.utils.assert_utils import assert_check_partials, assert_near_equal
 
 from aviary.subsystems.mass.gasp_based.equipment_and_useful_load import (
-<<<<<<< HEAD
     BWBACMass,
     BWBFurnishingMass,
     BWBEquipMassGroup,
-=======
->>>>>>> 773cbc2d
     ACMass,
     EquipMassPartial,
     FurnishingMass,
@@ -24,11 +21,7 @@
 from aviary.variable_info.variables import Aircraft, Mission, Settings
 
 
-<<<<<<< HEAD
 class FixedEquipMassTestCase1(unittest.TestCase):
-=======
-class EquipMassTestCase1(unittest.TestCase):
->>>>>>> 773cbc2d
     """this is the large single aisle 1 V3 test case"""
 
     def setUp(self):
@@ -78,26 +71,19 @@
         self.prob.model.set_input_defaults(Aircraft.Wing.AREA, val=1370.3, units='ft**2')
         self.prob.model.set_input_defaults(Aircraft.HorizontalTail.AREA, val=375.9, units='ft**2')
         self.prob.model.set_input_defaults(Aircraft.VerticalTail.AREA, val=469.3, units='ft**2')
-<<<<<<< HEAD
         self.prob.model.set_input_defaults(
             Aircraft.Electrical.SYSTEM_MASS_PER_PASSENGER, val=16.0, units='lbm'
         )
-=======
->>>>>>> 773cbc2d
-
-        setup_model_options(self.prob, options)
-
-        self.prob.setup(check=False, force_alloc_complex=True)
-
-    def test_case1(self):
-        self.prob.run_model()
-
-        tol = 1e-7
-<<<<<<< HEAD
-        assert_near_equal(self.prob['equip_mass_part'], 8573.1915, tol)
-=======
+
+        setup_model_options(self.prob, options)
+
+        self.prob.setup(check=False, force_alloc_complex=True)
+
+    def test_case1(self):
+        self.prob.run_model()
+
+        tol = 1e-7
         assert_near_equal(self.prob['equip_mass_part'], 8573.19157631, tol)
->>>>>>> 773cbc2d
 
         partial_data = self.prob.check_partials(out_stream=None, method='cs')
         assert_check_partials(partial_data, atol=8e-12, rtol=1e-12)
@@ -151,12 +137,9 @@
         self.prob.model.set_input_defaults(Aircraft.Wing.AREA, val=1370.3, units='ft**2')
         self.prob.model.set_input_defaults(Aircraft.HorizontalTail.AREA, val=375.9, units='ft**2')
         self.prob.model.set_input_defaults(Aircraft.VerticalTail.AREA, val=469.3, units='ft**2')
-<<<<<<< HEAD
         self.prob.model.set_input_defaults(
             Aircraft.Electrical.SYSTEM_MASS_PER_PASSENGER, val=16.0, units='lbm'
         )
-=======
->>>>>>> 773cbc2d
 
         setup_model_options(self.prob, options)
 
@@ -167,13 +150,9 @@
 
         tol = 1e-7
         # not actual GASP value
-<<<<<<< HEAD
-        assert_near_equal(self.prob['equip_mass_part'], 10992.963, tol)  # not actual GASP value
-=======
         assert_near_equal(
             self.prob['equip_mass_part'], 10992.96303693, tol
         )  # not actual GASP value
->>>>>>> 773cbc2d
 
         partial_data = self.prob.check_partials(out_stream=None, method='cs')
         assert_check_partials(partial_data, atol=8e-12, rtol=1e-12)
@@ -228,12 +207,9 @@
         self.prob.model.set_input_defaults(Aircraft.Wing.AREA, val=1370.3, units='ft**2')
         self.prob.model.set_input_defaults(Aircraft.HorizontalTail.AREA, val=375.9, units='ft**2')
         self.prob.model.set_input_defaults(Aircraft.VerticalTail.AREA, val=469.3, units='ft**2')
-<<<<<<< HEAD
         self.prob.model.set_input_defaults(
             Aircraft.Electrical.SYSTEM_MASS_PER_PASSENGER, val=16.0, units='lbm'
         )
-=======
->>>>>>> 773cbc2d
 
         setup_model_options(self.prob, options)
 
@@ -244,23 +220,15 @@
 
         tol = 1e-7
         # not actual GASP value
-<<<<<<< HEAD
-        assert_near_equal(self.prob['equip_mass_part'], 10992.963, tol)  # not actual GASP value
-=======
         assert_near_equal(
             self.prob['equip_mass_part'], 10992.96303693, tol
         )  # not actual GASP value
->>>>>>> 773cbc2d
-
-        partial_data = self.prob.check_partials(out_stream=None, method='cs')
-        assert_check_partials(partial_data, atol=8e-12, rtol=1e-12)
-
-
-<<<<<<< HEAD
+
+        partial_data = self.prob.check_partials(out_stream=None, method='cs')
+        assert_check_partials(partial_data, atol=8e-12, rtol=1e-12)
+
+
 class FixedEquipMassTestCase4(unittest.TestCase):
-=======
-class EquipMassTestCase4(unittest.TestCase):
->>>>>>> 773cbc2d
     """
     Test mass-weight conversion
     """
@@ -322,12 +290,9 @@
         prob.model.set_input_defaults(Aircraft.Wing.AREA, val=1370.3, units='ft**2')
         prob.model.set_input_defaults(Aircraft.HorizontalTail.AREA, val=375.9, units='ft**2')
         prob.model.set_input_defaults(Aircraft.VerticalTail.AREA, val=469.3, units='ft**2')
-<<<<<<< HEAD
         prob.model.set_input_defaults(
             Aircraft.Electrical.SYSTEM_MASS_PER_PASSENGER, val=16.0, units='lbm'
         )
-=======
->>>>>>> 773cbc2d
 
         setup_model_options(prob, options)
 
@@ -337,11 +302,7 @@
         assert_check_partials(partial_data, atol=8e-12, rtol=1e-12)
 
 
-<<<<<<< HEAD
 class FixedEquipMassTestCase5smooth(unittest.TestCase):
-=======
-class EquipMassTestCase5smooth(unittest.TestCase):
->>>>>>> 773cbc2d
     """this is the large single aisle 1 V3 test case"""
 
     def setUp(self):
@@ -392,37 +353,26 @@
         self.prob.model.set_input_defaults(Aircraft.Wing.AREA, val=1370.3, units='ft**2')
         self.prob.model.set_input_defaults(Aircraft.HorizontalTail.AREA, val=375.9, units='ft**2')
         self.prob.model.set_input_defaults(Aircraft.VerticalTail.AREA, val=469.3, units='ft**2')
-<<<<<<< HEAD
         self.prob.model.set_input_defaults(
             Aircraft.Electrical.SYSTEM_MASS_PER_PASSENGER, val=16.0, units='lbm'
         )
-=======
->>>>>>> 773cbc2d
-
-        setup_model_options(self.prob, options)
-
-        self.prob.setup(check=False, force_alloc_complex=True)
-
-    def test_case1(self):
-        self.prob.run_model()
-
-        tol = 1e-7
-
-<<<<<<< HEAD
-        assert_near_equal(self.prob['equip_mass_part'], 8573.192, tol)
-=======
+
+        setup_model_options(self.prob, options)
+
+        self.prob.setup(check=False, force_alloc_complex=True)
+
+    def test_case1(self):
+        self.prob.run_model()
+
+        tol = 1e-7
+
         assert_near_equal(self.prob['equip_mass_part'], 8573.19157631, tol)
->>>>>>> 773cbc2d
-
-        partial_data = self.prob.check_partials(out_stream=None, method='cs')
-        assert_check_partials(partial_data, atol=8e-12, rtol=1e-12)
-
-
-<<<<<<< HEAD
+
+        partial_data = self.prob.check_partials(out_stream=None, method='cs')
+        assert_check_partials(partial_data, atol=8e-12, rtol=1e-12)
+
+
 class FixedEquipMassTestCase6smooth(unittest.TestCase):
-=======
-class EquipMassTestCase6smooth(unittest.TestCase):
->>>>>>> 773cbc2d
     def setUp(self):
         options = get_option_defaults()
         options.set_val(Aircraft.CrewPayload.Design.NUM_PASSENGERS, val=5, units='unitless')
@@ -471,12 +421,9 @@
         self.prob.model.set_input_defaults(Aircraft.Wing.AREA, val=1370.3, units='ft**2')
         self.prob.model.set_input_defaults(Aircraft.HorizontalTail.AREA, val=375.9, units='ft**2')
         self.prob.model.set_input_defaults(Aircraft.VerticalTail.AREA, val=469.3, units='ft**2')
-<<<<<<< HEAD
         self.prob.model.set_input_defaults(
             Aircraft.Electrical.SYSTEM_MASS_PER_PASSENGER, val=16.0, units='lbm'
         )
-=======
->>>>>>> 773cbc2d
 
         setup_model_options(self.prob, options)
 
@@ -487,23 +434,15 @@
 
         tol = 1e-7
         # not actual GASP value
-<<<<<<< HEAD
-        assert_near_equal(self.prob['equip_mass_part'], 10992.963, tol)  # not actual GASP value
-=======
         assert_near_equal(
             self.prob['equip_mass_part'], 10992.96303693, tol
         )  # not actual GASP value
->>>>>>> 773cbc2d
-
-        partial_data = self.prob.check_partials(out_stream=None, method='cs')
-        assert_check_partials(partial_data, atol=8e-12, rtol=1e-12)
-
-
-<<<<<<< HEAD
+
+        partial_data = self.prob.check_partials(out_stream=None, method='cs')
+        assert_check_partials(partial_data, atol=8e-12, rtol=1e-12)
+
+
 class FixedEquipMassTestCase7smooth(unittest.TestCase):
-=======
-class EquipMassTestCase7smooth(unittest.TestCase):
->>>>>>> 773cbc2d
     def setUp(self):
         options = get_option_defaults()
         options.set_val(Aircraft.CrewPayload.Design.NUM_PASSENGERS, val=5, units='unitless')
@@ -553,12 +492,9 @@
         self.prob.model.set_input_defaults(Aircraft.Wing.AREA, val=1370.3, units='ft**2')
         self.prob.model.set_input_defaults(Aircraft.HorizontalTail.AREA, val=375.9, units='ft**2')
         self.prob.model.set_input_defaults(Aircraft.VerticalTail.AREA, val=469.3, units='ft**2')
-<<<<<<< HEAD
         self.prob.model.set_input_defaults(
             Aircraft.Electrical.SYSTEM_MASS_PER_PASSENGER, val=16.0, units='lbm'
         )
-=======
->>>>>>> 773cbc2d
 
         setup_model_options(self.prob, options)
 
@@ -569,23 +505,15 @@
 
         tol = 1e-7
         # not actual GASP value
-<<<<<<< HEAD
-        assert_near_equal(self.prob['equip_mass_part'], 10992.963, tol)  # not actual GASP value
-=======
         assert_near_equal(
             self.prob['equip_mass_part'], 10992.96303693, tol
         )  # not actual GASP value
->>>>>>> 773cbc2d
-
-        partial_data = self.prob.check_partials(out_stream=None, method='cs')
-        assert_check_partials(partial_data, atol=8e-12, rtol=1e-12)
-
-
-<<<<<<< HEAD
+
+        partial_data = self.prob.check_partials(out_stream=None, method='cs')
+        assert_check_partials(partial_data, atol=8e-12, rtol=1e-12)
+
+
 class FixedEquipMassTestCase8(unittest.TestCase):
-=======
-class EquipMassTestCase8(unittest.TestCase):
->>>>>>> 773cbc2d
     """
     this is the same case as EquipMassTestCase1, except:
     Aircraft.APU.MASS = 0.0,
@@ -641,36 +569,25 @@
         self.prob.model.set_input_defaults(Aircraft.Wing.AREA, val=1370.3, units='ft**2')
         self.prob.model.set_input_defaults(Aircraft.HorizontalTail.AREA, val=375.9, units='ft**2')
         self.prob.model.set_input_defaults(Aircraft.VerticalTail.AREA, val=469.3, units='ft**2')
-<<<<<<< HEAD
         self.prob.model.set_input_defaults(
             Aircraft.Electrical.SYSTEM_MASS_PER_PASSENGER, val=16.0, units='lbm'
         )
-=======
->>>>>>> 773cbc2d
-
-        setup_model_options(self.prob, options)
-
-        self.prob.setup(check=False, force_alloc_complex=True)
-
-    def test_case1(self):
-        self.prob.run_model()
-
-        tol = 1e-7
-<<<<<<< HEAD
-        assert_near_equal(self.prob['equip_mass_part'], 8410.6295, tol)
-=======
+
+        setup_model_options(self.prob, options)
+
+        self.prob.setup(check=False, force_alloc_complex=True)
+
+    def test_case1(self):
+        self.prob.run_model()
+
+        tol = 1e-7
         assert_near_equal(self.prob['equip_mass_part'], 8410.62948115, tol)
->>>>>>> 773cbc2d
-
-        partial_data = self.prob.check_partials(out_stream=None, method='cs')
-        assert_check_partials(partial_data, atol=8e-12, rtol=1e-12)
-
-
-<<<<<<< HEAD
+
+        partial_data = self.prob.check_partials(out_stream=None, method='cs')
+        assert_check_partials(partial_data, atol=8e-12, rtol=1e-12)
+
+
 class FixedEquipMassTestCase9smooth(unittest.TestCase):
-=======
-class EquipMassTestCase9smooth(unittest.TestCase):
->>>>>>> 773cbc2d
     """
     this is the same case as EquipMassTestCase5smooth, except:
     Aircraft.APU.MASS = 0.0,
@@ -727,26 +644,19 @@
         self.prob.model.set_input_defaults(Aircraft.Wing.AREA, val=1370.3, units='ft**2')
         self.prob.model.set_input_defaults(Aircraft.HorizontalTail.AREA, val=375.9, units='ft**2')
         self.prob.model.set_input_defaults(Aircraft.VerticalTail.AREA, val=469.3, units='ft**2')
-<<<<<<< HEAD
         self.prob.model.set_input_defaults(
             Aircraft.Electrical.SYSTEM_MASS_PER_PASSENGER, val=16.0, units='lbm'
         )
-=======
->>>>>>> 773cbc2d
-
-        setup_model_options(self.prob, options)
-
-        self.prob.setup(check=False, force_alloc_complex=True)
-
-    def test_case1(self):
-        self.prob.run_model()
-
-        tol = 1e-7
-<<<<<<< HEAD
-        assert_near_equal(self.prob['equip_mass_part'], 8410.6295, tol)
-=======
+
+        setup_model_options(self.prob, options)
+
+        self.prob.setup(check=False, force_alloc_complex=True)
+
+    def test_case1(self):
+        self.prob.run_model()
+
+        tol = 1e-7
         assert_near_equal(self.prob['equip_mass_part'], 8410.62948115, tol)
->>>>>>> 773cbc2d
 
         partial_data = self.prob.check_partials(out_stream=None, method='cs')
         assert_check_partials(partial_data, atol=8e-12, rtol=1e-12)
@@ -760,10 +670,6 @@
     def setUp(self):
         options = get_option_defaults()
         options.set_val(Aircraft.CrewPayload.Design.NUM_PASSENGERS, val=180, units='unitless')
-<<<<<<< HEAD
-=======
-        options.set_val(Aircraft.LandingGear.FIXED_GEAR, val=False, units='unitless')
->>>>>>> 773cbc2d
 
         self.prob = om.Problem()
         self.prob.model.add_subsystem(
@@ -814,10 +720,6 @@
     def test_case1(self):
         options = get_option_defaults()
         options.set_val(Aircraft.CrewPayload.Design.NUM_PASSENGERS, val=180, units='unitless')
-<<<<<<< HEAD
-=======
-        options.set_val(Aircraft.LandingGear.FIXED_GEAR, val=False, units='unitless')
->>>>>>> 773cbc2d
 
         self.prob = om.Problem()
         self.prob.model.add_subsystem(
@@ -845,7 +747,6 @@
         assert_check_partials(partial_data, atol=8e-12, rtol=1e-12)
 
 
-<<<<<<< HEAD
 class BWBACMassTestCase1(unittest.TestCase):
     """
     Created based on GASP BWB model
@@ -888,18 +789,13 @@
         assert_check_partials(partial_data, atol=8e-12, rtol=1e-12)
 
 
-=======
->>>>>>> 773cbc2d
 class FurnishingMassTestCase1(unittest.TestCase):
     """Created based on EquipMassTestCase1"""
 
     def setUp(self):
         options = get_option_defaults()
         options.set_val(Aircraft.CrewPayload.Design.NUM_PASSENGERS, val=180, units='unitless')
-<<<<<<< HEAD
         options.set_val(Aircraft.Furnishings.USE_EMPIRICAL_EQUATION, val=True, units='unitless')
-=======
->>>>>>> 773cbc2d
 
         self.prob = om.Problem()
         self.prob.model.add_subsystem(
@@ -908,38 +804,27 @@
             promotes=['*'],
         )
 
-<<<<<<< HEAD
         self.prob.model.set_input_defaults(Mission.Design.GROSS_MASS, val=175400, units='lbm')
         self.prob.model.set_input_defaults(Aircraft.Fuselage.AVG_DIAMETER, val=13.1, units='ft')
         self.prob.model.set_input_defaults(Aircraft.Fuselage.LENGTH, val=129.4, units='ft')
         self.prob.model.set_input_defaults(Aircraft.Furnishings.MASS_SCALER, 40.0, units='unitless')
         self.prob.model.set_input_defaults(Aircraft.Fuselage.CABIN_AREA, val=1069.0, units='ft**2')
-=======
-        self.prob.model.set_input_defaults(Aircraft.Furnishings.MASS, val=11192.0, units='lbm')
-        self.prob.model.set_input_defaults(Mission.Design.GROSS_MASS, val=175400, units='lbm')
-        self.prob.model.set_input_defaults(Aircraft.Fuselage.AVG_DIAMETER, val=13.1, units='ft')
->>>>>>> 773cbc2d
-
-        setup_model_options(self.prob, options)
-
-        self.prob.setup(check=False, force_alloc_complex=True)
-
-    def test_case1(self):
-        self.prob.run_model()
-
-        tol = 1e-7
-<<<<<<< HEAD
+
+        setup_model_options(self.prob, options)
+
+        self.prob.setup(check=False, force_alloc_complex=True)
+
+    def test_case1(self):
+        self.prob.run_model()
+
+        tol = 1e-7
         assert_near_equal(self.prob[Aircraft.Furnishings.MASS], 13266.56, tol)
-=======
-        assert_near_equal(self.prob['furnishing_mass'], 11192.0, tol)
->>>>>>> 773cbc2d
 
         partial_data = self.prob.check_partials(out_stream=None, method='cs')
         assert_check_partials(partial_data, atol=8e-12, rtol=1e-12)
 
 
 class FurnishingMassTestCase2(unittest.TestCase):
-<<<<<<< HEAD
     """Test mass-weight conversion"""
 
     def setUp(self):
@@ -956,13 +841,6 @@
         options = get_option_defaults()
         options.set_val(Aircraft.CrewPayload.Design.NUM_PASSENGERS, val=180, units='unitless')
         options.set_val(Aircraft.Furnishings.USE_EMPIRICAL_EQUATION, val=True, units='unitless')
-=======
-    """Created based on EquipMassTestCase1"""
-
-    def setUp(self):
-        options = get_option_defaults()
-        options.set_val(Aircraft.CrewPayload.Design.NUM_PASSENGERS, val=180, units='unitless')
->>>>>>> 773cbc2d
 
         self.prob = om.Problem()
         self.prob.model.add_subsystem(
@@ -971,7 +849,6 @@
             promotes=['*'],
         )
 
-<<<<<<< HEAD
         self.prob.model.set_input_defaults(Mission.Design.GROSS_MASS, val=175400, units='lbm')
         self.prob.model.set_input_defaults(Aircraft.Fuselage.AVG_DIAMETER, val=13.1, units='ft')
         self.prob.model.set_input_defaults(Aircraft.Fuselage.LENGTH, val=129.4, units='ft')
@@ -1173,35 +1050,22 @@
         self.prob.model.set_input_defaults(
             Aircraft.Fuselage.CABIN_AREA, val=1283.5249, units='ft**2'
         )
-=======
-        self.prob.model.set_input_defaults(Aircraft.Furnishings.MASS, val=0.0, units='lbm')
-        self.prob.model.set_input_defaults(Mission.Design.GROSS_MASS, val=175400, units='lbm')
-        self.prob.model.set_input_defaults(Aircraft.Fuselage.AVG_DIAMETER, val=13.1, units='ft')
->>>>>>> 773cbc2d
-
-        setup_model_options(self.prob, options)
-
-        self.prob.setup(check=False, force_alloc_complex=True)
-
-    def test_case1(self):
-        self.prob.run_model()
-
-        tol = 1e-7
-<<<<<<< HEAD
+
+        setup_model_options(self.prob, options)
+
+        self.prob.setup(check=False, force_alloc_complex=True)
+
+    def test_case1(self):
+        self.prob.run_model()
+
+        tol = 1e-7
         assert_near_equal(self.prob[Aircraft.Furnishings.MASS], 590.935, tol)
-=======
-        assert_near_equal(self.prob['furnishing_mass'], 17122.0, tol)
->>>>>>> 773cbc2d
-
-        partial_data = self.prob.check_partials(out_stream=None, method='cs')
-        assert_check_partials(partial_data, atol=8e-12, rtol=1e-12)
-
-
-<<<<<<< HEAD
+
+        partial_data = self.prob.check_partials(out_stream=None, method='cs')
+        assert_check_partials(partial_data, atol=8e-12, rtol=1e-12)
+
+
 class FixedEquipMassSumTestCase1(unittest.TestCase):
-=======
-class EquipMassSumTestCase1(unittest.TestCase):
->>>>>>> 773cbc2d
     """
     Created based on EquipMassTestCase1
     """
@@ -1218,33 +1082,21 @@
         self.prob.model.set_input_defaults(
             Aircraft.AirConditioning.MASS, val=1324.0561, units='lbm'
         )
-<<<<<<< HEAD
         self.prob.model.set_input_defaults(Aircraft.Furnishings.MASS, val=11192.0, units='lbm')
-=======
-        self.prob.model.set_input_defaults('furnishing_mass', val=11192.0, units='lbm')
->>>>>>> 773cbc2d
-
-        self.prob.setup(check=False, force_alloc_complex=True)
-
-    def test_case1(self):
-        self.prob.run_model()
-
-        tol = 1e-7
-<<<<<<< HEAD
+
+        self.prob.setup(check=False, force_alloc_complex=True)
+
+    def test_case1(self):
+        self.prob.run_model()
+
+        tol = 1e-7
         assert_near_equal(self.prob[Aircraft.Design.FIXED_EQUIPMENT_MASS], 21089.248, tol)
-=======
-        assert_near_equal(self.prob[Aircraft.Design.FIXED_EQUIPMENT_MASS], 21089.24767631, tol)
->>>>>>> 773cbc2d
-
-        partial_data = self.prob.check_partials(out_stream=None, method='cs')
-        assert_check_partials(partial_data, atol=8e-12, rtol=1e-12)
-
-
-<<<<<<< HEAD
+
+        partial_data = self.prob.check_partials(out_stream=None, method='cs')
+        assert_check_partials(partial_data, atol=8e-12, rtol=1e-12)
+
+
 class FixedEquipMassGroupTest(unittest.TestCase):
-=======
-class EquipMassGroupTest(unittest.TestCase):
->>>>>>> 773cbc2d
     """this is the large single aisle 1 V3 test case"""
 
     def setUp(self):
@@ -1302,7 +1154,6 @@
             Aircraft.Fuselage.PRESSURE_DIFFERENTIAL, val=7.5, units='psi'
         )
         self.prob.model.set_input_defaults(Aircraft.Fuselage.AVG_DIAMETER, val=13.1, units='ft')
-<<<<<<< HEAD
         self.prob.model.set_input_defaults(Aircraft.Fuselage.CABIN_AREA, val=1068.96, units='ft**2')
         self.prob.model.set_input_defaults(
             Aircraft.Furnishings.MASS_SCALER, val=40.0, units='unitless'
@@ -1396,23 +1247,16 @@
         self.prob.model.set_input_defaults(
             Aircraft.Electrical.SYSTEM_MASS_PER_PASSENGER, val=11.45, units='lbm'
         )
-=======
-        self.prob.model.set_input_defaults(Aircraft.Furnishings.MASS, val=11192.0, units='lbm')
->>>>>>> 773cbc2d
-
-        setup_model_options(self.prob, options)
-
-        self.prob.setup(check=False, force_alloc_complex=True)
-
-    def test_case1(self):
-        self.prob.run_model()
-
-        tol = 1e-7
-<<<<<<< HEAD
+
+        setup_model_options(self.prob, options)
+
+        self.prob.setup(check=False, force_alloc_complex=True)
+
+    def test_case1(self):
+        self.prob.run_model()
+
+        tol = 1e-7
         assert_near_equal(self.prob[Aircraft.Design.FIXED_EQUIPMENT_MASS], 20876.476, tol)
-=======
-        assert_near_equal(self.prob[Aircraft.Design.FIXED_EQUIPMENT_MASS], 21089.248, tol)
->>>>>>> 773cbc2d
 
         partial_data = self.prob.check_partials(out_stream=None, method='cs')
         assert_check_partials(partial_data, atol=8e-12, rtol=1e-12)
@@ -1424,10 +1268,7 @@
     def setUp(self):
         options = get_option_defaults()
         options.set_val(Aircraft.CrewPayload.Design.NUM_PASSENGERS, val=180, units='unitless')
-<<<<<<< HEAD
         options.set_val(Settings.VERBOSITY, 0)
-=======
->>>>>>> 773cbc2d
 
         self.prob = om.Problem()
         self.prob.model.add_subsystem(
@@ -1466,15 +1307,9 @@
     def test_case1(self):
         self.prob.run_model()
 
-<<<<<<< HEAD
         tol = 1e-7
         assert_near_equal(
             self.prob[Aircraft.Design.FIXED_USEFUL_LOAD], 5176.429, tol
-=======
-        tol = 1e-4
-        assert_near_equal(
-            self.prob[Aircraft.Design.FIXED_USEFUL_LOAD], 5176, tol
->>>>>>> 773cbc2d
         )  # modified from GASP value to account for updated crew mass. GASP value is 4932
 
         partial_data = self.prob.check_partials(out_stream=None, method='cs')
@@ -1485,10 +1320,7 @@
     def setUp(self):
         options = get_option_defaults()
         options.set_val(Aircraft.CrewPayload.Design.NUM_PASSENGERS, val=5, units='unitless')
-<<<<<<< HEAD
         options.set_val(Settings.VERBOSITY, 0)
-=======
->>>>>>> 773cbc2d
 
         self.prob = om.Problem()
         self.prob.model.add_subsystem(
@@ -1527,15 +1359,9 @@
     def test_case1(self):
         self.prob.run_model()
 
-<<<<<<< HEAD
         tol = 1e-7
         # not actual GASP value
         assert_near_equal(self.prob[Aircraft.Design.FIXED_USEFUL_LOAD], 1235.429, tol)
-=======
-        tol = 1e-4
-        # not actual GASP value
-        assert_near_equal(self.prob[Aircraft.Design.FIXED_USEFUL_LOAD], 1235.4, tol)
->>>>>>> 773cbc2d
 
         partial_data = self.prob.check_partials(out_stream=None, method='cs')
         assert_check_partials(partial_data, atol=8e-12, rtol=1e-12)
@@ -1545,10 +1371,7 @@
     def setUp(self):
         options = get_option_defaults()
         options.set_val(Aircraft.Engine.TYPE, val=[GASPEngineType.RECIP_CARB], units='unitless')
-<<<<<<< HEAD
         options.set_val(Settings.VERBOSITY, 0)
-=======
->>>>>>> 773cbc2d
 
         self.prob = om.Problem()
         self.prob.model.add_subsystem(
@@ -1587,15 +1410,9 @@
     def test_case1(self):
         self.prob.run_model()
 
-<<<<<<< HEAD
         tol = 1e-7
         # not actual GASP value
         assert_near_equal(self.prob[Aircraft.Design.FIXED_USEFUL_LOAD], 892.829, tol)
-=======
-        tol = 1e-4
-        # not actual GASP value
-        assert_near_equal(self.prob[Aircraft.Design.FIXED_USEFUL_LOAD], 892.83, tol)
->>>>>>> 773cbc2d
 
         partial_data = self.prob.check_partials(out_stream=None, method='cs')
         assert_check_partials(partial_data, atol=8e-12, rtol=1e-12)
@@ -1619,10 +1436,7 @@
     def test_case1(self):
         options = get_option_defaults()
         options.set_val(Aircraft.CrewPayload.Design.NUM_PASSENGERS, val=180, units='unitless')
-<<<<<<< HEAD
         options.set_val(Settings.VERBOSITY, 0)
-=======
->>>>>>> 773cbc2d
 
         prob = om.Problem()
         prob.model.add_subsystem(
@@ -1667,10 +1481,7 @@
     def setUp(self):
         options = get_option_defaults()
         options.set_val(Aircraft.CrewPayload.Design.NUM_PASSENGERS, val=180, units='unitless')
-<<<<<<< HEAD
         options.set_val(Settings.VERBOSITY, 0)
-=======
->>>>>>> 773cbc2d
 
         self.prob = om.Problem()
         self.prob.model.add_subsystem(
@@ -1711,18 +1522,14 @@
 
         tol = 1e-7
         assert_near_equal(
-<<<<<<< HEAD
-            self.prob[Aircraft.Design.FIXED_USEFUL_LOAD], 5241.429, tol
-=======
             self.prob[Aircraft.Design.FIXED_USEFUL_LOAD], 5241.42896854, tol
->>>>>>> 773cbc2d
+
         )  # modified from GASP value to account for updated crew mass. GASP value is 4932
 
         partial_data = self.prob.check_partials(out_stream=None, method='cs')
         assert_check_partials(partial_data, atol=8e-12, rtol=1e-12)
 
 
-<<<<<<< HEAD
 class BWBUsefulMassTestCase1(unittest.TestCase):
     """
     Created based on GASP BWB modele
@@ -1778,19 +1585,13 @@
 
 
 class FixedEquipAndUsefulMassGroupTest(unittest.TestCase):
-=======
-class EquipAndUsefulMassGroupTest(unittest.TestCase):
->>>>>>> 773cbc2d
     """this is the large single aisle 1 V3 test case"""
 
     def setUp(self):
         options = get_option_defaults()
         options.set_val(Aircraft.CrewPayload.Design.NUM_PASSENGERS, val=180, units='unitless')
         options.set_val(Aircraft.LandingGear.FIXED_GEAR, val=False, units='unitless')
-<<<<<<< HEAD
         options.set_val(Aircraft.Design.TYPE, val='transport', units='unitless')
-=======
->>>>>>> 773cbc2d
 
         self.prob = om.Problem()
         self.prob.model.add_subsystem(
@@ -1814,11 +1615,7 @@
             Aircraft.AirConditioning.MASS_COEFFICIENT, val=1.65, units='unitless'
         )
         self.prob.model.set_input_defaults(Aircraft.AntiIcing.MASS, val=551.0, units='lbm')
-<<<<<<< HEAD
         # self.prob.model.set_input_defaults(Aircraft.Furnishings.MASS, val=11192.0, units='lbm')
-=======
-        self.prob.model.set_input_defaults(Aircraft.Furnishings.MASS, val=11192.0, units='lbm')
->>>>>>> 773cbc2d
         self.prob.model.set_input_defaults(
             Aircraft.CrewPayload.PASSENGER_SERVICE_MASS_PER_PASSENGER, val=5.0, units='lbm'
         )
@@ -1855,7 +1652,6 @@
         self.prob.model.set_input_defaults(
             Aircraft.Fuel.WING_FUEL_FRACTION, val=0.6, units='unitless'
         )
-<<<<<<< HEAD
         self.prob.model.set_input_defaults(Aircraft.Fuselage.CABIN_AREA, val=1068.96, units='ft**2')
         self.prob.model.set_input_defaults(
             Aircraft.Furnishings.MASS_SCALER, val=40.0, units='unitless'
@@ -1863,18 +1659,15 @@
         self.prob.model.set_input_defaults(
             Aircraft.Electrical.SYSTEM_MASS_PER_PASSENGER, val=16.0, units='lbm'
         )
-=======
->>>>>>> 773cbc2d
-
-        setup_model_options(self.prob, options)
-
-        self.prob.setup(check=False, force_alloc_complex=True)
-
-    def test_case1(self):
-        self.prob.run_model()
-
-        tol = 1e-7
-<<<<<<< HEAD
+
+        setup_model_options(self.prob, options)
+
+        self.prob.setup(check=False, force_alloc_complex=True)
+
+    def test_case1(self):
+        self.prob.run_model()
+
+        tol = 1e-7
         assert_near_equal(self.prob[Aircraft.Design.FIXED_USEFUL_LOAD], 5176.429, tol)
         assert_near_equal(self.prob[Aircraft.Design.FIXED_EQUIPMENT_MASS], 23163.787, tol)
 
@@ -1993,12 +1786,6 @@
         tol = 1e-7
         assert_near_equal(self.prob[Aircraft.Design.FIXED_EQUIPMENT_MASS], 20876.477, tol)
         assert_near_equal(self.prob[Aircraft.Design.FIXED_USEFUL_LOAD], 4156.795, tol)
-=======
-        assert_near_equal(
-            self.prob[Aircraft.Design.FIXED_USEFUL_LOAD], 5176.429, tol
-        )  # modified from GASP value to account for updated crew mass. GASP value is 4932
-        assert_near_equal(self.prob[Aircraft.Design.FIXED_EQUIPMENT_MASS], 21089.248, tol)
->>>>>>> 773cbc2d
 
         partial_data = self.prob.check_partials(out_stream=None, method='cs')
         assert_check_partials(partial_data, atol=8e-12, rtol=1e-12)
