import unittest

import openmdao.api as om
from openmdao.utils.assert_utils import assert_check_partials, assert_near_equal

from aviary.subsystems.mass.gasp_based.fuel import (
    BodyTankCalculations,
    FuelAndOEMOutputs,
    FuelMass,
    FuelMassGroup,
    FuelSysAndFullFuselageMass,
    FuselageMass,
    StructMass,
    BWBFuselageMass,
)
from aviary.utils.aviary_values import AviaryValues
from aviary.variable_info.enums import Verbosity
from aviary.variable_info.functions import setup_model_options
from aviary.variable_info.variables import Aircraft, Mission, Settings


class BodyCalculationTestCase1(unittest.TestCase):
    """this is the large single aisle 1 V3 test case."""

    def setUp(self):
        self.prob = om.Problem()
        self.prob.model.add_subsystem('wing_calcs', BodyTankCalculations(), promotes=['*'])

        self.prob.model.set_input_defaults(
            Aircraft.Fuel.WING_VOLUME_DESIGN, val=857.480639944284, units='ft**3'
        )
        self.prob.model.set_input_defaults(
            Aircraft.Fuel.WING_VOLUME_STRUCTURAL_MAX, val=1114.006551379108, units='ft**3'
        )
        self.prob.model.set_input_defaults('fuel_mass_min', val=32853, units='lbm')
        self.prob.model.set_input_defaults(
            Mission.Design.FUEL_MASS_REQUIRED, val=42892.0, units='lbm'
        )
        self.prob.model.set_input_defaults('max_wingfuel_mass', val=55725.1, units='lbm')
        self.prob.model.set_input_defaults(
            Aircraft.Fuel.WING_VOLUME_GEOMETRIC_MAX, val=1114.0, units='ft**3'
        )
        self.prob.model.set_input_defaults(Aircraft.Fuel.DENSITY, val=6.687, units='lbm/galUS')
        self.prob.model.set_input_defaults(Mission.Design.GROSS_MASS, val=175400, units='lbm')
        self.prob.model.set_input_defaults(Mission.Design.FUEL_MASS, val=42893.1, units='lbm')
        self.prob.model.set_input_defaults(Aircraft.Design.OPERATING_MASS, val=96508, units='lbm')

        setup_model_options(
            self.prob, AviaryValues({Aircraft.Engine.NUM_ENGINES: ([2], 'unitless')})
        )

        self.prob.setup(check=False, force_alloc_complex=True)

    def test_case1(self):
        self.prob.run_model()

        tol = 2e-4
        assert_near_equal(
            self.prob[Aircraft.Fuel.AUXILIARY_FUEL_CAPACITY], 0, tol
        )  # note: not in version 3 output, calulated by hand
        assert_near_equal(
            self.prob['extra_fuel_volume'], 0, tol
        )  # note: not in version 3 output, calulated by hand
        assert_near_equal(
            self.prob['max_extra_fuel_mass'], 0, tol
        )  # note: not in version 3 output, calulated by hand
        assert_near_equal(self.prob['wingfuel_mass_min'], 32853.0, tol)
        # note: Aircraft.Fuel.TOTAL_CAPACITY is calculated differently in V3, so it is not included here

        partial_data = self.prob.check_partials(out_stream=None, method='cs')
        assert_check_partials(partial_data, atol=1e-12, rtol=1e-12)


class BodyCalculationTestCase2(
    unittest.TestCase
):  # this is v 3.6 large single aisle 1 test case with wing loading of 150 psf and fuel margin of 10%
    def setUp(self):
        self.prob = om.Problem()
        self.prob.model.add_subsystem('wing_calcs', BodyTankCalculations(), promotes=['*'])

        self.prob.model.set_input_defaults(
            Aircraft.Fuel.WING_VOLUME_DESIGN, val=989.2, units='ft**3'
        )
        self.prob.model.set_input_defaults(
            Aircraft.Fuel.WING_VOLUME_STRUCTURAL_MAX, val=876.7, units='ft**3'
        )
        self.prob.model.set_input_defaults('fuel_mass_min', val=34942.7, units='lbm')
        self.prob.model.set_input_defaults(
            Mission.Design.FUEL_MASS_REQUIRED, val=44982.7, units='lbm'
        )
        self.prob.model.set_input_defaults('max_wingfuel_mass', val=43852.1, units='lbm')
        self.prob.model.set_input_defaults(
            Aircraft.Fuel.WING_VOLUME_GEOMETRIC_MAX, val=876.7, units='ft**3'
        )
        self.prob.model.set_input_defaults(Aircraft.Fuel.DENSITY, val=6.687, units='lbm/galUS')
        self.prob.model.set_input_defaults(Mission.Design.GROSS_MASS, val=175400, units='lbm')
        self.prob.model.set_input_defaults(Mission.Design.FUEL_MASS, val=44973.0, units='lbm')
        self.prob.model.set_input_defaults(Aircraft.Design.OPERATING_MASS, val=94417, units='lbm')

        setup_model_options(
            self.prob, AviaryValues({Aircraft.Engine.NUM_ENGINES: ([2], 'unitless')})
        )

        self.prob.setup(check=False, force_alloc_complex=True)

    def test_case1(self):
        self.prob.run_model()

        tol = 3e-4
        assert_near_equal(self.prob[Aircraft.Fuel.AUXILIARY_FUEL_CAPACITY], 1130.6, tol)
        assert_near_equal(self.prob['extra_fuel_volume'], 112.5, tol)
        assert_near_equal(self.prob['max_extra_fuel_mass'], 5628.9, tol)
        assert_near_equal(self.prob['wingfuel_mass_min'], 29313.9, tol)
        assert_near_equal(self.prob[Aircraft.Fuel.TOTAL_CAPACITY], 46093.7, tol)

        partial_data = self.prob.check_partials(out_stream=None, method='cs')
        assert_check_partials(partial_data, atol=1e-12, rtol=1e-12)


class BodyCalculationTestCase3(unittest.TestCase):
    """Test mass-weight conversion."""

    def setUp(self):
        import aviary.subsystems.mass.gasp_based.fuel as fuel

        fuel.GRAV_ENGLISH_LBM = 1.1

    def tearDown(self):
        import aviary.subsystems.mass.gasp_based.fuel as fuel

        fuel.GRAV_ENGLISH_LBM = 1.0

    def test_case1(self):
        self.prob = om.Problem()
        self.prob.model.add_subsystem('wing_calcs', BodyTankCalculations(), promotes=['*'])
        self.prob.model.set_input_defaults(
            Aircraft.Fuel.WING_VOLUME_DESIGN, val=989.2, units='ft**3'
        )
        self.prob.model.set_input_defaults(
            Aircraft.Fuel.WING_VOLUME_STRUCTURAL_MAX, val=876.7, units='ft**3'
        )
        self.prob.model.set_input_defaults('fuel_mass_min', val=34942.7, units='lbm')
        self.prob.model.set_input_defaults(
            Mission.Design.FUEL_MASS_REQUIRED, val=44982.7, units='lbm'
        )
        self.prob.model.set_input_defaults('max_wingfuel_mass', val=43852.1, units='lbm')
        self.prob.model.set_input_defaults(
            Aircraft.Fuel.WING_VOLUME_GEOMETRIC_MAX, val=876.7, units='ft**3'
        )
        self.prob.model.set_input_defaults(Aircraft.Fuel.DENSITY, val=6.687, units='lbm/galUS')
        self.prob.model.set_input_defaults(Mission.Design.GROSS_MASS, val=175400, units='lbm')
        self.prob.model.set_input_defaults(Mission.Design.FUEL_MASS, val=44973.0, units='lbm')
        self.prob.model.set_input_defaults(Aircraft.Design.OPERATING_MASS, val=94417, units='lbm')

        setup_model_options(
            self.prob, AviaryValues({Aircraft.Engine.NUM_ENGINES: ([2], 'unitless')})
        )

        self.prob.setup(check=False, force_alloc_complex=True)

        partial_data = self.prob.check_partials(out_stream=None, method='cs')
        assert_check_partials(partial_data, atol=1e-12, rtol=1e-12)


class BodyCalculationTestCase4smooth(unittest.TestCase):
    """
    this is the large single aisle 1 V3 test case.
    It tests the case Aircraft.Design.SMOOTH_MASS_DISCONTINUITIES = True.
    """

    def setUp(self):
        self.prob = om.Problem()
        self.prob.model.add_subsystem('wing_calcs', BodyTankCalculations(), promotes=['*'])
        self.prob.model.wing_calcs.options[Settings.VERBOSITY] = Verbosity.QUIET
        self.prob.model.wing_calcs.options[Aircraft.Design.SMOOTH_MASS_DISCONTINUITIES] = True

        self.prob.model.set_input_defaults(
            Aircraft.Fuel.WING_VOLUME_DESIGN, val=857.480639944284, units='ft**3'
        )
        self.prob.model.set_input_defaults(
            Aircraft.Fuel.WING_VOLUME_STRUCTURAL_MAX, val=1114.006551379108, units='ft**3'
        )
        self.prob.model.set_input_defaults('fuel_mass_min', val=32853, units='lbm')
        self.prob.model.set_input_defaults(
            Mission.Design.FUEL_MASS_REQUIRED, val=42892.0, units='lbm'
        )
        self.prob.model.set_input_defaults('max_wingfuel_mass', val=55725.1, units='lbm')
        self.prob.model.set_input_defaults(
            Aircraft.Fuel.WING_VOLUME_GEOMETRIC_MAX, val=1114.0, units='ft**3'
        )
        self.prob.model.set_input_defaults(Aircraft.Fuel.DENSITY, val=6.687, units='lbm/galUS')
        self.prob.model.set_input_defaults(Mission.Design.GROSS_MASS, val=175400, units='lbm')
        self.prob.model.set_input_defaults(Mission.Design.FUEL_MASS, val=42893.1, units='lbm')
        self.prob.model.set_input_defaults(Aircraft.Design.OPERATING_MASS, val=96508, units='lbm')

        setup_model_options(
            self.prob, AviaryValues({Aircraft.Engine.NUM_ENGINES: ([2], 'unitless')})
        )

        self.prob.setup(check=False, force_alloc_complex=True)

    def test_case1(self):
        self.prob.run_model()

        tol = 2e-4
        assert_near_equal(
            self.prob[Aircraft.Fuel.AUXILIARY_FUEL_CAPACITY], 0, tol
        )  # note: not in version 3 output, calulated by hand
        assert_near_equal(
            self.prob['extra_fuel_volume'], 0, tol
        )  # note: not in version 3 output, calulated by hand
        assert_near_equal(
            self.prob['max_extra_fuel_mass'], 0, tol
        )  # note: not in version 3 output, calulated by hand
        assert_near_equal(self.prob['wingfuel_mass_min'], 32853.0, tol)
        # note: Aircraft.Fuel.TOTAL_CAPACITY is calculated differently in V3, so it is not included here

        partial_data = self.prob.check_partials(out_stream=None, method='cs')
        assert_check_partials(partial_data, atol=1e-12, rtol=1e-12)


# this is the large single aisle 1 V3 test case
class FuelAndOEMTestCase(unittest.TestCase):
    def setUp(self):
        self.prob = om.Problem()
        self.prob.model.add_subsystem('wing_calcs', FuelAndOEMOutputs(), promotes=['*'])

        self.prob.model.set_input_defaults(Aircraft.Fuel.DENSITY, val=6.687, units='lbm/galUS')
        self.prob.model.set_input_defaults(Mission.Design.GROSS_MASS, val=175400, units='lbm')
        self.prob.model.set_input_defaults(Aircraft.Propulsion.MASS, val=16129, units='lbm')
        self.prob.model.set_input_defaults(Aircraft.Controls.TOTAL_MASS, val=3895.0, units='lbm')
        self.prob.model.set_input_defaults(Aircraft.Design.STRUCTURE_MASS, val=50461.0, units='lbm')
        self.prob.model.set_input_defaults(
            Aircraft.Design.FIXED_EQUIPMENT_MASS, val=21089.0, units='lbm'
        )
        self.prob.model.set_input_defaults(
            Aircraft.Design.FIXED_USEFUL_LOAD, val=4932.0, units='lbm'
        )
        self.prob.model.set_input_defaults(
            Mission.Design.FUEL_MASS_REQUIRED, val=42892.0, units='lbm'
        )
        self.prob.model.set_input_defaults(
            Aircraft.Fuel.WING_VOLUME_GEOMETRIC_MAX, 1114, units='ft**3'
        )
        self.prob.model.set_input_defaults(Aircraft.Fuel.FUEL_MARGIN, val=0, units='unitless')
        self.prob.model.set_input_defaults(Aircraft.Fuel.TOTAL_CAPACITY, val=55725.1, units='lbm')

        setup_model_options(
            self.prob, AviaryValues({Aircraft.Engine.NUM_ENGINES: ([2], 'unitless')})
        )

        self.prob.setup(check=False, force_alloc_complex=True)

    def test_case1(self):
        self.prob.run_model()

        tol = 2e-4
        assert_near_equal(self.prob['OEM_wingfuel_mass'], 78894, tol)
        assert_near_equal(self.prob[Aircraft.Fuel.WING_VOLUME_DESIGN], 857.480639944284, tol)
        assert_near_equal(self.prob['OEM_fuel_vol'], 1577.160566039489, tol)
        assert_near_equal(self.prob[Aircraft.Design.OPERATING_MASS], 96508.0, tol)

        assert_near_equal(self.prob['payload_mass_max_fuel'], 23166.9, tol)
        assert_near_equal(self.prob['volume_wingfuel_mass'], 55725.1, tol)
        assert_near_equal(self.prob['max_wingfuel_mass'], 55725.1, tol)

        partial_data = self.prob.check_partials(out_stream=None, method='cs')
        assert_check_partials(partial_data, atol=2e-12, rtol=1e-12)


class FuelAndOEMTestCase2(unittest.TestCase):
    """Test mass-weight conversion."""

    def setUp(self):
        import aviary.subsystems.mass.gasp_based.fuel as fuel

        fuel.GRAV_ENGLISH_LBM = 1.1

    def tearDown(self):
        import aviary.subsystems.mass.gasp_based.fuel as fuel

        fuel.GRAV_ENGLISH_LBM = 1.0

    def test_case1(self):
        prob = om.Problem()
        prob.model.add_subsystem('wing_calcs', FuelAndOEMOutputs(), promotes=['*'])
        prob.model.set_input_defaults(Aircraft.Fuel.DENSITY, val=6.687, units='lbm/galUS')
        prob.model.set_input_defaults(Mission.Design.GROSS_MASS, val=175400, units='lbm')
        prob.model.set_input_defaults(Aircraft.Propulsion.MASS, val=16129, units='lbm')
        prob.model.set_input_defaults(Aircraft.Controls.TOTAL_MASS, val=3895.0, units='lbm')
        prob.model.set_input_defaults(Aircraft.Design.STRUCTURE_MASS, val=50461.0, units='lbm')
        prob.model.set_input_defaults(
            Aircraft.Design.FIXED_EQUIPMENT_MASS, val=21089.0, units='lbm'
        )
        prob.model.set_input_defaults(Aircraft.Design.FIXED_USEFUL_LOAD, val=4932.0, units='lbm')
        prob.model.set_input_defaults(Mission.Design.FUEL_MASS_REQUIRED, val=42892.0, units='lbm')
        prob.model.set_input_defaults(Aircraft.Fuel.WING_VOLUME_GEOMETRIC_MAX, 1114, units='ft**3')
        prob.model.set_input_defaults(Aircraft.Fuel.FUEL_MARGIN, val=0, units='unitless')
        prob.model.set_input_defaults(Aircraft.Fuel.TOTAL_CAPACITY, val=55725.1, units='lbm')

        setup_model_options(prob, AviaryValues({Aircraft.Engine.NUM_ENGINES: ([2], 'unitless')}))

        prob.setup(check=False, force_alloc_complex=True)

        partial_data = prob.check_partials(out_stream=None, method='cs')
        assert_check_partials(partial_data, atol=1e-12, rtol=1e-12)


class FuelSysAndFullFusMassTestCase(
    unittest.TestCase
):  # this is the large single aisle 1 V3 test case
    def setUp(self):
        self.prob = om.Problem()
        self.prob.model.add_subsystem('sys_and_fus', FuelSysAndFullFuselageMass(), promotes=['*'])

        self.prob.model.set_input_defaults(Mission.Design.GROSS_MASS, val=175400, units='lbm')
        self.prob.model.set_input_defaults(Aircraft.Wing.MASS, val=15830.0, units='lbm')
        self.prob.model.set_input_defaults('wing_mounted_mass', val=24446.343040697346, units='lbm')
        self.prob.model.set_input_defaults(
            Aircraft.Fuel.FUEL_SYSTEM_MASS_SCALER, val=1, units='unitless'
        )
        self.prob.model.set_input_defaults(
            Aircraft.Fuel.FUEL_SYSTEM_MASS_COEFFICIENT, val=0.041, units='unitless'
        )
        self.prob.model.set_input_defaults(Aircraft.Fuel.DENSITY, val=6.687, units='lbm/galUS')
        self.prob.model.set_input_defaults(Mission.Design.FUEL_MASS, val=42893, units='lbm')
        self.prob.model.set_input_defaults('wingfuel_mass_min', val=32853, units='lbm')
        self.prob.model.set_input_defaults(Aircraft.Fuel.FUEL_MARGIN, val=0, units='unitless')

        setup_model_options(
            self.prob, AviaryValues({Aircraft.Engine.NUM_ENGINES: ([2], 'unitless')})
        )

        self.prob.setup(check=False, force_alloc_complex=True)

    def test_case1(self):
        self.prob.run_model()

        tol = 5e-4
        assert_near_equal(self.prob['fus_mass_full'], 102270, tol)
        assert_near_equal(self.prob[Aircraft.Fuel.FUEL_SYSTEM_MASS], 1759, tol)

        partial_data = self.prob.check_partials(out_stream=None, method='cs')
        assert_check_partials(partial_data, atol=1e-12, rtol=1e-12)


class FuelSysAndFullFusMassTestCase2(unittest.TestCase):
    """Test mass-weight conversion."""

    def setUp(self):
        import aviary.subsystems.mass.gasp_based.fuel as fuel

        fuel.GRAV_ENGLISH_LBM = 1.1

    def tearDown(self):
        import aviary.subsystems.mass.gasp_based.fuel as fuel

        fuel.GRAV_ENGLISH_LBM = 1.0

    def test_case1(self):
        self.prob = om.Problem()
        self.prob.model.add_subsystem('sys_and_fus', FuelSysAndFullFuselageMass(), promotes=['*'])
        self.prob.model.set_input_defaults(Mission.Design.GROSS_MASS, val=175400, units='lbm')
        self.prob.model.set_input_defaults(Aircraft.Wing.MASS, val=15830.0, units='lbm')
        self.prob.model.set_input_defaults('wing_mounted_mass', val=24446.343040697346, units='lbm')
        self.prob.model.set_input_defaults(
            Aircraft.Fuel.FUEL_SYSTEM_MASS_SCALER, val=1, units='unitless'
        )
        self.prob.model.set_input_defaults(
            Aircraft.Fuel.FUEL_SYSTEM_MASS_COEFFICIENT, val=0.041, units='unitless'
        )
        self.prob.model.set_input_defaults(Aircraft.Fuel.DENSITY, val=6.687, units='lbm/galUS')
        self.prob.model.set_input_defaults(Mission.Design.FUEL_MASS, val=42893, units='lbm')
        self.prob.model.set_input_defaults('wingfuel_mass_min', val=32853, units='lbm')
        self.prob.model.set_input_defaults(Aircraft.Fuel.FUEL_MARGIN, val=0, units='unitless')

        setup_model_options(
            self.prob, AviaryValues({Aircraft.Engine.NUM_ENGINES: ([2], 'unitless')})
        )

        self.prob.setup(check=False, force_alloc_complex=True)

        partial_data = self.prob.check_partials(out_stream=None, method='cs')
        assert_check_partials(partial_data, atol=1e-12, rtol=1e-12)


# this is the large single aisle 1 V3 test case
class FuselageMassTestCase1(unittest.TestCase):
    def setUp(self):
        self.prob = om.Problem()
        self.prob.model.add_subsystem('fuselage', FuselageMass(), promotes=['*'])

        self.prob.model.set_input_defaults('fus_mass_full', val=102270, units='lbm')
        self.prob.model.set_input_defaults(
            Aircraft.Fuselage.MASS_COEFFICIENT, val=128, units='unitless'
        )
        self.prob.model.set_input_defaults(Aircraft.Fuselage.WETTED_AREA, val=4000, units='ft**2')
        self.prob.model.set_input_defaults(Aircraft.Fuselage.AVG_DIAMETER, val=13.1, units='ft')
        self.prob.model.set_input_defaults(Aircraft.TailBoom.LENGTH, val=129.4, units='ft')
        self.prob.model.set_input_defaults('pylon_len', val=0, units='ft')
        self.prob.model.set_input_defaults('min_dive_vel', val=420, units='kn')
        self.prob.model.set_input_defaults(
            Aircraft.Fuselage.PRESSURE_DIFFERENTIAL, val=7.5, units='psi'
        )
        self.prob.model.set_input_defaults(
            Aircraft.Wing.ULTIMATE_LOAD_FACTOR, val=3.893, units='unitless'
        )
        self.prob.model.set_input_defaults('MAT', val=0, units='lbm')

        self.prob.setup(check=False, force_alloc_complex=True)

    def test_case1(self):
        self.prob.run_model()

        tol = 1e-4
        assert_near_equal(self.prob[Aircraft.Fuselage.MASS], 18763, tol)

        partial_data = self.prob.check_partials(out_stream=None, method='cs')
        assert_check_partials(partial_data, atol=4e-12, rtol=1e-12)


class FuselageMassTestCase2(unittest.TestCase):
    """
    Test mass-weight conversion
    """

    def setUp(self):
        import aviary.subsystems.mass.gasp_based.fuel as fuel

        fuel.GRAV_ENGLISH_LBM = 1.1

    def tearDown(self):
        import aviary.subsystems.mass.gasp_based.fuel as fuel

        fuel.GRAV_ENGLISH_LBM = 1.0

    def test_case1(self):
        self.prob = om.Problem()
        self.prob.model.add_subsystem('fuselage', FuselageMass(), promotes=['*'])

        self.prob.model.set_input_defaults('fus_mass_full', val=102270, units='lbm')
        self.prob.model.set_input_defaults(
            Aircraft.Fuselage.MASS_COEFFICIENT, val=128, units='unitless'
        )
        self.prob.model.set_input_defaults(Aircraft.Fuselage.WETTED_AREA, val=4000, units='ft**2')
        self.prob.model.set_input_defaults(Aircraft.Fuselage.AVG_DIAMETER, val=13.1, units='ft')
        self.prob.model.set_input_defaults(Aircraft.TailBoom.LENGTH, val=129.4, units='ft')
        self.prob.model.set_input_defaults('pylon_len', val=0, units='ft')
        self.prob.model.set_input_defaults('min_dive_vel', val=420, units='kn')
        self.prob.model.set_input_defaults(
            Aircraft.Fuselage.PRESSURE_DIFFERENTIAL, val=7.5, units='psi'
        )
        self.prob.model.set_input_defaults(
            Aircraft.Wing.ULTIMATE_LOAD_FACTOR, val=3.893, units='unitless'
        )
        self.prob.model.set_input_defaults('MAT', val=0, units='lbm')

        self.prob.setup(check=False, force_alloc_complex=True)

        partial_data = self.prob.check_partials(out_stream=None, method='cs')
        assert_check_partials(partial_data, atol=1e-11, rtol=1e-12)


# this is the large single aisle 1 V3 test case
class StructMassTestCase1(unittest.TestCase):
    def setUp(self):
        self.prob = om.Problem()
        self.prob.model.add_subsystem('struct', StructMass(), promotes=['*'])

        self.prob.model.set_input_defaults(Aircraft.Fuselage.MASS, val=18763, units='lbm')
        self.prob.model.set_input_defaults(Aircraft.Wing.MASS_SCALER, val=1, units='unitless')
        self.prob.model.set_input_defaults(Aircraft.Wing.MASS, val=15830, units='lbm')
        self.prob.model.set_input_defaults(
            Aircraft.HorizontalTail.MASS_SCALER, val=1, units='unitless'
        )
        self.prob.model.set_input_defaults(Aircraft.HorizontalTail.MASS, val=2275, units='lbm')
        self.prob.model.set_input_defaults(
            Aircraft.VerticalTail.MASS_SCALER, val=1, units='unitless'
        )
        self.prob.model.set_input_defaults(Aircraft.VerticalTail.MASS, val=2297, units='lbm')
        self.prob.model.set_input_defaults(Aircraft.Fuselage.MASS_SCALER, val=1, units='unitless')
        self.prob.model.set_input_defaults(
            Aircraft.LandingGear.TOTAL_MASS_SCALER, val=1, units='unitless'
        )
        self.prob.model.set_input_defaults(Aircraft.LandingGear.TOTAL_MASS, val=7511, units='lbm')
        self.prob.model.set_input_defaults(Aircraft.Engine.POD_MASS_SCALER, val=1, units='unitless')
        self.prob.model.set_input_defaults(
            Aircraft.Propulsion.TOTAL_ENGINE_POD_MASS, val=3785, units='lbm'
        )
        self.prob.model.set_input_defaults(
            Aircraft.Design.STRUCTURAL_MASS_INCREMENT, val=0, units='lbm'
        )

        setup_model_options(
            self.prob, AviaryValues({Aircraft.Engine.NUM_ENGINES: ([2], 'unitless')})
        )

        self.prob.setup(check=False, force_alloc_complex=True)

    def test_case1(self):
        self.prob.run_model()

        tol = 1e-4
        assert_near_equal(self.prob[Aircraft.Design.STRUCTURE_MASS], 50461.0, tol)

        partial_data = self.prob.check_partials(out_stream=None, method='cs')
        assert_check_partials(partial_data, atol=4e-12, rtol=1e-12)


<<<<<<< HEAD
class StructMassTestCase2(unittest.TestCase):
    """
    Test mass-weight conversion
    """
=======
class FusAndStructMassTestCase2(unittest.TestCase):
    """Test mass-weight conversion."""
>>>>>>> 3e7e1504

    def setUp(self):
        import aviary.subsystems.mass.gasp_based.fuel as fuel

        fuel.GRAV_ENGLISH_LBM = 1.1

    def tearDown(self):
        import aviary.subsystems.mass.gasp_based.fuel as fuel

        fuel.GRAV_ENGLISH_LBM = 1.0

    def test_case1(self):
        self.prob = om.Problem()
        self.prob.model.add_subsystem('struct', StructMass(), promotes=['*'])

        self.prob.model.set_input_defaults(Aircraft.Fuselage.MASS, val=18763, units='lbm')
        self.prob.model.set_input_defaults(Aircraft.Wing.MASS_SCALER, val=1, units='unitless')
        self.prob.model.set_input_defaults(Aircraft.Wing.MASS, val=15830, units='lbm')
        self.prob.model.set_input_defaults(
            Aircraft.HorizontalTail.MASS_SCALER, val=1, units='unitless'
        )
        self.prob.model.set_input_defaults(Aircraft.HorizontalTail.MASS, val=2275, units='lbm')
        self.prob.model.set_input_defaults(
            Aircraft.VerticalTail.MASS_SCALER, val=1, units='unitless'
        )
        self.prob.model.set_input_defaults(Aircraft.VerticalTail.MASS, val=2297, units='lbm')
        self.prob.model.set_input_defaults(Aircraft.Fuselage.MASS_SCALER, val=1, units='unitless')
        self.prob.model.set_input_defaults(
            Aircraft.LandingGear.TOTAL_MASS_SCALER, val=1, units='unitless'
        )
        self.prob.model.set_input_defaults(Aircraft.LandingGear.TOTAL_MASS, val=7511, units='lbm')
        self.prob.model.set_input_defaults(Aircraft.Engine.POD_MASS_SCALER, val=1, units='unitless')
        self.prob.model.set_input_defaults(
            Aircraft.Propulsion.TOTAL_ENGINE_POD_MASS, val=3785, units='lbm'
        )
        self.prob.model.set_input_defaults(
            Aircraft.Design.STRUCTURAL_MASS_INCREMENT, val=0, units='lbm'
        )

        setup_model_options(
            self.prob, AviaryValues({Aircraft.Engine.NUM_ENGINES: ([2], 'unitless')})
        )

        self.prob.setup(check=False, force_alloc_complex=True)

        partial_data = self.prob.check_partials(out_stream=None, method='cs')
        assert_check_partials(partial_data, atol=1e-11, rtol=1e-12)


class FuelMassTestCase(unittest.TestCase):  # this is the large single aisle 1 V3 test case
    def setUp(self):
        self.prob = om.Problem()
        self.prob.model.add_subsystem('fuel', FuelMass(), promotes=['*'])

        self.prob.model.set_input_defaults(Aircraft.Design.STRUCTURE_MASS, val=50461.0, units='lbm')
        self.prob.model.set_input_defaults(Aircraft.Fuel.FUEL_SYSTEM_MASS, val=1759, units='lbm')
        self.prob.model.set_input_defaults(Mission.Design.GROSS_MASS, val=175400, units='lbm')
        self.prob.model.set_input_defaults('eng_comb_mass', val=14370.8, units='lbm')
        self.prob.model.set_input_defaults(Aircraft.Controls.TOTAL_MASS, val=3895.0, units='lbm')
        self.prob.model.set_input_defaults(
            Aircraft.Design.FIXED_EQUIPMENT_MASS, val=21089.0, units='lbm'
        )
        self.prob.model.set_input_defaults(
            Aircraft.Design.FIXED_USEFUL_LOAD, val=4932.0, units='lbm'
        )
        self.prob.model.set_input_defaults('payload_mass_des', val=36000, units='lbm')
        self.prob.model.set_input_defaults(
            Aircraft.Fuel.FUEL_SYSTEM_MASS_SCALER, val=1, units='unitless'
        )
        self.prob.model.set_input_defaults(
            Aircraft.Fuel.FUEL_SYSTEM_MASS_COEFFICIENT, val=0.041, units='unitless'
        )
        self.prob.model.set_input_defaults(Aircraft.Fuel.DENSITY, val=6.687, units='lbm/galUS')
        self.prob.model.set_input_defaults('payload_mass_max', val=46040, units='lbm')
        self.prob.model.set_input_defaults(Aircraft.Fuel.FUEL_MARGIN, val=0, units='unitless')

        setup_model_options(
            self.prob, AviaryValues({Aircraft.Engine.NUM_ENGINES: ([2], 'unitless')})
        )

        self.prob.setup(check=False, force_alloc_complex=True)

    def test_case1(self):
        self.prob.run_model()

        tol = 1e-4
        assert_near_equal(self.prob[Mission.Design.FUEL_MASS], 42893, tol)
        assert_near_equal(self.prob[Aircraft.Propulsion.MASS], 16129, tol)
        assert_near_equal(self.prob[Mission.Design.FUEL_MASS_REQUIRED], 42892.0, tol)
        assert_near_equal(self.prob['fuel_mass_min'], 32853, tol)

        partial_data = self.prob.check_partials(out_stream=None, method='cs')
        assert_check_partials(partial_data, atol=1e-12, rtol=1e-12)


class FuelMassTestCase2(unittest.TestCase):
    """Test mass-weight conversion."""

    def setUp(self):
        import aviary.subsystems.mass.gasp_based.fuel as fuel

        fuel.GRAV_ENGLISH_LBM = 1.1

    def tearDown(self):
        import aviary.subsystems.mass.gasp_based.fuel as fuel

        fuel.GRAV_ENGLISH_LBM = 1.0

    def test_case1(self):
        prob = om.Problem()
        prob.model.add_subsystem('fuel', FuelMass(), promotes=['*'])
        prob.model.set_input_defaults(Aircraft.Design.STRUCTURE_MASS, val=50461.0, units='lbm')
        prob.model.set_input_defaults(Aircraft.Fuel.FUEL_SYSTEM_MASS, val=1759, units='lbm')
        prob.model.set_input_defaults(Mission.Design.GROSS_MASS, val=175400, units='lbm')
        prob.model.set_input_defaults('eng_comb_mass', val=14370.8, units='lbm')
        prob.model.set_input_defaults(Aircraft.Controls.TOTAL_MASS, val=3895.0, units='lbm')
        prob.model.set_input_defaults(
            Aircraft.Design.FIXED_EQUIPMENT_MASS, val=21089.0, units='lbm'
        )
        prob.model.set_input_defaults(Aircraft.Design.FIXED_USEFUL_LOAD, val=4932.0, units='lbm')
        prob.model.set_input_defaults('payload_mass_des', val=36000, units='lbm')
        prob.model.set_input_defaults(
            Aircraft.Fuel.FUEL_SYSTEM_MASS_SCALER, val=1, units='unitless'
        )
        prob.model.set_input_defaults(
            Aircraft.Fuel.FUEL_SYSTEM_MASS_COEFFICIENT, val=0.041, units='unitless'
        )
        prob.model.set_input_defaults(Aircraft.Fuel.DENSITY, val=6.687, units='lbm/galUS')
        prob.model.set_input_defaults('payload_mass_max', val=46040, units='lbm')
        prob.model.set_input_defaults(Aircraft.Fuel.FUEL_MARGIN, val=0, units='unitless')

        setup_model_options(prob, AviaryValues({Aircraft.Engine.NUM_ENGINES: ([2], 'unitless')}))

        prob.setup(check=False, force_alloc_complex=True)

        partial_data = prob.check_partials(out_stream=None, method='cs')
        assert_check_partials(partial_data, atol=1e-11, rtol=1e-12)


# this is the large single aisle 1 V3 test case
class FuelMassGroupTestCase1(unittest.TestCase):
    def setUp(self):
        self.prob = om.Problem()
        self.prob.model.add_subsystem('group', FuelMassGroup(), promotes=['*'])

        # top level
        self.prob.model.set_input_defaults(Mission.Design.GROSS_MASS, val=175400, units='lbm')
        self.prob.model.set_input_defaults(Aircraft.Wing.MASS, val=15830, units='lbm')
        self.prob.model.set_input_defaults(
            Aircraft.Fuel.FUEL_SYSTEM_MASS_SCALER, val=1, units='unitless'
        )
        self.prob.model.set_input_defaults(
            Aircraft.Fuel.FUEL_SYSTEM_MASS_COEFFICIENT, val=0.041, units='unitless'
        )
        self.prob.model.set_input_defaults(Aircraft.Fuel.DENSITY, val=6.687, units='lbm/galUS')
        self.prob.model.set_input_defaults(Aircraft.Controls.TOTAL_MASS, val=3895, units='lbm')
        self.prob.model.set_input_defaults(
            Aircraft.Design.FIXED_EQUIPMENT_MASS, val=21089.0, units='lbm'
        )
        self.prob.model.set_input_defaults(Aircraft.Design.FIXED_USEFUL_LOAD, val=4932, units='lbm')
        self.prob.model.set_input_defaults(
            Aircraft.Fuel.WING_VOLUME_GEOMETRIC_MAX, 1114.0, units='ft**3'
        )

        # sys and fus
        self.prob.model.set_input_defaults('wing_mounted_mass', val=24446.343040697346, units='lbm')

        # fus and struct
        self.prob.model.set_input_defaults(
            Aircraft.Fuselage.MASS_COEFFICIENT, val=128, units='unitless'
        )
        self.prob.model.set_input_defaults(Aircraft.Fuselage.WETTED_AREA, val=4000, units='ft**2')
        self.prob.model.set_input_defaults(Aircraft.Fuselage.AVG_DIAMETER, val=13.1, units='ft')
        self.prob.model.set_input_defaults(Aircraft.TailBoom.LENGTH, val=129.4, units='ft')
        self.prob.model.set_input_defaults('fuselage.pylon_len', val=0, units='ft')
        self.prob.model.set_input_defaults('min_dive_vel', val=420, units='kn')
        self.prob.model.set_input_defaults(
            Aircraft.Fuselage.PRESSURE_DIFFERENTIAL, val=7.5, units='psi'
        )
        self.prob.model.set_input_defaults(
            Aircraft.Wing.ULTIMATE_LOAD_FACTOR, val=3.893, units='unitless'
        )
        self.prob.model.set_input_defaults('fuselage.MAT', val=0, units='lbm')
        self.prob.model.set_input_defaults(Aircraft.Wing.MASS_SCALER, val=1, units='unitless')
        self.prob.model.set_input_defaults(
            Aircraft.HorizontalTail.MASS_SCALER, val=1, units='unitless'
        )
        self.prob.model.set_input_defaults(Aircraft.HorizontalTail.MASS, val=2275, units='lbm')
        self.prob.model.set_input_defaults(
            Aircraft.VerticalTail.MASS_SCALER, val=1, units='unitless'
        )
        self.prob.model.set_input_defaults(Aircraft.VerticalTail.MASS, val=2297, units='lbm')
        self.prob.model.set_input_defaults(Aircraft.Fuselage.MASS_SCALER, val=1, units='unitless')
        self.prob.model.set_input_defaults(
            Aircraft.LandingGear.TOTAL_MASS_SCALER, val=1, units='unitless'
        )
        self.prob.model.set_input_defaults(Aircraft.LandingGear.TOTAL_MASS, val=7511, units='lbm')
        self.prob.model.set_input_defaults(Aircraft.Engine.POD_MASS_SCALER, val=1, units='unitless')
        self.prob.model.set_input_defaults(
            Aircraft.Propulsion.TOTAL_ENGINE_POD_MASS, val=3785, units='lbm'
        )
        self.prob.model.set_input_defaults(Aircraft.Fuselage.AVG_DIAMETER, val=13.1, units='ft')
        self.prob.model.set_input_defaults(Aircraft.TailBoom.LENGTH, val=129.4, units='ft')
        self.prob.model.set_input_defaults('fuselage.pylon_len', val=0, units='ft')
        self.prob.model.set_input_defaults('min_dive_vel', val=420, units='kn')
        self.prob.model.set_input_defaults(
            Aircraft.Fuselage.PRESSURE_DIFFERENTIAL, val=7.5, units='psi'
        )
        self.prob.model.set_input_defaults(
            Aircraft.Wing.ULTIMATE_LOAD_FACTOR, val=3.893, units='unitless'
        )
        self.prob.model.set_input_defaults('fuselage.MAT', val=0, units='lbm')
        self.prob.model.set_input_defaults(Aircraft.Wing.MASS_SCALER, val=1, units='unitless')
        self.prob.model.set_input_defaults(
            Aircraft.HorizontalTail.MASS_SCALER, val=1, units='unitless'
        )
        self.prob.model.set_input_defaults(Aircraft.HorizontalTail.MASS, val=2275, units='lbm')
        self.prob.model.set_input_defaults(
            Aircraft.VerticalTail.MASS_SCALER, val=1, units='unitless'
        )
        self.prob.model.set_input_defaults(Aircraft.VerticalTail.MASS, val=2297, units='lbm')
        self.prob.model.set_input_defaults(Aircraft.Fuselage.MASS_SCALER, val=1, units='unitless')
        self.prob.model.set_input_defaults(
            Aircraft.LandingGear.TOTAL_MASS_SCALER, val=1, units='unitless'
        )
        self.prob.model.set_input_defaults(Aircraft.LandingGear.TOTAL_MASS, val=7511, units='lbm')
        self.prob.model.set_input_defaults(Aircraft.Engine.POD_MASS_SCALER, val=1, units='unitless')
        self.prob.model.set_input_defaults(
            Aircraft.Propulsion.TOTAL_ENGINE_POD_MASS, val=3785, units='lbm'
        )
        self.prob.model.set_input_defaults(
            Aircraft.Design.STRUCTURAL_MASS_INCREMENT, val=0, units='lbm'
        )

        # fuel
        self.prob.model.set_input_defaults('eng_comb_mass', val=14370.8, units='lbm')
        self.prob.model.set_input_defaults('payload_mass_des', val=36000, units='lbm')
        self.prob.model.set_input_defaults('payload_mass_max', val=46040, units='lbm')
        self.prob.model.set_input_defaults(Aircraft.Fuel.FUEL_MARGIN, val=0, units='unitless')

        setup_model_options(
            self.prob, AviaryValues({Aircraft.Engine.NUM_ENGINES: ([2], 'unitless')})
        )

        self.prob.setup(check=False, force_alloc_complex=True)

    def test_case1(self):
        self.prob.run_model()

        tol = 5e-4

        # wingfuel
        assert_near_equal(self.prob['fuel_and_oem.OEM_wingfuel_mass'], 78894, tol)
        assert_near_equal(self.prob['fuel_and_oem.OEM_fuel_vol'], 1577.160566039489, tol)
        assert_near_equal(self.prob[Aircraft.Design.OPERATING_MASS], 96508.0, tol)
        assert_near_equal(
            self.prob['fuel_and_oem.payload_mass_max_fuel'], 36000, tol
        )  # note: this is calculated differently in V3, so this is the V3.6 value
        assert_near_equal(self.prob['fuel_and_oem.volume_wingfuel_mass'], 55725.1, tol)
        assert_near_equal(self.prob['max_wingfuel_mass'], 55725.1, tol)

        # sys and fus
        assert_near_equal(self.prob['fus_mass_full'], 102270, tol)
        assert_near_equal(self.prob[Aircraft.Fuel.FUEL_SYSTEM_MASS], 1759, tol)

        # fus and struct
        assert_near_equal(self.prob[Aircraft.Design.STRUCTURE_MASS], 50461.0, tol)
        assert_near_equal(self.prob[Aircraft.Fuselage.MASS], 18763, tol)

        # fuel
        assert_near_equal(self.prob[Mission.Design.FUEL_MASS], 42893, tol)
        assert_near_equal(self.prob[Aircraft.Propulsion.MASS], 16129, tol)
        assert_near_equal(self.prob[Mission.Design.FUEL_MASS_REQUIRED], 42892.0, tol)
        assert_near_equal(self.prob['fuel_mass_min'], 32853, tol)

        # body tank
        assert_near_equal(
            self.prob[Aircraft.Fuel.AUXILIARY_FUEL_CAPACITY], 0, tol
        )  # note: not in version 3 output, calulated by hand
        assert_near_equal(
            self.prob['body_tank.extra_fuel_volume'], 0, tol
        )  # note: not in version 3 output, calulated by hand
        assert_near_equal(
            self.prob['body_tank.max_extra_fuel_mass'], 0, tol
        )  # note: not in version 3 output, calulated by hand
        # note: Aircraft.Fuel.TOTAL_CAPACITY is calculated differently in V3, so it is not included here

        partial_data = self.prob.check_partials(out_stream=None, method='cs')
        assert_check_partials(partial_data, atol=2e-11, rtol=1e-12)


class FuelMassGroupTestCase2(
    unittest.TestCase
):  # this is v 3.6 large single aisle 1 test case with wing loading of 150 psf and fuel margin of 10%
    def setUp(self):
        self.prob = om.Problem()
        self.prob.model.add_subsystem('group', FuelMassGroup(), promotes=['*'])

        # top level
        self.prob.model.set_input_defaults(Mission.Design.GROSS_MASS, val=175400, units='lbm')
        self.prob.model.set_input_defaults(Aircraft.Wing.MASS, val=13833, units='lbm')
        self.prob.model.set_input_defaults(
            Aircraft.Fuel.FUEL_SYSTEM_MASS_SCALER, val=1, units='unitless'
        )
        self.prob.model.set_input_defaults(
            Aircraft.Fuel.FUEL_SYSTEM_MASS_COEFFICIENT, val=0.041, units='unitless'
        )
        self.prob.model.set_input_defaults(Aircraft.Fuel.DENSITY, val=6.687, units='lbm/galUS')
        self.prob.model.set_input_defaults(Aircraft.Controls.TOTAL_MASS, val=3632, units='lbm')
        self.prob.model.set_input_defaults(
            Aircraft.Design.FIXED_EQUIPMENT_MASS, val=21031.0, units='lbm'
        )
        self.prob.model.set_input_defaults(
            Aircraft.Design.FIXED_USEFUL_LOAD, val=4885.18, units='lbm'
        )
        self.prob.model.set_input_defaults(
            Aircraft.Fuel.WING_VOLUME_GEOMETRIC_MAX, 876.7, units='ft**3'
        )

        # sys and fus
        self.prob.model.set_input_defaults(
            'wing_mounted_mass', val=24446.343040697346, units='lbm'
        )  # note: calculated by hand

        # fus and struct
        self.prob.model.set_input_defaults(
            Aircraft.Fuselage.MASS_COEFFICIENT, val=128, units='unitless'
        )
        self.prob.model.set_input_defaults(Aircraft.Fuselage.WETTED_AREA, val=4000, units='ft**2')
        self.prob.model.set_input_defaults(Aircraft.Fuselage.AVG_DIAMETER, val=13.1, units='ft')
        self.prob.model.set_input_defaults(
            Aircraft.TailBoom.LENGTH, val=129.5, units='ft'
        )  # note: calculated by hand
        self.prob.model.set_input_defaults(
            'fuselage.pylon_len', val=0, units='ft'
        )  # note: calculated by hand
        self.prob.model.set_input_defaults('min_dive_vel', val=420, units='kn')
        self.prob.model.set_input_defaults(
            Aircraft.Fuselage.PRESSURE_DIFFERENTIAL, val=7.5, units='psi'
        )
        self.prob.model.set_input_defaults(
            Aircraft.Wing.ULTIMATE_LOAD_FACTOR, val=3.75, units='unitless'
        )
        self.prob.model.set_input_defaults('fuselage.MAT', val=0, units='lbm')
        self.prob.model.set_input_defaults(
            Aircraft.HorizontalTail.MASS_SCALER, val=1, units='unitless'
        )
        self.prob.model.set_input_defaults(Aircraft.HorizontalTail.MASS, val=2181, units='lbm')
        self.prob.model.set_input_defaults(
            Aircraft.VerticalTail.MASS_SCALER, val=1, units='unitless'
        )
        self.prob.model.set_input_defaults(Aircraft.VerticalTail.MASS, val=2158, units='lbm')
        self.prob.model.set_input_defaults(Aircraft.Fuselage.MASS_SCALER, val=1, units='unitless')
        self.prob.model.set_input_defaults(
            Aircraft.LandingGear.TOTAL_MASS_SCALER, val=1, units='unitless'
        )
        self.prob.model.set_input_defaults(Aircraft.LandingGear.TOTAL_MASS, val=7511, units='lbm')
        self.prob.model.set_input_defaults(Aircraft.Engine.POD_MASS_SCALER, val=1, units='unitless')
        self.prob.model.set_input_defaults(
            Aircraft.Propulsion.TOTAL_ENGINE_POD_MASS, val=3785, units='lbm'
        )
        self.prob.model.set_input_defaults(
            Aircraft.Design.STRUCTURAL_MASS_INCREMENT, val=0, units='lbm'
        )

        # fuel
        self.prob.model.set_input_defaults('eng_comb_mass', val=14370.8, units='lbm')
        self.prob.model.set_input_defaults('payload_mass_des', val=36000, units='lbm')
        self.prob.model.set_input_defaults('payload_mass_max', val=46040, units='lbm')
        self.prob.model.set_input_defaults(Aircraft.Fuel.FUEL_MARGIN, val=10, units='unitless')

        setup_model_options(
            self.prob, AviaryValues({Aircraft.Engine.NUM_ENGINES: ([2], 'unitless')})
        )

        self.prob.setup(check=False, force_alloc_complex=True)

    def test_case1(self):
        self.prob.run_model()

        tol = 5e-4

        # wingfuel
        assert_near_equal(self.prob['fuel_and_oem.OEM_wingfuel_mass'], 80982.7, tol)
        assert_near_equal(self.prob['fuel_and_oem.OEM_fuel_vol'], 1618.9, tol)
        assert_near_equal(self.prob[Aircraft.Design.OPERATING_MASS], 94417.0, tol)
        assert_near_equal(self.prob['fuel_and_oem.payload_mass_max_fuel'], 34879.2, tol)
        assert_near_equal(self.prob['fuel_and_oem.volume_wingfuel_mass'], 43852.1, tol)
        assert_near_equal(self.prob['max_wingfuel_mass'], 43852.1, tol)

        # sys and fus
        assert_near_equal(
            self.prob['fus_mass_full'], 107806.75695930266, tol
        )  # note: calculated by hand
        assert_near_equal(self.prob[Aircraft.Fuel.FUEL_SYSTEM_MASS], 2029, tol)

        # fus and struct
        assert_near_equal(self.prob[Aircraft.Design.STRUCTURE_MASS], 48470.0, tol)
        assert_near_equal(
            self.prob[Aircraft.Fuselage.MASS], 19002.0, 0.00054
        )  # tol is slightly higher because GASP iteration is less rigorous.

        # fuel
        assert_near_equal(self.prob[Mission.Design.FUEL_MASS], 44982.7, tol)
        assert_near_equal(self.prob[Aircraft.Propulsion.MASS], 16399.0, tol)
        assert_near_equal(self.prob[Mission.Design.FUEL_MASS_REQUIRED], 44982.7, tol)
        assert_near_equal(self.prob['fuel_mass_min'], 34942.7, tol)

        # body tank
        assert_near_equal(
            self.prob[Aircraft.Fuel.AUXILIARY_FUEL_CAPACITY], 1130.6, 0.0112
        )  # tol is slightly higher because GASP iteration is less rigorous, and also because of numerical issues with inputs.
        assert_near_equal(
            self.prob['body_tank.extra_fuel_volume'], 112.5, 0.0022
        )  # tol is slightly higher because GASP iteration is less rigorous.
        assert_near_equal(
            self.prob['body_tank.max_extra_fuel_mass'], 5628.9, 0.0025
        )  # tol is slightly higher because GASP iteration is less rigorous.

        partial_data = self.prob.check_partials(out_stream=None, method='cs')
        assert_check_partials(partial_data, atol=2e-11, rtol=1e-12)


class FuelMassGroupTestCase3(unittest.TestCase):  # this is v 3.6 advanced tube and wing case
    def setUp(self):
        self.prob = om.Problem()
        self.prob.model.add_subsystem('group', FuelMassGroup(), promotes=['*'])

        # top level
        self.prob.model.set_input_defaults(Mission.Design.GROSS_MASS, val=145388.0, units='lbm')
        self.prob.model.set_input_defaults(Aircraft.Wing.MASS, val=15098.0, units='lbm')
        self.prob.model.set_input_defaults(
            Aircraft.Fuel.FUEL_SYSTEM_MASS_SCALER, val=1, units='unitless'
        )
        self.prob.model.set_input_defaults(
            Aircraft.Fuel.FUEL_SYSTEM_MASS_COEFFICIENT, val=0.041, units='unitless'
        )
        self.prob.model.set_input_defaults(Aircraft.Fuel.DENSITY, val=6.687, units='lbm/galUS')
        self.prob.model.set_input_defaults(Aircraft.Controls.TOTAL_MASS, val=3765, units='lbm')
        self.prob.model.set_input_defaults(
            Aircraft.Design.FIXED_EQUIPMENT_MASS, val=17201.0, units='lbm'
        )
        self.prob.model.set_input_defaults(Aircraft.Design.FIXED_USEFUL_LOAD, val=4701, units='lbm')
        self.prob.model.set_input_defaults(
            Aircraft.Fuel.WING_VOLUME_GEOMETRIC_MAX, 677.6, units='ft**3'
        )

        # sys and fus
        self.prob.model.set_input_defaults(
            'wing_mounted_mass', val=17272.898624554255, units='lbm'
        )  # note: calculated by hand

        # fus and struct
        self.prob.model.set_input_defaults(
            Aircraft.Fuselage.MASS_COEFFICIENT, val=128, units='unitless'
        )
        self.prob.model.set_input_defaults(Aircraft.Fuselage.WETTED_AREA, val=4209, units='ft**2')
        self.prob.model.set_input_defaults(Aircraft.Fuselage.AVG_DIAMETER, val=13.1, units='ft')
        self.prob.model.set_input_defaults(Aircraft.TailBoom.LENGTH, val=119.03, units='ft')
        self.prob.model.set_input_defaults('fuselage.pylon_len', val=0, units='ft')
        self.prob.model.set_input_defaults('min_dive_vel', val=420, units='kn')
        self.prob.model.set_input_defaults(
            Aircraft.Fuselage.PRESSURE_DIFFERENTIAL, val=7.5, units='psi'
        )
        self.prob.model.set_input_defaults(
            Aircraft.Wing.ULTIMATE_LOAD_FACTOR, val=4.484, units='unitless'
        )
        self.prob.model.set_input_defaults('fuselage.MAT', val=0, units='lbm')
        self.prob.model.set_input_defaults(Aircraft.Wing.MASS_SCALER, val=1, units='unitless')
        self.prob.model.set_input_defaults(
            Aircraft.HorizontalTail.MASS_SCALER, val=1, units='unitless'
        )
        self.prob.model.set_input_defaults(Aircraft.HorizontalTail.MASS, val=2018, units='lbm')
        self.prob.model.set_input_defaults(
            Aircraft.VerticalTail.MASS_SCALER, val=1, units='unitless'
        )
        self.prob.model.set_input_defaults(Aircraft.VerticalTail.MASS, val=1500, units='lbm')
        self.prob.model.set_input_defaults(Aircraft.Fuselage.MASS_SCALER, val=1, units='unitless')
        self.prob.model.set_input_defaults(
            Aircraft.LandingGear.TOTAL_MASS_SCALER, val=1, units='unitless'
        )
        self.prob.model.set_input_defaults(Aircraft.LandingGear.TOTAL_MASS, val=6140, units='lbm')
        self.prob.model.set_input_defaults(Aircraft.Engine.POD_MASS_SCALER, val=1, units='unitless')
        self.prob.model.set_input_defaults(
            Aircraft.Propulsion.TOTAL_ENGINE_POD_MASS, val=2795, units='lbm'
        )
        self.prob.model.set_input_defaults(Aircraft.Fuselage.AVG_DIAMETER, val=13.1, units='ft')
        self.prob.model.set_input_defaults(Aircraft.TailBoom.LENGTH, val=119.03, units='ft')
        self.prob.model.set_input_defaults('fuselage.pylon_len', val=0, units='ft')
        self.prob.model.set_input_defaults('min_dive_vel', val=420, units='kn')
        self.prob.model.set_input_defaults(
            Aircraft.Fuselage.PRESSURE_DIFFERENTIAL, val=7.5, units='psi'
        )
        self.prob.model.set_input_defaults(
            Aircraft.Wing.ULTIMATE_LOAD_FACTOR, val=4.484, units='unitless'
        )
        self.prob.model.set_input_defaults('fuselage.MAT', val=0, units='lbm')
        self.prob.model.set_input_defaults(Aircraft.Wing.MASS_SCALER, val=1, units='unitless')
        self.prob.model.set_input_defaults(
            Aircraft.HorizontalTail.MASS_SCALER, val=1, units='unitless'
        )
        self.prob.model.set_input_defaults(Aircraft.HorizontalTail.MASS, val=2018, units='lbm')
        self.prob.model.set_input_defaults(
            Aircraft.VerticalTail.MASS_SCALER, val=1, units='unitless'
        )
        self.prob.model.set_input_defaults(Aircraft.VerticalTail.MASS, val=1500, units='lbm')
        self.prob.model.set_input_defaults(Aircraft.Fuselage.MASS_SCALER, val=1, units='unitless')
        self.prob.model.set_input_defaults(
            Aircraft.LandingGear.TOTAL_MASS_SCALER, val=1, units='unitless'
        )
        self.prob.model.set_input_defaults(Aircraft.LandingGear.TOTAL_MASS, val=6140, units='lbm')
        self.prob.model.set_input_defaults(Aircraft.Engine.POD_MASS_SCALER, val=1, units='unitless')
        self.prob.model.set_input_defaults(
            Aircraft.Propulsion.TOTAL_ENGINE_POD_MASS, val=2795, units='lbm'
        )
        self.prob.model.set_input_defaults(
            Aircraft.Design.STRUCTURAL_MASS_INCREMENT, val=0, units='lbm'
        )

        # fuel
        self.prob.model.set_input_defaults('eng_comb_mass', val=9328.2, units='lbm')
        self.prob.model.set_input_defaults('payload_mass_des', val=30800, units='lbm')
        self.prob.model.set_input_defaults('payload_mass_max', val=46770.0, units='lbm')
        self.prob.model.set_input_defaults(Aircraft.Fuel.FUEL_MARGIN, val=10, units='unitless')

        setup_model_options(
            self.prob, AviaryValues({Aircraft.Engine.NUM_ENGINES: ([2], 'unitless')})
        )

        self.prob.setup(check=False, force_alloc_complex=True)

    def test_case1(self):
        self.prob.run_model()

        tol = 5e-4

        # wingfuel
        assert_near_equal(self.prob['fuel_and_oem.OEM_wingfuel_mass'], 62427.2, tol)
        assert_near_equal(self.prob['fuel_and_oem.OEM_fuel_vol'], 1248.0, tol)
        assert_near_equal(self.prob[Aircraft.Design.OPERATING_MASS], 82961.0, tol)
        assert_near_equal(self.prob['fuel_and_oem.volume_wingfuel_mass'], 33892.8, tol)
        assert_near_equal(self.prob['max_wingfuel_mass'], 33892.8, tol)

        # sys and fus
        assert_near_equal(self.prob[Aircraft.Fuel.FUEL_SYSTEM_MASS], 1426, tol)

        # fus and struct
        assert_near_equal(self.prob[Aircraft.Design.STRUCTURE_MASS], 46539.0, tol)
        assert_near_equal(self.prob[Aircraft.Fuselage.MASS], 18988, tol)

        # fuel
        assert_near_equal(self.prob[Mission.Design.FUEL_MASS], 31627.2, tol)
        assert_near_equal(self.prob[Aircraft.Propulsion.MASS], 10755.0, tol)
        assert_near_equal(self.prob[Mission.Design.FUEL_MASS_REQUIRED], 31627, tol)
        assert_near_equal(self.prob['fuel_mass_min'], 15657.2, tol)

        # body tank
        assert_near_equal(self.prob[Aircraft.Fuel.AUXILIARY_FUEL_CAPACITY], 0, tol)
        assert_near_equal(self.prob['body_tank.extra_fuel_volume'], 17.9, tol)

        partial_data = self.prob.check_partials(out_stream=None, method='cs')
        assert_check_partials(partial_data, atol=3e-9, rtol=6e-11)


class BWBFuelSysAndFullFusMassTestCase(unittest.TestCase):
    """Using BWB data"""

    def setUp(self):
        self.prob = om.Problem()
        self.prob.model.add_subsystem('sys_and_fus', FuelSysAndFullFuselageMass(), promotes=['*'])

        self.prob.model.set_input_defaults(Mission.Design.GROSS_MASS, val=137805.0, units='lbm')
        self.prob.model.set_input_defaults(Aircraft.Wing.MASS, val=6719.1, units='lbm')
        self.prob.model.set_input_defaults('wing_mounted_mass', val=0.0, units='lbm')
        self.prob.model.set_input_defaults(
            Aircraft.Fuel.FUEL_SYSTEM_MASS_SCALER, val=1.0, units='unitless'
        )
        self.prob.model.set_input_defaults(
            Aircraft.Fuel.FUEL_SYSTEM_MASS_COEFFICIENT, val=0.035, units='unitless'
        )
        self.prob.model.set_input_defaults(Aircraft.Fuel.DENSITY, val=6.687, units='lbm/galUS')
        self.prob.model.set_input_defaults(Mission.Design.FUEL_MASS, val=24229.0, units='lbm')
        self.prob.model.set_input_defaults('wingfuel_mass_min', val=9221.6, units='lbm')
        self.prob.model.set_input_defaults(Aircraft.Fuel.FUEL_MARGIN, val=10.0, units='unitless')

        setup_model_options(
            self.prob, AviaryValues({Aircraft.Engine.NUM_ENGINES: ([2], 'unitless')})
        )

        self.prob.setup(check=False, force_alloc_complex=True)

    def test_case1(self):
        self.prob.run_model()

        tol = 1e-7
        assert_near_equal(self.prob['fus_mass_full'], 121864.3, tol)
        assert_near_equal(self.prob[Aircraft.Fuel.FUEL_SYSTEM_MASS], 932.8165, tol)

        partial_data = self.prob.check_partials(out_stream=None, method='cs')
        assert_check_partials(partial_data, atol=1e-12, rtol=1e-12)


class BWBFuselageMassTestCase1(unittest.TestCase):
    """GASP data"""

    def setUp(self):
        self.prob = om.Problem()
        self.prob.model.add_subsystem('fuselage', BWBFuselageMass(), promotes=['*'])

        self.prob.model.set_input_defaults(
            Aircraft.Fuselage.MASS_COEFFICIENT, val=0.889, units='unitless'
        )
        self.prob.model.set_input_defaults(
            Aircraft.Fuselage.WETTED_AREA, val=4573.8833, units='ft**2'
        )
        self.prob.model.set_input_defaults(Mission.Design.GROSS_MASS, val=137805.0, units='lbm')
        self.prob.model.set_input_defaults(
            Aircraft.Fuselage.WETTED_AREA_RATIO_AFTBODY_TO_TOTAL, val=0.2, units='unitless'
        )
        self.prob.model.set_input_defaults(
            Aircraft.Fuselage.AFTBODY_MASS_PER_UNIT_AREA, val=5.0, units='lbm/ft**2'
        )
        self.prob.model.set_input_defaults(Aircraft.BWB.CABIN_AREA, val=1283.5249, units='ft**2')

        self.prob.setup(check=False, force_alloc_complex=True)

    def test_case1(self):
        self.prob.run_model()

        tol = 1e-7
        assert_near_equal(self.prob[Aircraft.Fuselage.MASS], 26834.979, tol)

        partial_data = self.prob.check_partials(out_stream=None, method='cs')
        assert_check_partials(partial_data, atol=4e-11, rtol=1e-12)


class BWBStructMassTestCase(unittest.TestCase):
    """Using BWB data"""

    def setUp(self):
        self.prob = om.Problem()
        self.prob.model.add_subsystem('struct', StructMass(), promotes=['*'])

        self.prob.model.set_input_defaults(Aircraft.Fuselage.MASS, val=26834.979, units='lbm')
        self.prob.model.set_input_defaults(Aircraft.Wing.MASS_SCALER, val=1.0, units='unitless')
        self.prob.model.set_input_defaults(Aircraft.Wing.MASS, val=6719.1, units='lbm')
        self.prob.model.set_input_defaults(
            Aircraft.HorizontalTail.MASS_SCALER, val=1.0, units='unitless'
        )
        self.prob.model.set_input_defaults(Aircraft.HorizontalTail.MASS, val=1.0, units='lbm')
        self.prob.model.set_input_defaults(
            Aircraft.VerticalTail.MASS_SCALER, val=1.0, units='unitless'
        )
        self.prob.model.set_input_defaults(Aircraft.VerticalTail.MASS, val=790.1, units='lbm')
        self.prob.model.set_input_defaults(Aircraft.Fuselage.MASS_SCALER, val=1.0, units='unitless')
        self.prob.model.set_input_defaults(
            Aircraft.LandingGear.TOTAL_MASS_SCALER, val=1.0, units='unitless'
        )
        self.prob.model.set_input_defaults(Aircraft.LandingGear.TOTAL_MASS, val=7165.8, units='lbm')
        self.prob.model.set_input_defaults(
            Aircraft.Engine.POD_MASS_SCALER, val=1.0, units='unitless'
        )
        self.prob.model.set_input_defaults(
            Aircraft.Propulsion.TOTAL_ENGINE_POD_MASS, val=2055.1, units='lbm'
        )
        self.prob.model.set_input_defaults(
            Aircraft.Design.STRUCTURAL_MASS_INCREMENT, val=0.0, units='lbm'
        )

        setup_model_options(
            self.prob, AviaryValues({Aircraft.Engine.NUM_ENGINES: ([2], 'unitless')})
        )

        self.prob.setup(check=False, force_alloc_complex=True)

    def test_case1(self):
        self.prob.run_model()

        tol = 1e-7
        assert_near_equal(self.prob[Aircraft.Design.STRUCTURE_MASS], 43566.079, tol)

        partial_data = self.prob.check_partials(out_stream=None, method='cs')
        assert_check_partials(partial_data, atol=4e-12, rtol=1e-12)


class BWBFuelMassTestCase(unittest.TestCase):
    """Using BWB data"""

    def setUp(self):
        self.prob = om.Problem()
        self.prob.model.add_subsystem('fuel', FuelMass(), promotes=['*'])

        self.prob.model.set_input_defaults(
            Aircraft.Design.STRUCTURE_MASS, val=43566.079, units='lbm'
        )
        self.prob.model.set_input_defaults(
            Aircraft.Fuel.FUEL_SYSTEM_MASS, val=932.8165, units='lbm'
        )
        self.prob.model.set_input_defaults(Mission.Design.GROSS_MASS, val=137805.0, units='lbm')
        self.prob.model.set_input_defaults('eng_comb_mass', val=6934.7, units='lbm')
        self.prob.model.set_input_defaults(Aircraft.Controls.TOTAL_MASS, val=1942.3, units='lbm')
        self.prob.model.set_input_defaults(
            Aircraft.Design.FIXED_EQUIPMENT_MASS, val=20713.2, units='lbm'
        )
        self.prob.model.set_input_defaults(
            Aircraft.Design.FIXED_USEFUL_LOAD, val=5736.3, units='lbm'
        )
        self.prob.model.set_input_defaults('payload_mass_des', val=33750.0, units='lbm')
        self.prob.model.set_input_defaults(
            Aircraft.Fuel.FUEL_SYSTEM_MASS_SCALER, val=1.0, units='unitless'
        )
        self.prob.model.set_input_defaults(
            Aircraft.Fuel.FUEL_SYSTEM_MASS_COEFFICIENT, val=0.035, units='unitless'
        )
        self.prob.model.set_input_defaults(Aircraft.Fuel.DENSITY, val=6.687, units='lbm/galUS')
        self.prob.model.set_input_defaults(
            Aircraft.CrewPayload.PASSENGER_PAYLOAD_MASS, val=33750.0, units='lbm'
        )
        self.prob.model.set_input_defaults('payload_mass_max', val=48750.0, units='lbm')
        self.prob.model.set_input_defaults(Aircraft.Fuel.FUEL_MARGIN, val=10.0, units='unitless')

        setup_model_options(
            self.prob, AviaryValues({Aircraft.Engine.NUM_ENGINES: ([2], 'unitless')})
        )

        self.prob.setup(check=False, force_alloc_complex=True)

    def test_case1(self):
        self.prob.run_model()

        tol = 1e-7
        assert_near_equal(self.prob[Mission.Design.FUEL_MASS], 24229.582, tol)
        assert_near_equal(self.prob[Aircraft.Propulsion.MASS], 7867.517, tol)
        assert_near_equal(self.prob[Mission.Design.FUEL_MASS_REQUIRED], 24229.6045, tol)
        assert_near_equal(self.prob['fuel_mass_min'], 9229.6045, tol)

        partial_data = self.prob.check_partials(out_stream=None, method='cs')
        assert_check_partials(partial_data, atol=1e-12, rtol=1e-12)


class BWBFuelAndOEMTestCase(unittest.TestCase):
    """Using BWB data"""

    def setUp(self):
        self.prob = om.Problem()
        self.prob.model.add_subsystem('wing_calcs', FuelAndOEMOutputs(), promotes=['*'])

        self.prob.model.set_input_defaults(Aircraft.Fuel.DENSITY, val=6.687, units='lbm/galUS')
        self.prob.model.set_input_defaults(Mission.Design.GROSS_MASS, val=137805.0, units='lbm')
        self.prob.model.set_input_defaults(Aircraft.Propulsion.MASS, val=7867.5, units='lbm')
        self.prob.model.set_input_defaults(Aircraft.Controls.TOTAL_MASS, val=1942.3, units='lbm')
        self.prob.model.set_input_defaults(
            Aircraft.Design.STRUCTURE_MASS, val=43566.079, units='lbm'
        )
        self.prob.model.set_input_defaults(
            Aircraft.Design.FIXED_EQUIPMENT_MASS, val=20713.2, units='lbm'
        )
        self.prob.model.set_input_defaults(
            Aircraft.Design.FIXED_USEFUL_LOAD, val=5736.3, units='lbm'
        )
        self.prob.model.set_input_defaults(
            Mission.Design.FUEL_MASS_REQUIRED, val=26652.3, units='lbm'
        )
        self.prob.model.set_input_defaults(
            Aircraft.Fuel.WING_VOLUME_GEOMETRIC_MAX, 532.7, units='ft**3'
        )
        self.prob.model.set_input_defaults(Aircraft.Fuel.FUEL_MARGIN, val=10.0, units='unitless')
        self.prob.model.set_input_defaults(Aircraft.Fuel.TOTAL_CAPACITY, val=26652.3, units='lbm')

        setup_model_options(
            self.prob, AviaryValues({Aircraft.Engine.NUM_ENGINES: ([2], 'unitless')})
        )

        self.prob.setup(check=False, force_alloc_complex=True)

    def test_case1(self):
        self.prob.run_model()

        tol = 1e-7
        assert_near_equal(self.prob['OEM_wingfuel_mass'], 57979.621, tol)
        assert_near_equal(self.prob[Aircraft.Fuel.WING_VOLUME_DESIGN], 586.08986, tol)
        assert_near_equal(self.prob['OEM_fuel_vol'], 1159.0767, tol)
        assert_near_equal(self.prob[Aircraft.Design.OPERATING_MASS], 79825.379, tol)

        assert_near_equal(self.prob['payload_mass_max_fuel'], 31327.321, tol)
        assert_near_equal(self.prob['volume_wingfuel_mass'], 26646.849, tol)
        assert_near_equal(self.prob['max_wingfuel_mass'], 26646.849, tol)

        partial_data = self.prob.check_partials(out_stream=None, method='cs')
        assert_check_partials(partial_data, atol=2e-12, rtol=1e-12)


class BWBBodyCalculationTest(unittest.TestCase):
    """Using BWB data"""

    def setUp(self):
        self.prob = om.Problem()
        self.prob.model.add_subsystem('wing_calcs', BodyTankCalculations(), promotes=['*'])

        self.prob.model.set_input_defaults(Aircraft.Fuel.WING_VOLUME_DESIGN, val=0.0, units='ft**3')
        self.prob.model.set_input_defaults(
            Aircraft.Fuel.WING_VOLUME_STRUCTURAL_MAX, val=1159.1, units='ft**3'
        )
        self.prob.model.set_input_defaults('fuel_mass_min', val=9229.6045, units='lbm')
        self.prob.model.set_input_defaults(
            Mission.Design.FUEL_MASS_REQUIRED, val=26652.3, units='lbm'
        )
        self.prob.model.set_input_defaults('max_wingfuel_mass', val=26646.849, units='lbm')
        self.prob.model.set_input_defaults(
            Aircraft.Fuel.WING_VOLUME_GEOMETRIC_MAX, val=532.7, units='ft**3'
        )
        self.prob.model.set_input_defaults(Aircraft.Fuel.DENSITY, val=6.687, units='lbm/galUS')
        self.prob.model.set_input_defaults(Mission.Design.GROSS_MASS, val=137805.0, units='lbm')
        self.prob.model.set_input_defaults(Mission.Design.FUEL_MASS, val=24229.0, units='lbm')
        self.prob.model.set_input_defaults(Aircraft.Design.OPERATING_MASS, val=79825.3, units='lbm')

        setup_model_options(
            self.prob, AviaryValues({Aircraft.Engine.NUM_ENGINES: ([2], 'unitless')})
        )

        self.prob.setup(check=False, force_alloc_complex=True)

    def test_case1(self):
        self.prob.run_model()

        tol = 1e-7
        assert_near_equal(self.prob[Aircraft.Fuel.AUXILIARY_FUEL_CAPACITY], 5.451, tol)
        assert_near_equal(self.prob['extra_fuel_volume'], 0, tol)
        assert_near_equal(self.prob['max_extra_fuel_mass'], 0, tol)
        assert_near_equal(self.prob['wingfuel_mass_min'], 9229.6045, tol)

        partial_data = self.prob.check_partials(out_stream=None, method='cs')
        assert_check_partials(partial_data, atol=1e-12, rtol=1e-12)


class BWBFuelMassGroupTest(unittest.TestCase):
    """Using BWB data"""

    def setUp(self):
        options = get_option_defaults()
        options.set_val(Aircraft.Engine.NUM_ENGINES, val=[2], units='unitless')
        options.set_val(Aircraft.Design.TYPE, val='BWB', units='unitless')

        self.prob = om.Problem()
        self.prob.model.add_subsystem('group', FuelMassGroup(), promotes=['*'])

        # FuelSysAndFullFuselageMass
        self.prob.model.set_input_defaults(Mission.Design.GROSS_MASS, val=137805.0, units='lbm')
        self.prob.model.set_input_defaults(Aircraft.Wing.MASS, val=6719.1, units='lbm')
        self.prob.model.set_input_defaults('wing_mounted_mass', val=0.0, units='lbm')
        self.prob.model.set_input_defaults(
            Aircraft.Fuel.FUEL_SYSTEM_MASS_SCALER, val=1.0, units='unitless'
        )
        self.prob.model.set_input_defaults(
            Aircraft.Fuel.FUEL_SYSTEM_MASS_COEFFICIENT, val=0.035, units='unitless'
        )
        self.prob.model.set_input_defaults(Aircraft.Fuel.DENSITY, val=6.687, units='lbm/galUS')
        self.prob.model.set_input_defaults(Mission.Design.FUEL_MASS, val=24229.0, units='lbm')
        self.prob.model.set_input_defaults('wingfuel_mass_min', val=9221.6, units='lbm')
        self.prob.model.set_input_defaults(Aircraft.Fuel.FUEL_MARGIN, val=10.0, units='unitless')

        # BWBFuselageMass
        self.prob.model.set_input_defaults(
            Aircraft.Fuselage.MASS_COEFFICIENT, val=0.889, units='unitless'
        )
        self.prob.model.set_input_defaults(
            Aircraft.Fuselage.WETTED_AREA, val=4573.8833, units='ft**2'
        )
        self.prob.model.set_input_defaults(
            Aircraft.Fuselage.WETTED_AREA_RATIO_AFTBODY_TO_TOTAL, val=0.2, units='unitless'
        )
        self.prob.model.set_input_defaults(
            Aircraft.Fuselage.AFTBODY_MASS_PER_UNIT_AREA, val=5.0, units='lbm/ft**2'
        )
        self.prob.model.set_input_defaults(Aircraft.BWB.CABIN_AREA, val=1283.5249, units='ft**2')

        # StructMass
        self.prob.model.set_input_defaults(Aircraft.Fuselage.MASS, val=26834.979, units='lbm')
        self.prob.model.set_input_defaults(Aircraft.Wing.MASS_SCALER, val=1.0, units='unitless')
        self.prob.model.set_input_defaults(Aircraft.Wing.MASS, val=6719.1, units='lbm')
        self.prob.model.set_input_defaults(
            Aircraft.HorizontalTail.MASS_SCALER, val=1.0, units='unitless'
        )
        self.prob.model.set_input_defaults(Aircraft.HorizontalTail.MASS, val=1.0, units='lbm')
        self.prob.model.set_input_defaults(
            Aircraft.VerticalTail.MASS_SCALER, val=1.0, units='unitless'
        )
        self.prob.model.set_input_defaults(Aircraft.VerticalTail.MASS, val=790.1, units='lbm')
        self.prob.model.set_input_defaults(Aircraft.Fuselage.MASS_SCALER, val=1.0, units='unitless')
        self.prob.model.set_input_defaults(
            Aircraft.LandingGear.TOTAL_MASS_SCALER, val=1.0, units='unitless'
        )
        self.prob.model.set_input_defaults(Aircraft.LandingGear.TOTAL_MASS, val=7165.8, units='lbm')
        self.prob.model.set_input_defaults(
            Aircraft.Engine.POD_MASS_SCALER, val=1.0, units='unitless'
        )
        self.prob.model.set_input_defaults(
            Aircraft.Propulsion.TOTAL_ENGINE_POD_MASS, val=2055.1, units='lbm'
        )
        self.prob.model.set_input_defaults(
            Aircraft.Design.STRUCTURAL_MASS_INCREMENT, val=0.0, units='lbm'
        )

        # FuelMass
        self.prob.model.set_input_defaults(
            Aircraft.Fuel.FUEL_SYSTEM_MASS, val=932.8165, units='lbm'
        )
        self.prob.model.set_input_defaults(Mission.Design.GROSS_MASS, val=137805.0, units='lbm')
        self.prob.model.set_input_defaults('eng_comb_mass', val=6934.7, units='lbm')
        self.prob.model.set_input_defaults(Aircraft.Controls.TOTAL_MASS, val=1942.3, units='lbm')
        self.prob.model.set_input_defaults(
            Aircraft.Design.FIXED_EQUIPMENT_MASS, val=20713.2, units='lbm'
        )
        self.prob.model.set_input_defaults(
            Aircraft.Design.FIXED_USEFUL_LOAD, val=5736.3, units='lbm'
        )
        self.prob.model.set_input_defaults('payload_mass_des', val=33750.0, units='lbm')
        self.prob.model.set_input_defaults(
            Aircraft.Fuel.FUEL_SYSTEM_MASS_SCALER, val=1.0, units='unitless'
        )
        self.prob.model.set_input_defaults(
            Aircraft.Fuel.FUEL_SYSTEM_MASS_COEFFICIENT, val=0.035, units='unitless'
        )
        self.prob.model.set_input_defaults(Aircraft.Fuel.DENSITY, val=6.687, units='lbm/galUS')
        self.prob.model.set_input_defaults(
            Aircraft.CrewPayload.PASSENGER_PAYLOAD_MASS, val=33750.0, units='lbm'
        )
        self.prob.model.set_input_defaults('payload_mass_max', val=48750.0, units='lbm')
        self.prob.model.set_input_defaults(Aircraft.Fuel.FUEL_MARGIN, val=10.0, units='unitless')

        # FuelAndOEMOutputs
        self.prob.model.set_input_defaults(Aircraft.Propulsion.MASS, val=7867.5, units='lbm')
        self.prob.model.set_input_defaults(
            Aircraft.Design.STRUCTURE_MASS, val=43566.079, units='lbm'
        )
        self.prob.model.set_input_defaults(
            Aircraft.Design.FIXED_USEFUL_LOAD, val=5736.3, units='lbm'
        )
        self.prob.model.set_input_defaults(
            Mission.Design.FUEL_MASS_REQUIRED, val=26652.3, units='lbm'
        )
        self.prob.model.set_input_defaults(
            Aircraft.Fuel.WING_VOLUME_GEOMETRIC_MAX, val=532.7, units='ft**3'
        )
        self.prob.model.set_input_defaults(Aircraft.Fuel.TOTAL_CAPACITY, val=26652.3, units='lbm')

        # BodyTankCalculations
        self.prob.model.set_input_defaults(Aircraft.Fuel.WING_VOLUME_DESIGN, val=0.0, units='ft**3')
        self.prob.model.set_input_defaults(
            Aircraft.Fuel.WING_VOLUME_STRUCTURAL_MAX, val=1159.1, units='ft**3'
        )
        self.prob.model.set_input_defaults('fuel_mass_min', val=9229.6045, units='lbm')
        self.prob.model.set_input_defaults('max_wingfuel_mass', val=26646.849, units='lbm')
        self.prob.model.set_input_defaults(Aircraft.Design.OPERATING_MASS, val=79825.3, units='lbm')

        setup_model_options(self.prob, options)

        self.prob.setup(check=False, force_alloc_complex=True)

    def test_case1(self):
        self.prob.run_model()

        tol = 1e-7

        # wingfuel
        assert_near_equal(self.prob['fuel_and_oem.OEM_wingfuel_mass'], 57979.582, tol)
        assert_near_equal(self.prob['fuel_and_oem.OEM_fuel_vol'], 1159.076, tol)
        assert_near_equal(self.prob[Aircraft.Design.OPERATING_MASS], 79825.418, tol)
        assert_near_equal(self.prob['fuel_and_oem.payload_mass_max_fuel'], 33750.0, tol)
        assert_near_equal(self.prob['fuel_and_oem.volume_wingfuel_mass'], 26646.849, tol)
        assert_near_equal(self.prob['max_wingfuel_mass'], 26646.849, tol)

        # sys and fus
        assert_near_equal(self.prob['fus_mass_full'], 121859.325, tol)
        assert_near_equal(self.prob[Aircraft.Fuel.FUEL_SYSTEM_MASS], 932.8389, tol)

        # fus and struct
        assert_near_equal(self.prob[Aircraft.Design.STRUCTURE_MASS], 43566.0786, tol)
        assert_near_equal(self.prob[Aircraft.Fuselage.MASS], 26834.9786, tol)

        # fuel
        assert_near_equal(self.prob[Mission.Design.FUEL_MASS], 24229.5824, tol)
        assert_near_equal(self.prob[Aircraft.Propulsion.MASS], 7867.5389, tol)
        assert_near_equal(self.prob[Mission.Design.FUEL_MASS_REQUIRED], 24229.5824, tol)
        assert_near_equal(self.prob['fuel_mass_min'], 9229.5824, tol)

        # body tank
        assert_near_equal(self.prob[Aircraft.Fuel.AUXILIARY_FUEL_CAPACITY], 0.0, tol)
        assert_near_equal(self.prob['body_tank.extra_fuel_volume'], 0.06011982, tol)
        assert_near_equal(self.prob['body_tank.max_extra_fuel_mass'], 3.0073281, tol)

        partial_data = self.prob.check_partials(out_stream=None, method='cs')
        assert_check_partials(partial_data, atol=2e-11, rtol=1e-12)


if __name__ == '__main__':
    # unittest.main()
    test = FuselageMassTestCase1()
    test.setUp()
    test.test_case1()<|MERGE_RESOLUTION|>--- conflicted
+++ resolved
@@ -507,15 +507,10 @@
         assert_check_partials(partial_data, atol=4e-12, rtol=1e-12)
 
 
-<<<<<<< HEAD
 class StructMassTestCase2(unittest.TestCase):
     """
     Test mass-weight conversion
     """
-=======
-class FusAndStructMassTestCase2(unittest.TestCase):
-    """Test mass-weight conversion."""
->>>>>>> 3e7e1504
 
     def setUp(self):
         import aviary.subsystems.mass.gasp_based.fuel as fuel
