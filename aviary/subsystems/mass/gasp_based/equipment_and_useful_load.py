import numpy as np
import openmdao.api as om

from aviary.constants import GRAV_ENGLISH_LBM
from aviary.utils.functions import sigmoidX, dSigmoidXdx
from aviary.variable_info.enums import GASPEngineType
from aviary.variable_info.functions import add_aviary_input, add_aviary_output, add_aviary_option
from aviary.variable_info.variables import Aircraft, Mission


class EquipAndUsefulLoadMass(om.ExplicitComponent):
    """
    Computation of fixed equipment mass and useful load for GASP-based mass.
    """

    def initialize(self):
        add_aviary_option(self, Aircraft.CrewPayload.Design.NUM_PASSENGERS)
        add_aviary_option(self, Aircraft.Design.SMOOTH_MASS_DISCONTINUITIES)
        add_aviary_option(self, Aircraft.Engine.NUM_ENGINES)
        add_aviary_option(self, Aircraft.Engine.TYPE)
        add_aviary_option(self, Aircraft.LandingGear.FIXED_GEAR)
        add_aviary_option(self, Aircraft.Propulsion.TOTAL_NUM_ENGINES)

    def setup(self):
        num_engine_type = len(self.options[Aircraft.Engine.NUM_ENGINES])

        add_aviary_input(self, Aircraft.AirConditioning.MASS_COEFFICIENT, units='unitless')
        add_aviary_input(self, Aircraft.AntiIcing.MASS, units='lbm')
        add_aviary_input(self, Aircraft.APU.MASS, units='lbm')
        add_aviary_input(self, Aircraft.Avionics.MASS, units='lbm')
        add_aviary_input(self, Aircraft.CrewPayload.CATERING_ITEMS_MASS_PER_PASSENGER, units='lbm')
        add_aviary_input(self, Aircraft.Design.EMERGENCY_EQUIPMENT_MASS, units='lbm')
        add_aviary_input(self, Aircraft.Furnishings.MASS, units='lbm')
        add_aviary_input(
            self, Aircraft.Hydraulics.FLIGHT_CONTROL_MASS_COEFFICIENT, units='unitless'
        )
        add_aviary_input(self, Aircraft.Hydraulics.GEAR_MASS_COEFFICIENT, units='unitless')
        add_aviary_input(self, Aircraft.Instruments.MASS_COEFFICIENT, units='unitless')
        add_aviary_input(
            self, Aircraft.CrewPayload.PASSENGER_SERVICE_MASS_PER_PASSENGER, units='lbm'
        )
        add_aviary_input(self, Aircraft.Fuel.UNUSABLE_FUEL_MASS_COEFFICIENT, units='unitless')
        add_aviary_input(self, Aircraft.CrewPayload.WATER_MASS_PER_OCCUPANT)

        add_aviary_input(self, Mission.Design.GROSS_MASS, units='lbm')
        add_aviary_input(self, Aircraft.Fuselage.LENGTH, units='ft')
        add_aviary_input(self, Aircraft.Wing.SPAN, units='ft')
        add_aviary_input(self, Aircraft.LandingGear.TOTAL_MASS, units='lbm')
        add_aviary_input(self, Aircraft.Controls.TOTAL_MASS, units='lbm')
        add_aviary_input(self, Aircraft.Wing.AREA, units='ft**2')
        add_aviary_input(self, Aircraft.HorizontalTail.AREA, units='ft**2')
        add_aviary_input(self, Aircraft.VerticalTail.AREA, units='ft**2')
        add_aviary_input(self, Aircraft.Fuselage.PRESSURE_DIFFERENTIAL, units='psi')
        add_aviary_input(self, Aircraft.Fuselage.AVG_DIAMETER, units='ft')
        add_aviary_input(
            self, Aircraft.Engine.SCALED_SLS_THRUST, shape=num_engine_type, units='lbf'
        )
        add_aviary_input(self, Aircraft.Fuel.WING_FUEL_FRACTION, units='unitless')
        add_aviary_input(self, Aircraft.Design.EXTERNAL_SUBSYSTEMS_MASS, units='lbm')

        add_aviary_output(self, Aircraft.Design.FIXED_USEFUL_LOAD, units='lbm')
        add_aviary_output(self, Aircraft.Design.FIXED_EQUIPMENT_MASS, units='lbm')

        self.declare_partials(Aircraft.Design.FIXED_USEFUL_LOAD, '*')
        self.declare_partials(Aircraft.Design.FIXED_EQUIPMENT_MASS, '*')
        self.declare_partials(
            Aircraft.Design.FIXED_EQUIPMENT_MASS,
            Aircraft.Design.EXTERNAL_SUBSYSTEMS_MASS,
            val=1.0 / GRAV_ENGLISH_LBM,
        )

    def compute(self, inputs, outputs):
        PAX = self.options[Aircraft.CrewPayload.Design.NUM_PASSENGERS]
        smooth = self.options[Aircraft.Design.SMOOTH_MASS_DISCONTINUITIES]

        gross_wt_initial = inputs[Mission.Design.GROSS_MASS] * GRAV_ENGLISH_LBM
        num_engines = self.options[Aircraft.Propulsion.TOTAL_NUM_ENGINES]
        fus_len = inputs[Aircraft.Fuselage.LENGTH]
        wingspan = inputs[Aircraft.Wing.SPAN]

        landing_gear_wt = inputs[Aircraft.LandingGear.TOTAL_MASS] * GRAV_ENGLISH_LBM
        control_wt = inputs[Aircraft.Controls.TOTAL_MASS] * GRAV_ENGLISH_LBM
        wing_area = inputs[Aircraft.Wing.AREA]
        htail_area = inputs[Aircraft.HorizontalTail.AREA]
        vtail_area = inputs[Aircraft.VerticalTail.AREA]
        p_diff_fus = inputs[Aircraft.Fuselage.PRESSURE_DIFFERENTIAL]
        cabin_width = inputs[Aircraft.Fuselage.AVG_DIAMETER]
        Fn_SLS = inputs[Aircraft.Engine.SCALED_SLS_THRUST]
        fuel_vol_frac = inputs[Aircraft.Fuel.WING_FUEL_FRACTION]
        subsystems_wt = inputs[Aircraft.Design.EXTERNAL_SUBSYSTEMS_MASS]

        engine_type = self.options[Aircraft.Engine.TYPE][0]

        APU_wt = 0.0
        if PAX > 35.0:
            APU_wt = 26.2 * PAX**0.944 - 13.6 * PAX
        if ~(
            -1e-5 < inputs[Aircraft.APU.MASS] < 1e-5
        ):  # note: this technically creates a discontinuity
            APU_wt = inputs[Aircraft.APU.MASS] * GRAV_ENGLISH_LBM

        num_pilots = 1.0
        if PAX > 9.0:
            num_pilots = 2.0
        if engine_type is GASPEngineType.TURBOJET and PAX > 5.0:
            num_pilots = 2.0
        if PAX >= 251.0:
            num_pilots = 3.0

        instrument_wt = (
            inputs[Aircraft.Instruments.MASS_COEFFICIENT]
            * gross_wt_initial**0.386
            * num_engines**0.687
            * num_pilots**0.31
            * fus_len**0.05
            * wingspan**0.696
        )
        hydraulic_wt = inputs[
            Aircraft.Hydraulics.FLIGHT_CONTROL_MASS_COEFFICIENT
        ] * control_wt + inputs[Aircraft.Hydraulics.GEAR_MASS_COEFFICIENT] * landing_gear_wt * (
            not self.options[Aircraft.LandingGear.FIXED_GEAR]
        )

        electrical_wt = 16.0 * PAX + 170.0
        if PAX <= 12.0:
            electrical_wt = 0.03217 * gross_wt_initial - 20.0
        if num_engines == 1.0:
            electrical_wt = 0.00778 * gross_wt_initial + 33.0

        avionics_wt = 27.0

        if smooth:
            avionics_wt = 35.538 * np.exp(0.0002 * gross_wt_initial)

        else:
            if gross_wt_initial >= 3000.0:  # note: this technically creates a discontinuity
                avionics_wt = 65.0
            if gross_wt_initial >= 5500.0:  # note: this technically creates a discontinuity
                avionics_wt = 113.0
            if gross_wt_initial >= 7500.0:  # note: this technically creates a discontinuity
                avionics_wt = 163.0
            if gross_wt_initial >= 11000.0:  # note: this technically creates a discontinuity
                avionics_wt = 340.0

        if PAX >= 20.0 and PAX < 30.0:
            avionics_wt = 400.0
        elif PAX >= 30.0 and PAX <= 50.0:
            avionics_wt = 500.0
        elif PAX > 50.0:
            avionics_wt = 600.0
        if PAX > 100.0:
            avionics_wt = 2.8 * PAX + 1010.0
        if ~(
            -1e-5 < inputs[Aircraft.Avionics.MASS] < 1e-5
        ):  # note: this technically creates a discontinuity !WILL NOT CHANGE
            avionics_wt = inputs[Aircraft.Avionics.MASS] * GRAV_ENGLISH_LBM

        air_conditioning_wt = 5.0

        if gross_wt_initial > 3500.0:  # note: this technically creates a discontinuity
            air_conditioning_wt = (
                inputs[Aircraft.AirConditioning.MASS_COEFFICIENT]
                * (1.5 + p_diff_fus)
                * (0.358 * fus_len * cabin_width**2) ** 0.5
            )

        SSUM = wing_area + htail_area + vtail_area
        icing_wt = 22.7 * (SSUM**0.5) - 385.0

        if smooth:
            pass
        else:
            if icing_wt < 0.0:  # note: this technically creates a discontinuity
                icing_wt = 0.0
        if ~(
            -1e-5 < inputs[Aircraft.AntiIcing.MASS] < 1e-5
        ):  # note: this technically creates a discontinuity !WILL NOT CHANGE
            icing_wt = inputs[Aircraft.AntiIcing.MASS] * GRAV_ENGLISH_LBM

        aux_wt = 0.0

        if smooth:
            aux_wt = 3 * sigmoidX(gross_wt_initial / 3000, 1.0, 0.01)

        else:
            if gross_wt_initial > 3000.0:  # note: this technically creates a discontinuity
                aux_wt = 3.0

        if PAX >= 9.0:
            aux_wt = 10.0
        if PAX > 19.0:
            aux_wt = 20.0
        if PAX > 74.0:
            aux_wt = 50.0

        CPX = 28.0 + 10.516 * (cabin_width - 5.667)

        if smooth:
            CPX = (
                28 * sigmoidX(CPX / 28, 1, -0.01)
                + CPX * sigmoidX(CPX / 28, 1, 0.01) * sigmoidX(CPX / 62, 1, -0.01)
                + 62 * sigmoidX(CPX / 62, 1, 0.01)
            )

        else:
            if cabin_width <= 5.667:  # note: this technically creates a discontinuity
                CPX = 28.0
            if cabin_width > 8.90:  # note: this technically creates a discontinuity
                CPX = 62.0

        furnishing_wt = CPX * PAX + 310.0
        if PAX > 80:
            furnishing_wt = 118.4 * PAX - 4190.0
        if (
            gross_wt_initial <= 10000.0
        ):  # note: this technically creates a discontinuity #TODO: Doesn't occur in large single aisle
            furnishing_wt = 0.065 * gross_wt_initial - 59.0

        if smooth:
            pass
        else:
            if furnishing_wt <= 30.0:  # note: this technically creates a discontinuity
                furnishing_wt = 30.0
        if ~(
            -1e-5 < inputs[Aircraft.Furnishings.MASS] < 1e-5
        ):  # note: this technically creates a discontinuity #WONT CHANGE
            furnishing_wt = inputs[Aircraft.Furnishings.MASS] * GRAV_ENGLISH_LBM
        fixed_equip_wt = (
            APU_wt
            + instrument_wt
            + hydraulic_wt
            + electrical_wt
            + avionics_wt
            + air_conditioning_wt
            + icing_wt
            + aux_wt
            + furnishing_wt
            + subsystems_wt
        )

        outputs[Aircraft.Design.FIXED_EQUIPMENT_MASS] = fixed_equip_wt / GRAV_ENGLISH_LBM

        num_flight_attendants = 0.0
        if PAX >= 20.0:
            num_flight_attendants = 1.0
        if PAX >= 51.0:
            num_flight_attendants = 2.0
        if PAX >= 101.0:
            num_flight_attendants = 3.0
        if PAX >= 151.0:
            num_flight_attendants = 4.0
        if PAX >= 201.0:
            num_flight_attendants = 5.0
        if PAX >= 251.0:
            num_flight_attendants = 6.0

        # note: the average weight of a pilot was calulated using the following equation:
        # avg_wt = pct_male*avg_wt_male + pct_female*avg_wt_female where
        # pct_male = the percentage of US airline pilots that are male (based on data from
        # the center for aviation in 2018, which listed this percentage as 95.6%, and slightly
        # deflated to account for the upward trend in female pilots, resulting in an estimated
        # percentage of 94%)
        # avg_wt_male is the average weight of males according to the CDC, and is 199.8 lbf
        # pct_female is calculated from the same methods as pct_male, and results in 6%
        # avg_wt_female is the average weight of females according to the CDC, and is 170.8 lbf
        # the resulting value is that the average weight of the US airline pilot is 198 lbf
        pilot_wt = 198 * num_pilots
        # note: the average weight of a flight attendant was calulated using the following equation:
        # avg_wt = pct_male*avg_wt_male + pct_female*avg_wt_female where
        # pct_male = the percentage of US flight attendants that are male (based on data from
        # the women in aerospace international organization in 2020, which listed this percentage as
        # 20.8%)
        # avg_wt_male is the average weight of males according to the CDC, and is 199.8 lbf
        # pct_female is calculated from the same methods as pct_male, and results in 79.2%
        # avg_wt_female is the average weight of females according to the CDC, and is 170.8 lbf
        # the resulting value is that the average weight of the US flight attendant is 177 lbf
        flight_attendant_wt = 177 * num_flight_attendants

        crew_bag_wt = 25.0 * num_pilots
        if PAX >= 20.0:
            crew_bag_wt = 10.0 * (num_pilots + num_flight_attendants) + 25.0
        if PAX >= 40.0:
            crew_bag_wt = 20.0 * (num_flight_attendants + num_pilots) + 25.0 * num_pilots

        if engine_type is GASPEngineType.TURBOJET:
            oil_per_eng_wt = 0.0054 * Fn_SLS + 12.0
        elif engine_type is GASPEngineType.TURBOSHAFT or engine_type is GASPEngineType.TURBOPROP:
            oil_per_eng_wt = 0.0124 * Fn_SLS + 14
        # else:
        #     oil_per_eng_wt = 0.062 * (Fn_SLS - 100) + 11
        else:
            # Other engine types are currently not supported in Aviary
            oil_per_eng_wt = 0

        oil_wt = num_engines * oil_per_eng_wt

        lavatories = 0.0
        if PAX > 25.0:
            lavatories = 1.0
        if PAX >= 51.0:
            lavatories = 2.0
        if PAX >= 101.0:
            lavatories = 3.0
        if PAX >= 151.0:
            lavatories = 4.0
        if PAX >= 201.0:
            lavatories = 5.0
        if PAX >= 251.0:
            lavatories = 6.0

        service_wt = 0.0
        if PAX > 9.0:
            service_wt = (
                inputs[Aircraft.CrewPayload.PASSENGER_SERVICE_MASS_PER_PASSENGER]
                * PAX
                * GRAV_ENGLISH_LBM
                + 16.0 * lavatories
            )

        water_wt = 0.0
        if PAX > 19.0:
            water_wt = (
                inputs[Aircraft.CrewPayload.WATER_MASS_PER_OCCUPANT]
                * (PAX + num_pilots + num_flight_attendants)
                * GRAV_ENGLISH_LBM
            )

        emergency_wt = 0.0
        if PAX > 5.0:
            emergency_wt = 10.0
        if PAX > 9.0:
            emergency_wt = 15.0
        if PAX >= 35.0:
            emergency_wt = 25.0 * num_flight_attendants + 15.0
        if ~(-1e-5 < inputs[Aircraft.Design.EMERGENCY_EQUIPMENT_MASS] < 1e-5):
            emergency_wt = inputs[Aircraft.Design.EMERGENCY_EQUIPMENT_MASS] * GRAV_ENGLISH_LBM

        catering_wt = 0.0
        if PAX > 19.0:
            catering_wt = (
                inputs[Aircraft.CrewPayload.CATERING_ITEMS_MASS_PER_PASSENGER]
                * PAX
                * GRAV_ENGLISH_LBM
            )

        trapped_fuel_wt = (
            inputs[Aircraft.Fuel.UNUSABLE_FUEL_MASS_COEFFICIENT]
            * (wing_area**0.5)
            * fuel_vol_frac
            / 0.430
        )
        if fuel_vol_frac <= 0.075:  # note: this technically creates a discontinuity # won't change
            trapped_fuel_wt = (
                inputs[Aircraft.Fuel.UNUSABLE_FUEL_MASS_COEFFICIENT] * 0.18 * (wing_area**0.5)
            )

        useful_wt = (
            pilot_wt
            + flight_attendant_wt
            + crew_bag_wt
            + oil_wt
            + service_wt
            + water_wt
            + emergency_wt
            + catering_wt
            + trapped_fuel_wt
        )

        outputs[Aircraft.Design.FIXED_USEFUL_LOAD] = useful_wt / GRAV_ENGLISH_LBM

    def compute_partials(self, inputs, partials):
        PAX = self.options[Aircraft.CrewPayload.Design.NUM_PASSENGERS]
        smooth = self.options[Aircraft.Design.SMOOTH_MASS_DISCONTINUITIES]

        gross_wt_initial = inputs[Mission.Design.GROSS_MASS] * GRAV_ENGLISH_LBM
        num_engines = self.options[Aircraft.Propulsion.TOTAL_NUM_ENGINES]
        fus_len = inputs[Aircraft.Fuselage.LENGTH]
        wingspan = inputs[Aircraft.Wing.SPAN]

        landing_gear_wt = inputs[Aircraft.LandingGear.TOTAL_MASS] * GRAV_ENGLISH_LBM
        control_wt = inputs[Aircraft.Controls.TOTAL_MASS] * GRAV_ENGLISH_LBM
        wing_area = inputs[Aircraft.Wing.AREA]
        htail_area = inputs[Aircraft.HorizontalTail.AREA]
        vtail_area = inputs[Aircraft.VerticalTail.AREA]
        p_diff_fus = inputs[Aircraft.Fuselage.PRESSURE_DIFFERENTIAL]
        cabin_width = inputs[Aircraft.Fuselage.AVG_DIAMETER]
        fuel_vol_frac = inputs[Aircraft.Fuel.WING_FUEL_FRACTION]

        engine_type = self.options[Aircraft.Engine.TYPE][0]

        dAPU_wt_dmass_coeff_0 = 0.0
        if ~(
            -1e-5 < inputs[Aircraft.APU.MASS] < 1e-5
        ):  # note: this technically creates a discontinuity
            dAPU_wt_dmass_coeff_0 = GRAV_ENGLISH_LBM

        num_pilots = 1.0
        if PAX > 9.0:
            num_pilots = 2.0
        if engine_type is GASPEngineType.TURBOJET and PAX > 5.0:
            num_pilots = 2.0
        if PAX >= 251.0:
            num_pilots = 3.0

        dinstrument_wt_dmass_coeff_1 = (
            gross_wt_initial**0.386
            * num_engines**0.687
            * num_pilots**0.31
            * fus_len**0.05
            * wingspan**0.696
        )
        dinstrument_wt_dgross_wt_initial = (
            0.386
            * inputs[Aircraft.Instruments.MASS_COEFFICIENT]
            * gross_wt_initial ** (0.386 - 1)
            * num_engines**0.687
            * num_pilots**0.31
            * fus_len**0.05
            * wingspan**0.696
        )
        dinstrument_wt_dfus_len = (
            0.05
            * inputs[Aircraft.Instruments.MASS_COEFFICIENT]
            * gross_wt_initial**0.386
            * num_engines**0.687
            * num_pilots**0.31
            * fus_len ** (0.05 - 1)
            * wingspan**0.696
        )
        dinstrument_wt_dwingspan = (
            0.696
            * inputs[Aircraft.Instruments.MASS_COEFFICIENT]
            * gross_wt_initial**0.386
            * num_engines**0.687
            * num_pilots**0.31
            * fus_len**0.05
            * wingspan ** (0.696 - 1)
        )

        gear_val = not self.options[Aircraft.LandingGear.FIXED_GEAR]

        dhydraulic_wt_dmass_coeff_2 = control_wt
        dhydraulic_wt_dcontrol_wt = inputs[Aircraft.Hydraulics.FLIGHT_CONTROL_MASS_COEFFICIENT]
        dhydraulic_wt_dmass_coeff_3 = landing_gear_wt * gear_val
        dhydraulic_wt_dlanding_gear_weight = (
            inputs[Aircraft.Hydraulics.GEAR_MASS_COEFFICIENT] * gear_val
        )

        delectrical_wt_dgross_wt_initial = 0.0
        if PAX <= 12.0:
            delectrical_wt_dgross_wt_initial = 0.03217
        if num_engines == 1.0:
            delectrical_wt_dgross_wt_initial = 0.0078

        davionics_wt_dmass_coeff_4 = 0.0

        if smooth:
            davionics_wt_dgross_wt_initial = 0.0071076 * np.exp(0.0002 * gross_wt_initial)

        else:
            if gross_wt_initial >= 3000.0:  # note: this technically creates a discontinuity
                davionics_wt_dgross_wt_initial = 0.0
            if gross_wt_initial >= 5500.0:  # note: this technically creates a discontinuity
                davionics_wt_dgross_wt_initial = 0.0
            if gross_wt_initial >= 7500.0:  # note: this technically creates a discontinuity
                davionics_wt_dgross_wt_initial = 0.0
            if gross_wt_initial >= 11000.0:  # note: this technically creates a discontinuity
                davionics_wt_dgross_wt_initial = 0.0

        if PAX >= 20.0 and PAX < 30.0:
            davionics_wt_dgross_wt_initial = 0.0
        elif PAX >= 30.0 and PAX <= 50.0:
            davionics_wt_dgross_wt_initial = 0.0
        elif PAX > 50.0:
            davionics_wt_dgross_wt_initial = 0.0
        if PAX > 100.0:
            davionics_wt_dgross_wt_initial = 0.0
        if ~(
            -1e-5 < inputs[Aircraft.Avionics.MASS] < 1e-5
        ):  # note: this technically creates a discontinuity !WILL NOT CHANGE
            davionics_wt_dgross_wt_initial = 0.0
            davionics_wt_dmass_coeff_4 = GRAV_ENGLISH_LBM

        dair_conditioning_wt_dmass_coeff_5 = 0.0
        dair_conditioning_wt_dp_diff_fus = 0.0
        dair_conditioning_wt_dfus_len = 0.0
        dair_conditioning_wt_dcabin_width = 0.0
        if gross_wt_initial > 3500.0:  # note: this technically creates a discontinuity
            dair_conditioning_wt_dmass_coeff_5 = (1.5 + p_diff_fus) * (
                0.358 * fus_len * cabin_width**2
            ) ** 0.5
            dair_conditioning_wt_dp_diff_fus = (
                inputs[Aircraft.AirConditioning.MASS_COEFFICIENT]
                * (0.358 * fus_len * cabin_width**2) ** 0.5
            )
            dair_conditioning_wt_dfus_len = (
                0.5
                * inputs[Aircraft.AirConditioning.MASS_COEFFICIENT]
                * (1.5 + p_diff_fus)
                * (0.358 * fus_len * cabin_width**2) ** -0.5
                * 0.358
                * cabin_width**2
            )
            dair_conditioning_wt_dcabin_width = (
                0.5
                * inputs[Aircraft.AirConditioning.MASS_COEFFICIENT]
                * (1.5 + p_diff_fus)
                * (0.358 * fus_len * cabin_width**2) ** -0.5
                * 2
                * 0.358
                * fus_len
                * cabin_width
            )

        SSUM = wing_area + htail_area + vtail_area
        icing_wt = 22.7 * (SSUM**0.5) - 385.0

        dicing_weight_dwing_area = 0.5 * 22.7 * (SSUM**-0.5)
        dicing_weight_dhtail_area = 0.5 * 22.7 * (SSUM**-0.5)
        dicing_weight_dvtail_area = 0.5 * 22.7 * (SSUM**-0.5)
        dicing_weight_dmass_coeff_6 = 0.0

        if smooth:
            pass
        else:
            if icing_wt < 0.0:  # note: this technically creates a discontinuity
                icing_wt = 0.0
                dicing_weight_dwing_area = 0.0
                dicing_weight_dhtail_area = 0.0
                dicing_weight_dvtail_area = 0.0
                dicing_weight_dmass_coeff_6 = 0.0
        if ~(
            -1e-5 < inputs[Aircraft.AntiIcing.MASS] < 1e-5
        ):  # note: this technically creates a discontinuity !WILL NOT CHANGE
            icing_wt = inputs[Aircraft.AntiIcing.MASS] * GRAV_ENGLISH_LBM
            dicing_weight_dwing_area = 0.0
            dicing_weight_dhtail_area = 0.0
            dicing_weight_dvtail_area = 0.0
            dicing_weight_dmass_coeff_6 = GRAV_ENGLISH_LBM

        if smooth:
            d_aux_wt_dgross_wt_initial = (
                3 * dSigmoidXdx(gross_wt_initial / 3000, 1, 0.01) * 1 / 3000
            )
        else:
            if gross_wt_initial > 3000.0:  # note: this technically creates a discontinuity
                d_aux_wt_dgross_wt_initial = 0.0

        if PAX >= 9.0:
            d_aux_wt_dgross_wt_initial = 0.0
        if PAX > 19.0:
            d_aux_wt_dgross_wt_initial = 0.0
        if PAX > 74.0:
            d_aux_wt_dgross_wt_initial = 0.0

        CPX = 28.0 + 10.516 * (cabin_width - 5.667)
        dCPX_dcabin_width = 10.516

        if smooth:
            CPX_1 = (
                28 * sigmoidX(CPX / 28, 1, -0.01)
                + CPX * sigmoidX(CPX / 28, 1, 0.01) * sigmoidX(CPX / 62, 1, -0.01)
                + 62 * sigmoidX(CPX / 62, 1, 0.01)
            )

            dCPX_dcabin_width = (
                28 * dSigmoidXdx(CPX / 28, 1, 0.01) * -dCPX_dcabin_width
                + (
                    dCPX_dcabin_width * sigmoidX(CPX / 28, 1, 0.01)
                    + CPX * dSigmoidXdx(CPX / 28, 1, 0.01) * dCPX_dcabin_width
                )
                * sigmoidX(CPX / 62, 1, 0.01)
                + CPX
                * sigmoidX(CPX / 28, 1, 0.01)
                * dSigmoidXdx(CPX / 62, 1, 0.01)
                * -dCPX_dcabin_width
                + 62 * dSigmoidXdx(CPX / 62, 1, 0.01) * dCPX_dcabin_width
            )

            CPX = CPX_1
            dfurnishing_wt_dgross_wt_initial = 0.0
            dfurnishing_wt_dgross_wt_initial = 0.0
            dfurnishing_wt_dmass_coeff_7 = 0.0
        else:
            if cabin_width <= 5.667:  # note: this technically creates a discontinuity
                CPX = 28.0
                dCPX_dcabin_width = 0.0
                dfurnishing_wt_dgross_wt_initial = 0.0
                dfurnishing_wt_dmass_coeff_7 = 0.0
            if cabin_width > 8.90:  # note: this technically creates a discontinuity
                CPX = 62.0
                dCPX_dcabin_width = 0.0
                dfurnishing_wt_dgross_wt_initial = 0.0
                dfurnishing_wt_dmass_coeff_7 = 0.0

        furnishing_wt = CPX * PAX + 310.0
        dfurnishing_wt_dgross_wt_initial = 0.0
        dfurnishing_wt_dmass_coeff_7 = 0.0
        dfurnishing_wt_dcabin_width = PAX * dCPX_dcabin_width
        if PAX > 80:
            furnishing_wt = 118.4 * PAX - 4190.0
            dfurnishing_wt_dgross_wt_initial = 0.0
            dfurnishing_wt_dcabin_width = 0.0
            dfurnishing_wt_dmass_coeff_7 = 0.0
        if (
            gross_wt_initial <= 10000.0
        ):  # note: this technically creates a discontinuity #TODO: Doesn't occur in large single aisle
            furnishing_wt = 0.065 * gross_wt_initial - 59.0
            dfurnishing_wt_dgross_wt_initial = 0.065
            dfurnishing_wt_dcabin_width = 0.0
            dfurnishing_wt_dmass_coeff_7 = 0.0

        if smooth:
            pass
        else:
            if furnishing_wt <= 30.0:  # note: this technically creates a discontinuity
                furnishing_wt = 30.0
                dfurnishing_wt_dgross_wt_initial = 0.0
                dfurnishing_wt_dcabin_width = 0.0
                dfurnishing_wt_dmass_coeff_7 = 0.0
        if ~(
            -1e-5 < inputs[Aircraft.Furnishings.MASS] < 1e-5
        ):  # note: this technically creates a discontinuity #WONT CHANGE
            furnishing_wt = inputs[Aircraft.Furnishings.MASS] * GRAV_ENGLISH_LBM
            dfurnishing_wt_dmass_coeff_7 = GRAV_ENGLISH_LBM
            dfurnishing_wt_dcabin_width = 0.0
            dfurnishing_wt_dgross_wt_initial = 0.0

        dfixed_equip_mass_dmass_coeff_0 = dAPU_wt_dmass_coeff_0 / GRAV_ENGLISH_LBM
        dfixed_equip_mass_dmass_coeff_1 = dinstrument_wt_dmass_coeff_1 / GRAV_ENGLISH_LBM
        dfixed_equip_wt_dgross_wt_initial = (
            dinstrument_wt_dgross_wt_initial
            + delectrical_wt_dgross_wt_initial
            + dfurnishing_wt_dgross_wt_initial
            + davionics_wt_dgross_wt_initial
            + d_aux_wt_dgross_wt_initial
            + dfurnishing_wt_dcabin_width
        )
        dfixed_equip_mass_dfus_len = (
            dinstrument_wt_dfus_len + dair_conditioning_wt_dfus_len
        ) / GRAV_ENGLISH_LBM
        dfixed_equip_mass_dwingspan = dinstrument_wt_dwingspan / GRAV_ENGLISH_LBM
        dfixed_equip_mass_dmass_coeff_2 = dhydraulic_wt_dmass_coeff_2 / GRAV_ENGLISH_LBM
        dfixed_equip_wt_dcontrol_wt = dhydraulic_wt_dcontrol_wt
        dfixed_equip_mass_dmass_coeff_3 = dhydraulic_wt_dmass_coeff_3 / GRAV_ENGLISH_LBM
        dfixed_equip_wt_dlanding_gear_weight = dhydraulic_wt_dlanding_gear_weight
        dfixed_equip_mass_dmass_coeff_4 = davionics_wt_dmass_coeff_4 / GRAV_ENGLISH_LBM

        dfixed_equip_mass_dmass_coeff_5 = dair_conditioning_wt_dmass_coeff_5 / GRAV_ENGLISH_LBM
        dfixed_equip_mass_dp_diff_fus = dair_conditioning_wt_dp_diff_fus / GRAV_ENGLISH_LBM
        dfixed_equip_mass_dcabin_width = dair_conditioning_wt_dcabin_width / GRAV_ENGLISH_LBM

        dfixed_equip_mass_dwing_area = dicing_weight_dwing_area / GRAV_ENGLISH_LBM
        dfixed_equip_mass_dhtail_area = dicing_weight_dhtail_area / GRAV_ENGLISH_LBM
        dfixed_equip_mass_dvtail_area = dicing_weight_dvtail_area / GRAV_ENGLISH_LBM
        dfixed_equip_mass_dmass_coeff_6 = dicing_weight_dmass_coeff_6 / GRAV_ENGLISH_LBM
        dfixed_equip_mass_dmass_coeff_7 = dfurnishing_wt_dmass_coeff_7 / GRAV_ENGLISH_LBM

        num_flight_attendants = 0.0
        if PAX >= 20.0:
            num_flight_attendants = 1.0
        if PAX >= 51.0:
            num_flight_attendants = 2.0
        if PAX >= 101.0:
            num_flight_attendants = 3.0
        if PAX >= 151.0:
            num_flight_attendants = 4.0
        if PAX >= 201.0:
            num_flight_attendants = 5.0
        if PAX >= 251.0:
            num_flight_attendants = 6.0

        if engine_type is GASPEngineType.TURBOJET:
            doil_per_eng_wt_dFn_SLS = 0.0054
        elif engine_type is GASPEngineType.TURBOSHAFT or engine_type is GASPEngineType.TURBOPROP:
            doil_per_eng_wt_dFn_SLS = 0.0124
        # else:
        #     doil_per_eng_wt_dFn_SLS = 0.062
        else:
            # Other engine types are currently not supported in Aviary
            doil_per_eng_wt_dFn_SLS = 0.0

        dservice_wt_dmass_coeff_8 = 0.0
        if PAX > 9.0:
            dservice_wt_dmass_coeff_8 = PAX * GRAV_ENGLISH_LBM

        dwater_wt_dmass_coeff_9 = 0.0
        if PAX > 19.0:
            dwater_wt_dmass_coeff_9 = (PAX + num_pilots + num_flight_attendants) * GRAV_ENGLISH_LBM

        demergency_wt_dmass_coeff_10 = 0.0
        if ~(-1e-5 < inputs[Aircraft.Design.EMERGENCY_EQUIPMENT_MASS] < 1e-5):
            demergency_wt_dmass_coeff_10 = GRAV_ENGLISH_LBM

        dcatering_wt_dmass_coeff_11 = 0.0
        if PAX > 19.0:
            dcatering_wt_dmass_coeff_11 = PAX * GRAV_ENGLISH_LBM

        dtrapped_fuel_wt_dmass_coeff_12 = (wing_area**0.5) * fuel_vol_frac / 0.430
        dtrapped_fuel_wt_dwing_area = (
            0.5
            * inputs[Aircraft.Fuel.UNUSABLE_FUEL_MASS_COEFFICIENT]
            * (wing_area**-0.5)
            * fuel_vol_frac
            / 0.430
        )
        dtrapped_fuel_wt_dfuel_vol_frac = (
            inputs[Aircraft.Fuel.UNUSABLE_FUEL_MASS_COEFFICIENT] * (wing_area**0.5) / 0.430
        )

        if fuel_vol_frac <= 0.075:  # note: this technically creates a discontinuity # won't change
            dtrapped_fuel_wt_dmass_coeff_12 = 0.18 * (wing_area**0.5)
            dtrapped_fuel_wt_dwing_area = (
                0.5
                * inputs[Aircraft.Fuel.UNUSABLE_FUEL_MASS_COEFFICIENT]
                * 0.18
                * (wing_area**-0.5)
            )
            dtrapped_fuel_wt_dfuel_vol_frac = 0.0

        doil_wt_dFnSLS = num_engines * doil_per_eng_wt_dFn_SLS

        duseful_mass_dFn_SLS = doil_wt_dFnSLS / GRAV_ENGLISH_LBM
        duseful_mass_dmass_coeff_8 = dservice_wt_dmass_coeff_8 / GRAV_ENGLISH_LBM
        duseful_mass_dmass_coeff_9 = dwater_wt_dmass_coeff_9 / GRAV_ENGLISH_LBM
        duseful_mass_dmass_coeff_10 = demergency_wt_dmass_coeff_10 / GRAV_ENGLISH_LBM
        duseful_mass_dmass_coeff_11 = dcatering_wt_dmass_coeff_11 / GRAV_ENGLISH_LBM
        duseful_mass_dmass_coeff_12 = dtrapped_fuel_wt_dmass_coeff_12 / GRAV_ENGLISH_LBM
        duseful_mass_dwing_area = dtrapped_fuel_wt_dwing_area / GRAV_ENGLISH_LBM
        duseful_mass_dfuel_vol_frac = dtrapped_fuel_wt_dfuel_vol_frac / GRAV_ENGLISH_LBM
        partials[Aircraft.Design.FIXED_USEFUL_LOAD, Aircraft.Engine.SCALED_SLS_THRUST] = (
            duseful_mass_dFn_SLS
        )
        partials[
            Aircraft.Design.FIXED_USEFUL_LOAD,
            Aircraft.CrewPayload.PASSENGER_SERVICE_MASS_PER_PASSENGER,
        ] = duseful_mass_dmass_coeff_8
        partials[
            Aircraft.Design.FIXED_USEFUL_LOAD, Aircraft.CrewPayload.WATER_MASS_PER_OCCUPANT
        ] = duseful_mass_dmass_coeff_9
        partials[Aircraft.Design.FIXED_USEFUL_LOAD, Aircraft.Design.EMERGENCY_EQUIPMENT_MASS] = (
            duseful_mass_dmass_coeff_10
        )
        partials[
            Aircraft.Design.FIXED_USEFUL_LOAD,
            Aircraft.CrewPayload.CATERING_ITEMS_MASS_PER_PASSENGER,
        ] = duseful_mass_dmass_coeff_11
        partials[
            Aircraft.Design.FIXED_USEFUL_LOAD, Aircraft.Fuel.UNUSABLE_FUEL_MASS_COEFFICIENT
        ] = duseful_mass_dmass_coeff_12

        partials[Aircraft.Design.FIXED_USEFUL_LOAD, Aircraft.Wing.AREA] = duseful_mass_dwing_area
        partials[Aircraft.Design.FIXED_USEFUL_LOAD, Aircraft.Fuel.WING_FUEL_FRACTION] = (
            duseful_mass_dfuel_vol_frac
        )

        partials[Aircraft.Design.FIXED_EQUIPMENT_MASS, Aircraft.APU.MASS] = (
            dfixed_equip_mass_dmass_coeff_0
        )
        partials[Aircraft.Design.FIXED_EQUIPMENT_MASS, Aircraft.Instruments.MASS_COEFFICIENT] = (
            dfixed_equip_mass_dmass_coeff_1
        )
        partials[
            Aircraft.Design.FIXED_EQUIPMENT_MASS,
            Aircraft.Hydraulics.FLIGHT_CONTROL_MASS_COEFFICIENT,
        ] = dfixed_equip_mass_dmass_coeff_2
        partials[
            Aircraft.Design.FIXED_EQUIPMENT_MASS, Aircraft.Hydraulics.GEAR_MASS_COEFFICIENT
        ] = dfixed_equip_mass_dmass_coeff_3
        partials[Aircraft.Design.FIXED_EQUIPMENT_MASS, Aircraft.Avionics.MASS] = (
            dfixed_equip_mass_dmass_coeff_4
        )
        partials[
<<<<<<< HEAD
            Aircraft.Design.FIXED_EQUIPMENT_MASS, Aircraft.VerticalTail.AREA
        ] = dfixed_equip_mass_dvtail_area


class EquipMass(om.ExplicitComponent):
    """
    Computation of fixed equipment mass and useful load for GASP-based mass.
    """

    def initialize(self):
        add_aviary_option(self, Aircraft.CrewPayload.Design.NUM_PASSENGERS)
        add_aviary_option(self, Aircraft.Design.SMOOTH_MASS_DISCONTINUITIES)
        add_aviary_option(self, Aircraft.Engine.TYPE)
        add_aviary_option(self, Aircraft.LandingGear.FIXED_GEAR)
        add_aviary_option(self, Aircraft.Propulsion.TOTAL_NUM_ENGINES)

    def setup(self):

        add_aviary_input(
            self, Aircraft.AirConditioning.MASS_COEFFICIENT, units='unitless')
        add_aviary_input(self, Aircraft.AntiIcing.MASS, units='lbm')
        add_aviary_input(self, Aircraft.APU.MASS, units='lbm')
        add_aviary_input(self, Aircraft.Avionics.MASS, units='lbm')
        add_aviary_input(self, Aircraft.CrewPayload.CATERING_ITEMS_MASS_PER_PASSENGER,
                         units='lbm')
        add_aviary_input(self, Aircraft.Design.EMERGENCY_EQUIPMENT_MASS, units='lbm')
        add_aviary_input(self, Aircraft.Furnishings.MASS, units='lbm')
        add_aviary_input(self, Aircraft.Hydraulics.FLIGHT_CONTROL_MASS_COEFFICIENT,
                         units='unitless')
        add_aviary_input(self, Aircraft.Hydraulics.GEAR_MASS_COEFFICIENT,
                         units='unitless')
        add_aviary_input(self, Aircraft.Instruments.MASS_COEFFICIENT, units='unitless')
        add_aviary_input(self, Aircraft.CrewPayload.PASSENGER_SERVICE_MASS_PER_PASSENGER,
                         units='lbm')
        add_aviary_input(self, Aircraft.Fuel.UNUSABLE_FUEL_MASS_COEFFICIENT,
                         units='unitless')
        add_aviary_input(self, Aircraft.CrewPayload.WATER_MASS_PER_OCCUPANT)

        add_aviary_input(self, Mission.Design.GROSS_MASS, units='lbm')
        add_aviary_input(self, Aircraft.Fuselage.LENGTH, units='ft')
        add_aviary_input(self, Aircraft.Wing.SPAN, units='ft')
        add_aviary_input(self, Aircraft.LandingGear.TOTAL_MASS, units='lbm')
        add_aviary_input(self, Aircraft.Controls.TOTAL_MASS, units='lbm')
        add_aviary_input(self, Aircraft.Wing.AREA, units='ft**2')
        add_aviary_input(self, Aircraft.HorizontalTail.AREA, units='ft**2')
        add_aviary_input(self, Aircraft.VerticalTail.AREA, units='ft**2')
        add_aviary_input(self, Aircraft.Fuselage.PRESSURE_DIFFERENTIAL, units='psi')
        add_aviary_input(self, Aircraft.Fuselage.AVG_DIAMETER, units='ft')
        add_aviary_input(self, Aircraft.Design.EXTERNAL_SUBSYSTEMS_MASS, units='lbm')

        add_aviary_output(self, Aircraft.Design.FIXED_EQUIPMENT_MASS, units='lbm')

        self.declare_partials(Aircraft.Design.FIXED_EQUIPMENT_MASS, '*')
        self.declare_partials(Aircraft.Design.FIXED_EQUIPMENT_MASS,
                              Aircraft.Design.EXTERNAL_SUBSYSTEMS_MASS, val=1./GRAV_ENGLISH_LBM)

    def compute(self, inputs, outputs):

        PAX = self.options[Aircraft.CrewPayload.Design.NUM_PASSENGERS]
        smooth = self.options[Aircraft.Design.SMOOTH_MASS_DISCONTINUITIES]

        gross_wt_initial = inputs[Mission.Design.GROSS_MASS] * GRAV_ENGLISH_LBM
        num_engines = self.options[Aircraft.Propulsion.TOTAL_NUM_ENGINES]
        fus_len = inputs[Aircraft.Fuselage.LENGTH]
        wingspan = inputs[Aircraft.Wing.SPAN]

        landing_gear_wt = inputs[Aircraft.LandingGear.TOTAL_MASS] * \
            GRAV_ENGLISH_LBM
        control_wt = inputs[Aircraft.Controls.TOTAL_MASS] * GRAV_ENGLISH_LBM
        wing_area = inputs[Aircraft.Wing.AREA]
        htail_area = inputs[Aircraft.HorizontalTail.AREA]
        vtail_area = inputs[Aircraft.VerticalTail.AREA]
        p_diff_fus = inputs[Aircraft.Fuselage.PRESSURE_DIFFERENTIAL]
        cabin_width = inputs[Aircraft.Fuselage.AVG_DIAMETER]
        subsystems_wt = inputs[Aircraft.Design.EXTERNAL_SUBSYSTEMS_MASS]

        engine_type = self.options[Aircraft.Engine.TYPE][0]

        APU_wt = 0.0
        if PAX > 35.0:
            APU_wt = 26.2 * PAX**0.944 - 13.6 * PAX
        if ~(
            -1e-5 < inputs[Aircraft.APU.MASS] < 1e-5
        ):  # note: this technically creates a discontinuity
            APU_wt = inputs[Aircraft.APU.MASS] * GRAV_ENGLISH_LBM

        num_pilots = 1.0
        if PAX > 9.0:
            num_pilots = 2.0
        if engine_type is GASPEngineType.TURBOJET and PAX > 5.0:
            num_pilots = 2.0
        if PAX >= 251.0:
            num_pilots = 3.0

        instrument_wt = (
            inputs[Aircraft.Instruments.MASS_COEFFICIENT]
            * gross_wt_initial**0.386
            * num_engines**0.687
            * num_pilots**0.31
            * fus_len**0.05
            * wingspan**0.696
        )
        hydraulic_wt = (
            inputs[Aircraft.Hydraulics.FLIGHT_CONTROL_MASS_COEFFICIENT] * control_wt +
            inputs[Aircraft.Hydraulics.GEAR_MASS_COEFFICIENT] *
            landing_gear_wt * (not self.options[Aircraft.LandingGear.FIXED_GEAR])
        )

        electrical_wt = 16.0 * PAX + 170.0
        if PAX <= 12.0:
            electrical_wt = 0.03217 * gross_wt_initial - 20.0
        if num_engines == 1.0:
            electrical_wt = 0.00778 * gross_wt_initial + 33.0

        avionics_wt = 27.0

        if smooth:

            avionics_wt = 35.538 * np.exp(0.0002 * gross_wt_initial)

        else:
            if (
                gross_wt_initial >= 3000.0
            ):  # note: this technically creates a discontinuity
                avionics_wt = 65.0
            if (
                gross_wt_initial >= 5500.0
            ):  # note: this technically creates a discontinuity
                avionics_wt = 113.0
            if (
                gross_wt_initial >= 7500.0
            ):  # note: this technically creates a discontinuity
                avionics_wt = 163.0
            if (
                gross_wt_initial >= 11000.0
            ):  # note: this technically creates a discontinuity
                avionics_wt = 340.0

        if PAX >= 20.0 and PAX < 30.0:
            avionics_wt = 400.0
        elif PAX >= 30.0 and PAX <= 50.0:
            avionics_wt = 500.0
        elif PAX > 50.0:
            avionics_wt = 600.0
        if PAX > 100.0:
            avionics_wt = 2.8 * PAX + 1010.0
        if ~(
            -1e-5 < inputs[Aircraft.Avionics.MASS] < 1e-5
        ):  # note: this technically creates a discontinuity !WILL NOT CHANGE
            avionics_wt = inputs[Aircraft.Avionics.MASS] * GRAV_ENGLISH_LBM

        air_conditioning_wt = 5.0

        if gross_wt_initial > 3500.0:  # note: this technically creates a discontinuity
            air_conditioning_wt = (
                inputs[Aircraft.AirConditioning.MASS_COEFFICIENT]
                * (1.5 + p_diff_fus)
                * (0.358 * fus_len * cabin_width**2) ** 0.5
            )

        SSUM = wing_area + htail_area + vtail_area
        icing_wt = 22.7 * (SSUM**0.5) - 385.0

        if smooth:
            pass
        else:
            if icing_wt < 0.0:  # note: this technically creates a discontinuity
                icing_wt = 0.0
        if ~(
            -1e-5 < inputs[Aircraft.AntiIcing.MASS] < 1e-5
        ):  # note: this technically creates a discontinuity !WILL NOT CHANGE
            icing_wt = inputs[Aircraft.AntiIcing.MASS] * GRAV_ENGLISH_LBM

        aux_wt = 0.0

        if smooth:
            aux_wt = 3 * sigmoidX(gross_wt_initial/3000, 1.0, 0.01)

        else:
            if (
                gross_wt_initial > 3000.0
            ):  # note: this technically creates a discontinuity
                aux_wt = 3.0

        if PAX >= 9.0:
            aux_wt = 10.0
        if PAX > 19.0:
            aux_wt = 20.0
        if PAX > 74.0:
            aux_wt = 50.0

        CPX = 28.0 + 10.516 * (cabin_width - 5.667)

        if smooth:
            CPX = (
                28 * sigmoidX(CPX/28, 1, -0.01)
                + CPX * sigmoidX(CPX/28, 1, 0.01) * sigmoidX(CPX/62, 1, -0.01)
                + 62 * sigmoidX(CPX/62, 1, 0.01)
            )

        else:
            if cabin_width <= 5.667:  # note: this technically creates a discontinuity
                CPX = 28.0
            if cabin_width > 8.90:  # note: this technically creates a discontinuity
                CPX = 62.0

        furnishing_wt = CPX * PAX + 310.0
        if PAX > 80:
            furnishing_wt = 118.4 * PAX - 4190.0
        if (
            gross_wt_initial <= 10000.0
        ):  # note: this technically creates a discontinuity #TODO: Doesn't occur in large single aisle
            furnishing_wt = 0.065 * gross_wt_initial - 59.0

        if smooth:
            pass
        else:
            if furnishing_wt <= 30.0:  # note: this technically creates a discontinuity
                furnishing_wt = 30.0
        if ~(
            -1e-5 < inputs[Aircraft.Furnishings.MASS] < 1e-5
        ):  # note: this technically creates a discontinuity #WONT CHANGE
            furnishing_wt = inputs[Aircraft.Furnishings.MASS] * GRAV_ENGLISH_LBM
        fixed_equip_wt = (
            APU_wt
            + instrument_wt
            + hydraulic_wt
            + electrical_wt
            + avionics_wt
            + air_conditioning_wt
            + icing_wt
            + aux_wt
            + furnishing_wt
            + subsystems_wt
        )

        outputs[Aircraft.Design.FIXED_EQUIPMENT_MASS] = fixed_equip_wt / \
            GRAV_ENGLISH_LBM

    def compute_partials(self, inputs, partials):
        PAX = self.options[Aircraft.CrewPayload.Design.NUM_PASSENGERS]
        smooth = self.options[Aircraft.Design.SMOOTH_MASS_DISCONTINUITIES]

        gross_wt_initial = inputs[Mission.Design.GROSS_MASS] * GRAV_ENGLISH_LBM
        num_engines = self.options[Aircraft.Propulsion.TOTAL_NUM_ENGINES]
        fus_len = inputs[Aircraft.Fuselage.LENGTH]
        wingspan = inputs[Aircraft.Wing.SPAN]

        landing_gear_wt = inputs[Aircraft.LandingGear.TOTAL_MASS] * \
            GRAV_ENGLISH_LBM
        control_wt = inputs[Aircraft.Controls.TOTAL_MASS] * GRAV_ENGLISH_LBM
        wing_area = inputs[Aircraft.Wing.AREA]
        htail_area = inputs[Aircraft.HorizontalTail.AREA]
        vtail_area = inputs[Aircraft.VerticalTail.AREA]
        p_diff_fus = inputs[Aircraft.Fuselage.PRESSURE_DIFFERENTIAL]
        cabin_width = inputs[Aircraft.Fuselage.AVG_DIAMETER]

        engine_type = self.options[Aircraft.Engine.TYPE][0]

        dAPU_wt_dmass_coeff_0 = 0.0
        if ~(
            -1e-5 < inputs[Aircraft.APU.MASS] < 1e-5
        ):  # note: this technically creates a discontinuity
            dAPU_wt_dmass_coeff_0 = GRAV_ENGLISH_LBM

        num_pilots = 1.0
        if PAX > 9.0:
            num_pilots = 2.0
        if engine_type is GASPEngineType.TURBOJET and PAX > 5.0:
            num_pilots = 2.0
        if PAX >= 251.0:
            num_pilots = 3.0

        dinstrument_wt_dmass_coeff_1 = (
            gross_wt_initial**0.386
            * num_engines**0.687
            * num_pilots**0.31
            * fus_len**0.05
            * wingspan**0.696
        )
        dinstrument_wt_dgross_wt_initial = (
            0.386
            * inputs[Aircraft.Instruments.MASS_COEFFICIENT]
            * gross_wt_initial ** (0.386 - 1)
            * num_engines**0.687
            * num_pilots**0.31
            * fus_len**0.05
            * wingspan**0.696
        )
        dinstrument_wt_dfus_len = (
            0.05
            * inputs[Aircraft.Instruments.MASS_COEFFICIENT]
            * gross_wt_initial**0.386
            * num_engines**0.687
            * num_pilots**0.31
            * fus_len ** (0.05 - 1)
            * wingspan**0.696
        )
        dinstrument_wt_dwingspan = (
            0.696
            * inputs[Aircraft.Instruments.MASS_COEFFICIENT]
            * gross_wt_initial**0.386
            * num_engines**0.687
            * num_pilots**0.31
            * fus_len**0.05
            * wingspan ** (0.696 - 1)
        )

        gear_val = not self.options[Aircraft.LandingGear.FIXED_GEAR]

        dhydraulic_wt_dmass_coeff_2 = control_wt
        dhydraulic_wt_dcontrol_wt = inputs[Aircraft.Hydraulics.FLIGHT_CONTROL_MASS_COEFFICIENT]
        dhydraulic_wt_dmass_coeff_3 = landing_gear_wt * gear_val
        dhydraulic_wt_dlanding_gear_weight = inputs[Aircraft.Hydraulics.GEAR_MASS_COEFFICIENT] * gear_val

        delectrical_wt_dgross_wt_initial = 0.0
        if PAX <= 12.0:
            delectrical_wt_dgross_wt_initial = 0.03217
        if num_engines == 1.0:
            delectrical_wt_dgross_wt_initial = 0.0078

        davionics_wt_dmass_coeff_4 = 0.0

        if smooth:

            davionics_wt_dgross_wt_initial = 0.0071076 * np.exp(
                0.0002 * gross_wt_initial
            )

        else:
            if (
                gross_wt_initial >= 3000.0
            ):  # note: this technically creates a discontinuity
                davionics_wt_dgross_wt_initial = 0.0
            if (
                gross_wt_initial >= 5500.0
            ):  # note: this technically creates a discontinuity
                davionics_wt_dgross_wt_initial = 0.0
            if (
                gross_wt_initial >= 7500.0
            ):  # note: this technically creates a discontinuity
                davionics_wt_dgross_wt_initial = 0.0
            if (
                gross_wt_initial >= 11000.0
            ):  # note: this technically creates a discontinuity
                davionics_wt_dgross_wt_initial = 0.0

        if PAX >= 20.0 and PAX < 30.0:
            davionics_wt_dgross_wt_initial = 0.0
        elif PAX >= 30.0 and PAX <= 50.0:
            davionics_wt_dgross_wt_initial = 0.0
        elif PAX > 50.0:
            davionics_wt_dgross_wt_initial = 0.0
        if PAX > 100.0:
            davionics_wt_dgross_wt_initial = 0.0
        if ~(
            -1e-5 < inputs[Aircraft.Avionics.MASS] < 1e-5
        ):  # note: this technically creates a discontinuity !WILL NOT CHANGE
            davionics_wt_dgross_wt_initial = 0.0
            davionics_wt_dmass_coeff_4 = GRAV_ENGLISH_LBM

        dair_conditioning_wt_dmass_coeff_5 = 0.0
        dair_conditioning_wt_dp_diff_fus = 0.0
        dair_conditioning_wt_dfus_len = 0.0
        dair_conditioning_wt_dcabin_width = 0.0
        if gross_wt_initial > 3500.0:  # note: this technically creates a discontinuity
            dair_conditioning_wt_dmass_coeff_5 = (1.5 + p_diff_fus) * (
                0.358 * fus_len * cabin_width**2
            ) ** 0.5
            dair_conditioning_wt_dp_diff_fus = (
                inputs[Aircraft.AirConditioning.MASS_COEFFICIENT] *
                (0.358 * fus_len * cabin_width**2) ** 0.5
            )
            dair_conditioning_wt_dfus_len = (
                0.5
                * inputs[Aircraft.AirConditioning.MASS_COEFFICIENT]
                * (1.5 + p_diff_fus)
                * (0.358 * fus_len * cabin_width**2) ** -0.5
                * 0.358
                * cabin_width**2
            )
            dair_conditioning_wt_dcabin_width = (
                0.5
                * inputs[Aircraft.AirConditioning.MASS_COEFFICIENT]
                * (1.5 + p_diff_fus)
                * (0.358 * fus_len * cabin_width**2) ** -0.5
                * 2
                * 0.358
                * fus_len
                * cabin_width
            )

        SSUM = wing_area + htail_area + vtail_area
        icing_wt = 22.7 * (SSUM**0.5) - 385.0

        dicing_weight_dwing_area = 0.5 * 22.7 * (SSUM**-0.5)
        dicing_weight_dhtail_area = 0.5 * 22.7 * (SSUM**-0.5)
        dicing_weight_dvtail_area = 0.5 * 22.7 * (SSUM**-0.5)
        dicing_weight_dmass_coeff_6 = 0.0

        if smooth:
            pass
        else:
            if icing_wt < 0.0:  # note: this technically creates a discontinuity
                icing_wt = 0.0
                dicing_weight_dwing_area = 0.0
                dicing_weight_dhtail_area = 0.0
                dicing_weight_dvtail_area = 0.0
                dicing_weight_dmass_coeff_6 = 0.0
        if ~(
            -1e-5 < inputs[Aircraft.AntiIcing.MASS] < 1e-5
        ):  # note: this technically creates a discontinuity !WILL NOT CHANGE
            icing_wt = inputs[Aircraft.AntiIcing.MASS] * GRAV_ENGLISH_LBM
            dicing_weight_dwing_area = 0.0
            dicing_weight_dhtail_area = 0.0
            dicing_weight_dvtail_area = 0.0
            dicing_weight_dmass_coeff_6 = GRAV_ENGLISH_LBM

        if smooth:
            d_aux_wt_dgross_wt_initial = (
                3 * dSigmoidXdx(gross_wt_initial / 3000, 1, 0.01) * 1 / 3000
            )
        else:
            if (
                gross_wt_initial > 3000.0
            ):  # note: this technically creates a discontinuity
                d_aux_wt_dgross_wt_initial = 0.0

        if PAX >= 9.0:
            d_aux_wt_dgross_wt_initial = 0.0
        if PAX > 19.0:
            d_aux_wt_dgross_wt_initial = 0.0
        if PAX > 74.0:
            d_aux_wt_dgross_wt_initial = 0.0

        CPX = 28.0 + 10.516 * (cabin_width - 5.667)
        dCPX_dcabin_width = 10.516

        if smooth:
            CPX_1 = (
                28 * sigmoidX(CPX/28, 1, -0.01)
                + CPX * sigmoidX(CPX/28, 1, 0.01) * sigmoidX(CPX/62, 1, -0.01)
                + 62 * sigmoidX(CPX/62, 1, 0.01)
            )

            dCPX_dcabin_width = (
                28 * dSigmoidXdx(CPX/28, 1, 0.01) * -dCPX_dcabin_width
                + (
                    dCPX_dcabin_width * sigmoidX(CPX/28, 1, 0.01)
                    + CPX * dSigmoidXdx(CPX/28, 1, 0.01) * dCPX_dcabin_width
                )
                * sigmoidX(CPX/62, 1, 0.01)
                + CPX
                * sigmoidX(CPX/28, 1, 0.01)
                * dSigmoidXdx(CPX/62, 1, 0.01)
                * -dCPX_dcabin_width
                + 62 * dSigmoidXdx(CPX/62, 1, 0.01) * dCPX_dcabin_width
            )

            CPX = CPX_1
            dfurnishing_wt_dgross_wt_initial = 0.0
            dfurnishing_wt_dgross_wt_initial = 0.0
            dfurnishing_wt_dmass_coeff_7 = 0.0
        else:
            if cabin_width <= 5.667:  # note: this technically creates a discontinuity
                CPX = 28.0
                dCPX_dcabin_width = 0.0
                dfurnishing_wt_dgross_wt_initial = 0.0
                dfurnishing_wt_dmass_coeff_7 = 0.0
            if cabin_width > 8.90:  # note: this technically creates a discontinuity
                CPX = 62.0
                dCPX_dcabin_width = 0.0
                dfurnishing_wt_dgross_wt_initial = 0.0
                dfurnishing_wt_dmass_coeff_7 = 0.0

        furnishing_wt = CPX * PAX + 310.0
        dfurnishing_wt_dgross_wt_initial = 0.0
        dfurnishing_wt_dmass_coeff_7 = 0.0
        dfurnishing_wt_dcabin_width = PAX * dCPX_dcabin_width
        if PAX > 80:
            furnishing_wt = 118.4 * PAX - 4190.0
            dfurnishing_wt_dgross_wt_initial = 0.0
            dfurnishing_wt_dcabin_width = 0.0
            dfurnishing_wt_dmass_coeff_7 = 0.0
        if (
            gross_wt_initial <= 10000.0
        ):  # note: this technically creates a discontinuity #TODO: Doesn't occur in large single aisle
            furnishing_wt = 0.065 * gross_wt_initial - 59.0
            dfurnishing_wt_dgross_wt_initial = 0.065
            dfurnishing_wt_dcabin_width = 0.0
            dfurnishing_wt_dmass_coeff_7 = 0.0

        if smooth:
            pass
        else:
            if furnishing_wt <= 30.0:  # note: this technically creates a discontinuity
                furnishing_wt = 30.0
                dfurnishing_wt_dgross_wt_initial = 0.0
                dfurnishing_wt_dcabin_width = 0.0
                dfurnishing_wt_dmass_coeff_7 = 0.0
        if ~(
            -1e-5 < inputs[Aircraft.Furnishings.MASS] < 1e-5
        ):  # note: this technically creates a discontinuity #WONT CHANGE
            furnishing_wt = inputs[Aircraft.Furnishings.MASS] * GRAV_ENGLISH_LBM
            dfurnishing_wt_dmass_coeff_7 = GRAV_ENGLISH_LBM
            dfurnishing_wt_dcabin_width = 0.0
            dfurnishing_wt_dgross_wt_initial = 0.0

        dfixed_equip_mass_dmass_coeff_0 = dAPU_wt_dmass_coeff_0 / GRAV_ENGLISH_LBM
        dfixed_equip_mass_dmass_coeff_1 = dinstrument_wt_dmass_coeff_1 / GRAV_ENGLISH_LBM
        dfixed_equip_wt_dgross_wt_initial = (
            dinstrument_wt_dgross_wt_initial
            + delectrical_wt_dgross_wt_initial
            + dfurnishing_wt_dgross_wt_initial
            + davionics_wt_dgross_wt_initial
            + d_aux_wt_dgross_wt_initial
            + dfurnishing_wt_dcabin_width
        )
        dfixed_equip_mass_dfus_len = (
            dinstrument_wt_dfus_len + dair_conditioning_wt_dfus_len
        ) / GRAV_ENGLISH_LBM
        dfixed_equip_mass_dwingspan = dinstrument_wt_dwingspan / GRAV_ENGLISH_LBM
        dfixed_equip_mass_dmass_coeff_2 = dhydraulic_wt_dmass_coeff_2 / GRAV_ENGLISH_LBM
        dfixed_equip_wt_dcontrol_wt = dhydraulic_wt_dcontrol_wt
        dfixed_equip_mass_dmass_coeff_3 = dhydraulic_wt_dmass_coeff_3 / GRAV_ENGLISH_LBM
        dfixed_equip_wt_dlanding_gear_weight = dhydraulic_wt_dlanding_gear_weight
        dfixed_equip_mass_dmass_coeff_4 = davionics_wt_dmass_coeff_4 / GRAV_ENGLISH_LBM

        dfixed_equip_mass_dmass_coeff_5 = dair_conditioning_wt_dmass_coeff_5 / GRAV_ENGLISH_LBM
        dfixed_equip_mass_dp_diff_fus = dair_conditioning_wt_dp_diff_fus / GRAV_ENGLISH_LBM
        dfixed_equip_mass_dcabin_width = dair_conditioning_wt_dcabin_width / GRAV_ENGLISH_LBM

        dfixed_equip_mass_dwing_area = dicing_weight_dwing_area / GRAV_ENGLISH_LBM
        dfixed_equip_mass_dhtail_area = dicing_weight_dhtail_area / \
            GRAV_ENGLISH_LBM
        dfixed_equip_mass_dvtail_area = dicing_weight_dvtail_area / \
            GRAV_ENGLISH_LBM
        dfixed_equip_mass_dmass_coeff_6 = dicing_weight_dmass_coeff_6 / GRAV_ENGLISH_LBM
        dfixed_equip_mass_dmass_coeff_7 = dfurnishing_wt_dmass_coeff_7 / GRAV_ENGLISH_LBM

        partials[Aircraft.Design.FIXED_EQUIPMENT_MASS,
                 Aircraft.APU.MASS] = dfixed_equip_mass_dmass_coeff_0
        partials[Aircraft.Design.FIXED_EQUIPMENT_MASS,
                 Aircraft.Instruments.MASS_COEFFICIENT] = dfixed_equip_mass_dmass_coeff_1
        partials[Aircraft.Design.FIXED_EQUIPMENT_MASS,
                 Aircraft.Hydraulics.FLIGHT_CONTROL_MASS_COEFFICIENT] = dfixed_equip_mass_dmass_coeff_2
        partials[Aircraft.Design.FIXED_EQUIPMENT_MASS,
                 Aircraft.Hydraulics.GEAR_MASS_COEFFICIENT] = dfixed_equip_mass_dmass_coeff_3
        partials[Aircraft.Design.FIXED_EQUIPMENT_MASS,
                 Aircraft.Avionics.MASS] = dfixed_equip_mass_dmass_coeff_4
        partials[Aircraft.Design.FIXED_EQUIPMENT_MASS,
                 Aircraft.AirConditioning.MASS_COEFFICIENT] = dfixed_equip_mass_dmass_coeff_5
        partials[Aircraft.Design.FIXED_EQUIPMENT_MASS,
                 Aircraft.AntiIcing.MASS] = dfixed_equip_mass_dmass_coeff_6
        partials[Aircraft.Design.FIXED_EQUIPMENT_MASS,
                 Aircraft.Furnishings.MASS] = dfixed_equip_mass_dmass_coeff_7
        partials[
            Aircraft.Design.FIXED_EQUIPMENT_MASS, Mission.Design.GROSS_MASS
        ] = dfixed_equip_wt_dgross_wt_initial
        partials[Aircraft.Design.FIXED_EQUIPMENT_MASS,
                 Aircraft.Fuselage.LENGTH] = dfixed_equip_mass_dfus_len
        partials[Aircraft.Design.FIXED_EQUIPMENT_MASS,
                 Aircraft.Wing.SPAN] = dfixed_equip_mass_dwingspan
        partials[Aircraft.Design.FIXED_EQUIPMENT_MASS,
                 Aircraft.Controls.TOTAL_MASS] = dfixed_equip_wt_dcontrol_wt
        partials[
            Aircraft.Design.FIXED_EQUIPMENT_MASS, Aircraft.LandingGear.TOTAL_MASS
        ] = dfixed_equip_wt_dlanding_gear_weight

        partials[Aircraft.Design.FIXED_EQUIPMENT_MASS,
                 Aircraft.Fuselage.PRESSURE_DIFFERENTIAL] = dfixed_equip_mass_dp_diff_fus
        partials[Aircraft.Design.FIXED_EQUIPMENT_MASS,
                 Aircraft.Fuselage.AVG_DIAMETER] = dfixed_equip_mass_dcabin_width

        partials[Aircraft.Design.FIXED_EQUIPMENT_MASS,
                 Aircraft.Wing.AREA] = dfixed_equip_mass_dwing_area
        partials[
            Aircraft.Design.FIXED_EQUIPMENT_MASS, Aircraft.HorizontalTail.AREA
        ] = dfixed_equip_mass_dhtail_area
        partials[
            Aircraft.Design.FIXED_EQUIPMENT_MASS, Aircraft.VerticalTail.AREA
        ] = dfixed_equip_mass_dvtail_area


class UsefulLoadMass(om.ExplicitComponent):
    """
    Computation of fixed equipment mass and useful load for GASP-based mass.
    """

    def initialize(self):
        add_aviary_option(self, Aircraft.CrewPayload.Design.NUM_PASSENGERS)
        add_aviary_option(self, Aircraft.Engine.NUM_ENGINES)
        add_aviary_option(self, Aircraft.Engine.TYPE)
        add_aviary_option(self, Aircraft.Propulsion.TOTAL_NUM_ENGINES)

    def setup(self):
        num_engine_type = len(self.options[Aircraft.Engine.NUM_ENGINES])

        add_aviary_input(self, Aircraft.CrewPayload.CATERING_ITEMS_MASS_PER_PASSENGER,
                         units='lbm')
        add_aviary_input(self, Aircraft.Design.EMERGENCY_EQUIPMENT_MASS, units='lbm')
        add_aviary_input(self, Aircraft.CrewPayload.PASSENGER_SERVICE_MASS_PER_PASSENGER,
                         units='lbm')
        add_aviary_input(self, Aircraft.Fuel.UNUSABLE_FUEL_MASS_COEFFICIENT,
                         units='unitless')
        add_aviary_input(self, Aircraft.CrewPayload.WATER_MASS_PER_OCCUPANT)

        add_aviary_input(self, Aircraft.Wing.AREA, units='ft**2')

        add_aviary_input(self, Aircraft.Engine.SCALED_SLS_THRUST,
                         shape=num_engine_type, units='lbf')
        add_aviary_input(self, Aircraft.Fuel.WING_FUEL_FRACTION, units='unitless')

        add_aviary_output(self, Aircraft.Design.FIXED_USEFUL_LOAD, units='lbm')

        self.declare_partials(Aircraft.Design.FIXED_USEFUL_LOAD, '*')

    def compute(self, inputs, outputs):

        PAX = self.options[Aircraft.CrewPayload.Design.NUM_PASSENGERS]

        num_engines = self.options[Aircraft.Propulsion.TOTAL_NUM_ENGINES]

        wing_area = inputs[Aircraft.Wing.AREA]
        Fn_SLS = inputs[Aircraft.Engine.SCALED_SLS_THRUST]
        fuel_vol_frac = inputs[Aircraft.Fuel.WING_FUEL_FRACTION]

        engine_type = self.options[Aircraft.Engine.TYPE][0]

        num_flight_attendants = 0.0
        if PAX >= 20.0:
            num_flight_attendants = 1.0
        if PAX >= 51.0:
            num_flight_attendants = 2.0
        if PAX >= 101.0:
            num_flight_attendants = 3.0
        if PAX >= 151.0:
            num_flight_attendants = 4.0
        if PAX >= 201.0:
            num_flight_attendants = 5.0
        if PAX >= 251.0:
            num_flight_attendants = 6.0

        num_pilots = 1.0
        if PAX > 9.0:
            num_pilots = 2.0
        if engine_type is GASPEngineType.TURBOJET and PAX > 5.0:
            num_pilots = 2.0
        if PAX >= 251.0:
            num_pilots = 3.0

        # note: the average weight of a pilot was calulated using the following equation:
        # avg_wt = pct_male*avg_wt_male + pct_female*avg_wt_female where
        # pct_male = the percentage of US airline pilots that are male (based on data from
        # the center for aviation in 2018, which listed this percentage as 95.6%, and slightly
        # deflated to account for the upward trend in female pilots, resulting in an estimated
        # percentage of 94%)
        # avg_wt_male is the average weight of males according to the CDC, and is 199.8 lbf
        # pct_female is calculated from the same methods as pct_male, and results in 6%
        # avg_wt_female is the average weight of females according to the CDC, and is 170.8 lbf
        # the resulting value is that the average weight of the US airline pilot is 198 lbf
        pilot_wt = 198 * num_pilots
        # note: the average weight of a flight attendant was calulated using the following equation:
        # avg_wt = pct_male*avg_wt_male + pct_female*avg_wt_female where
        # pct_male = the percentage of US flight attendants that are male (based on data from
        # the women in aerospace international organization in 2020, which listed this percentage as
        # 20.8%)
        # avg_wt_male is the average weight of males according to the CDC, and is 199.8 lbf
        # pct_female is calculated from the same methods as pct_male, and results in 79.2%
        # avg_wt_female is the average weight of females according to the CDC, and is 170.8 lbf
        # the resulting value is that the average weight of the US flight attendant is 177 lbf
        flight_attendant_wt = 177 * num_flight_attendants

        crew_bag_wt = 25.0 * num_pilots
        if PAX >= 20.0:
            crew_bag_wt = 10.0 * (num_pilots + num_flight_attendants) + 25.0
        if PAX >= 40.0:
            crew_bag_wt = (
                20.0 * (num_flight_attendants + num_pilots) + 25.0 * num_pilots
            )

        if engine_type is GASPEngineType.TURBOJET:
            oil_per_eng_wt = 0.0054 * Fn_SLS + 12.0
        elif engine_type is GASPEngineType.TURBOSHAFT or engine_type is GASPEngineType.TURBOPROP:
            oil_per_eng_wt = 0.0124 * Fn_SLS + 14
        # else:
        #     oil_per_eng_wt = 0.062 * (Fn_SLS - 100) + 11
        else:
            # Other engine types are currently not supported in Aviary
            oil_per_eng_wt = 0

        oil_wt = num_engines * oil_per_eng_wt

        lavatories = 0.0
        if PAX > 25.0:
            lavatories = 1.0
        if PAX >= 51.0:
            lavatories = 2.0
        if PAX >= 101.0:
            lavatories = 3.0
        if PAX >= 151.0:
            lavatories = 4.0
        if PAX >= 201.0:
            lavatories = 5.0
        if PAX >= 251.0:
            lavatories = 6.0

        service_wt = 0.0
        if PAX > 9.0:
            service_wt = inputs[Aircraft.CrewPayload.PASSENGER_SERVICE_MASS_PER_PASSENGER] * PAX * \
                GRAV_ENGLISH_LBM + 16.0 * lavatories

        water_wt = 0.0
        if PAX > 19.0:
            water_wt = inputs[Aircraft.CrewPayload.WATER_MASS_PER_OCCUPANT] * \
                (PAX + num_pilots + num_flight_attendants) * GRAV_ENGLISH_LBM

        emergency_wt = 0.0
        if PAX > 5.0:
            emergency_wt = 10.0
        if PAX > 9.0:
            emergency_wt = 15.0
        if PAX >= 35.0:
            emergency_wt = 25.0 * num_flight_attendants + 15.0
        if ~(-1e-5 < inputs[Aircraft.Design.EMERGENCY_EQUIPMENT_MASS] < 1e-5):
            emergency_wt = inputs[Aircraft.Design.EMERGENCY_EQUIPMENT_MASS] * \
                GRAV_ENGLISH_LBM

        catering_wt = 0.0
        if PAX > 19.0:
            catering_wt = inputs[Aircraft.CrewPayload.CATERING_ITEMS_MASS_PER_PASSENGER] * \
                PAX * GRAV_ENGLISH_LBM

        trapped_fuel_wt = inputs[Aircraft.Fuel.UNUSABLE_FUEL_MASS_COEFFICIENT] * \
            (wing_area**0.5) * fuel_vol_frac / 0.430
        if (
            fuel_vol_frac <= 0.075
        ):  # note: this technically creates a discontinuity # won't change
            trapped_fuel_wt = inputs[Aircraft.Fuel.UNUSABLE_FUEL_MASS_COEFFICIENT] * \
                0.18 * (wing_area**0.5)

        useful_wt = (
            pilot_wt
            + flight_attendant_wt
            + crew_bag_wt
            + oil_wt
            + service_wt
            + water_wt
            + emergency_wt
            + catering_wt
            + trapped_fuel_wt
        )

        outputs[Aircraft.Design.FIXED_USEFUL_LOAD] = useful_wt / \
            GRAV_ENGLISH_LBM

    def compute_partials(self, inputs, partials):
        PAX = self.options[Aircraft.CrewPayload.Design.NUM_PASSENGERS]

        num_engines = self.options[Aircraft.Propulsion.TOTAL_NUM_ENGINES]

        wing_area = inputs[Aircraft.Wing.AREA]
        fuel_vol_frac = inputs[Aircraft.Fuel.WING_FUEL_FRACTION]

        engine_type = self.options[Aircraft.Engine.TYPE][0]

        num_pilots = 1.0
        if PAX > 9.0:
            num_pilots = 2.0
        if engine_type is GASPEngineType.TURBOJET and PAX > 5.0:
            num_pilots = 2.0
        if PAX >= 251.0:
            num_pilots = 3.0

        num_flight_attendants = 0.0
        if PAX >= 20.0:
            num_flight_attendants = 1.0
        if PAX >= 51.0:
            num_flight_attendants = 2.0
        if PAX >= 101.0:
            num_flight_attendants = 3.0
        if PAX >= 151.0:
            num_flight_attendants = 4.0
        if PAX >= 201.0:
            num_flight_attendants = 5.0
        if PAX >= 251.0:
            num_flight_attendants = 6.0

        if engine_type is GASPEngineType.TURBOJET:
            doil_per_eng_wt_dFn_SLS = 0.0054
        elif engine_type is GASPEngineType.TURBOSHAFT or engine_type is GASPEngineType.TURBOPROP:
            doil_per_eng_wt_dFn_SLS = 0.0124
        # else:
        #     doil_per_eng_wt_dFn_SLS = 0.062
        else:
            # Other engine types are currently not supported in Aviary
            doil_per_eng_wt_dFn_SLS = 0.0

        dservice_wt_dmass_coeff_8 = 0.0
        if PAX > 9.0:
            dservice_wt_dmass_coeff_8 = PAX * GRAV_ENGLISH_LBM

        dwater_wt_dmass_coeff_9 = 0.0
        if PAX > 19.0:
            dwater_wt_dmass_coeff_9 = (
                PAX + num_pilots + num_flight_attendants) * GRAV_ENGLISH_LBM

        demergency_wt_dmass_coeff_10 = 0.0
        if ~(-1e-5 < inputs[Aircraft.Design.EMERGENCY_EQUIPMENT_MASS] < 1e-5):
            demergency_wt_dmass_coeff_10 = GRAV_ENGLISH_LBM

        dcatering_wt_dmass_coeff_11 = 0.0
        if PAX > 19.0:
            dcatering_wt_dmass_coeff_11 = PAX * GRAV_ENGLISH_LBM

        dtrapped_fuel_wt_dmass_coeff_12 = (wing_area**0.5) * fuel_vol_frac / 0.430
        dtrapped_fuel_wt_dwing_area = (
            0.5 * inputs[Aircraft.Fuel.UNUSABLE_FUEL_MASS_COEFFICIENT] *
            (wing_area**-0.5) * fuel_vol_frac / 0.430
        )
        dtrapped_fuel_wt_dfuel_vol_frac = (
            inputs[Aircraft.Fuel.UNUSABLE_FUEL_MASS_COEFFICIENT] *
            (wing_area**0.5) / 0.430
        )

        if (
            fuel_vol_frac <= 0.075
        ):  # note: this technically creates a discontinuity # won't change
            dtrapped_fuel_wt_dmass_coeff_12 = 0.18 * (wing_area**0.5)
            dtrapped_fuel_wt_dwing_area = (
                0.5 * inputs[Aircraft.Fuel.UNUSABLE_FUEL_MASS_COEFFICIENT] *
                0.18 * (wing_area**-0.5)
            )
            dtrapped_fuel_wt_dfuel_vol_frac = 0.0

        doil_wt_dFnSLS = num_engines * doil_per_eng_wt_dFn_SLS

        duseful_mass_dFn_SLS = doil_wt_dFnSLS / GRAV_ENGLISH_LBM
        duseful_mass_dmass_coeff_8 = dservice_wt_dmass_coeff_8 / GRAV_ENGLISH_LBM
        duseful_mass_dmass_coeff_9 = dwater_wt_dmass_coeff_9 / GRAV_ENGLISH_LBM
        duseful_mass_dmass_coeff_10 = demergency_wt_dmass_coeff_10 / GRAV_ENGLISH_LBM
        duseful_mass_dmass_coeff_11 = dcatering_wt_dmass_coeff_11 / GRAV_ENGLISH_LBM
        duseful_mass_dmass_coeff_12 = dtrapped_fuel_wt_dmass_coeff_12 / GRAV_ENGLISH_LBM
        duseful_mass_dwing_area = dtrapped_fuel_wt_dwing_area / GRAV_ENGLISH_LBM
        duseful_mass_dfuel_vol_frac = dtrapped_fuel_wt_dfuel_vol_frac / GRAV_ENGLISH_LBM
        partials[Aircraft.Design.FIXED_USEFUL_LOAD,
                 Aircraft.Engine.SCALED_SLS_THRUST] = duseful_mass_dFn_SLS
        partials[Aircraft.Design.FIXED_USEFUL_LOAD,
                 Aircraft.CrewPayload.PASSENGER_SERVICE_MASS_PER_PASSENGER] = duseful_mass_dmass_coeff_8
        partials[Aircraft.Design.FIXED_USEFUL_LOAD,
                 Aircraft.CrewPayload.WATER_MASS_PER_OCCUPANT] = duseful_mass_dmass_coeff_9
        partials[Aircraft.Design.FIXED_USEFUL_LOAD,
                 Aircraft.Design.EMERGENCY_EQUIPMENT_MASS] = duseful_mass_dmass_coeff_10
        partials[Aircraft.Design.FIXED_USEFUL_LOAD,
                 Aircraft.CrewPayload.CATERING_ITEMS_MASS_PER_PASSENGER] = duseful_mass_dmass_coeff_11
        partials[Aircraft.Design.FIXED_USEFUL_LOAD,
                 Aircraft.Fuel.UNUSABLE_FUEL_MASS_COEFFICIENT] = duseful_mass_dmass_coeff_12

        partials[Aircraft.Design.FIXED_USEFUL_LOAD,
                 Aircraft.Wing.AREA] = duseful_mass_dwing_area
        partials[
            Aircraft.Design.FIXED_USEFUL_LOAD, Aircraft.Fuel.WING_FUEL_FRACTION
        ] = duseful_mass_dfuel_vol_frac


class EquipAndUsefulLoadMassGroup(om.Group):
    def setup(self):
        self.add_subsystem(
            "equip",
            EquipMass(),
            promotes_inputs=["aircraft:*", "mission:*"],
            promotes_outputs=["aircraft:*"],
        )

        self.add_subsystem(
            "useful",
            UsefulLoadMass(),
            promotes_inputs=["aircraft:*"],
            promotes_outputs=["aircraft:*"],
=======
            Aircraft.Design.FIXED_EQUIPMENT_MASS, Aircraft.AirConditioning.MASS_COEFFICIENT
        ] = dfixed_equip_mass_dmass_coeff_5
        partials[Aircraft.Design.FIXED_EQUIPMENT_MASS, Aircraft.AntiIcing.MASS] = (
            dfixed_equip_mass_dmass_coeff_6
        )
        partials[Aircraft.Design.FIXED_EQUIPMENT_MASS, Aircraft.Furnishings.MASS] = (
            dfixed_equip_mass_dmass_coeff_7
        )
        partials[Aircraft.Design.FIXED_EQUIPMENT_MASS, Mission.Design.GROSS_MASS] = (
            dfixed_equip_wt_dgross_wt_initial
        )
        partials[Aircraft.Design.FIXED_EQUIPMENT_MASS, Aircraft.Fuselage.LENGTH] = (
            dfixed_equip_mass_dfus_len
        )
        partials[Aircraft.Design.FIXED_EQUIPMENT_MASS, Aircraft.Wing.SPAN] = (
            dfixed_equip_mass_dwingspan
        )
        partials[Aircraft.Design.FIXED_EQUIPMENT_MASS, Aircraft.Controls.TOTAL_MASS] = (
            dfixed_equip_wt_dcontrol_wt
        )
        partials[Aircraft.Design.FIXED_EQUIPMENT_MASS, Aircraft.LandingGear.TOTAL_MASS] = (
            dfixed_equip_wt_dlanding_gear_weight
        )

        partials[Aircraft.Design.FIXED_EQUIPMENT_MASS, Aircraft.Fuselage.PRESSURE_DIFFERENTIAL] = (
            dfixed_equip_mass_dp_diff_fus
        )
        partials[Aircraft.Design.FIXED_EQUIPMENT_MASS, Aircraft.Fuselage.AVG_DIAMETER] = (
            dfixed_equip_mass_dcabin_width
        )

        partials[Aircraft.Design.FIXED_EQUIPMENT_MASS, Aircraft.Wing.AREA] = (
            dfixed_equip_mass_dwing_area
        )
        partials[Aircraft.Design.FIXED_EQUIPMENT_MASS, Aircraft.HorizontalTail.AREA] = (
            dfixed_equip_mass_dhtail_area
        )
        partials[Aircraft.Design.FIXED_EQUIPMENT_MASS, Aircraft.VerticalTail.AREA] = (
            dfixed_equip_mass_dvtail_area
>>>>>>> 1e29f27c
        )<|MERGE_RESOLUTION|>--- conflicted
+++ resolved
@@ -771,7 +771,43 @@
             dfixed_equip_mass_dmass_coeff_4
         )
         partials[
-<<<<<<< HEAD
+            Aircraft.Design.FIXED_EQUIPMENT_MASS, Aircraft.AirConditioning.MASS_COEFFICIENT
+        ] = dfixed_equip_mass_dmass_coeff_5
+        partials[Aircraft.Design.FIXED_EQUIPMENT_MASS, Aircraft.AntiIcing.MASS] = (
+            dfixed_equip_mass_dmass_coeff_6
+        )
+        partials[Aircraft.Design.FIXED_EQUIPMENT_MASS, Aircraft.Furnishings.MASS] = (
+            dfixed_equip_mass_dmass_coeff_7
+        )
+        partials[Aircraft.Design.FIXED_EQUIPMENT_MASS, Mission.Design.GROSS_MASS] = (
+            dfixed_equip_wt_dgross_wt_initial
+        )
+        partials[Aircraft.Design.FIXED_EQUIPMENT_MASS, Aircraft.Fuselage.LENGTH] = (
+            dfixed_equip_mass_dfus_len
+        )
+        partials[Aircraft.Design.FIXED_EQUIPMENT_MASS, Aircraft.Wing.SPAN] = (
+            dfixed_equip_mass_dwingspan
+        )
+        partials[Aircraft.Design.FIXED_EQUIPMENT_MASS, Aircraft.Controls.TOTAL_MASS] = (
+            dfixed_equip_wt_dcontrol_wt
+        )
+        partials[Aircraft.Design.FIXED_EQUIPMENT_MASS, Aircraft.LandingGear.TOTAL_MASS] = (
+            dfixed_equip_wt_dlanding_gear_weight
+        )
+
+        partials[Aircraft.Design.FIXED_EQUIPMENT_MASS, Aircraft.Fuselage.PRESSURE_DIFFERENTIAL] = (
+            dfixed_equip_mass_dp_diff_fus
+        )
+        partials[Aircraft.Design.FIXED_EQUIPMENT_MASS, Aircraft.Fuselage.AVG_DIAMETER] = (
+            dfixed_equip_mass_dcabin_width
+        )
+
+        partials[Aircraft.Design.FIXED_EQUIPMENT_MASS,
+                 Aircraft.Wing.AREA] = dfixed_equip_mass_dwing_area
+        partials[
+            Aircraft.Design.FIXED_EQUIPMENT_MASS, Aircraft.HorizontalTail.AREA
+        ] = dfixed_equip_mass_dhtail_area
+        partials[
             Aircraft.Design.FIXED_EQUIPMENT_MASS, Aircraft.VerticalTail.AREA
         ] = dfixed_equip_mass_dvtail_area
 
@@ -1651,45 +1687,4 @@
             UsefulLoadMass(),
             promotes_inputs=["aircraft:*"],
             promotes_outputs=["aircraft:*"],
-=======
-            Aircraft.Design.FIXED_EQUIPMENT_MASS, Aircraft.AirConditioning.MASS_COEFFICIENT
-        ] = dfixed_equip_mass_dmass_coeff_5
-        partials[Aircraft.Design.FIXED_EQUIPMENT_MASS, Aircraft.AntiIcing.MASS] = (
-            dfixed_equip_mass_dmass_coeff_6
-        )
-        partials[Aircraft.Design.FIXED_EQUIPMENT_MASS, Aircraft.Furnishings.MASS] = (
-            dfixed_equip_mass_dmass_coeff_7
-        )
-        partials[Aircraft.Design.FIXED_EQUIPMENT_MASS, Mission.Design.GROSS_MASS] = (
-            dfixed_equip_wt_dgross_wt_initial
-        )
-        partials[Aircraft.Design.FIXED_EQUIPMENT_MASS, Aircraft.Fuselage.LENGTH] = (
-            dfixed_equip_mass_dfus_len
-        )
-        partials[Aircraft.Design.FIXED_EQUIPMENT_MASS, Aircraft.Wing.SPAN] = (
-            dfixed_equip_mass_dwingspan
-        )
-        partials[Aircraft.Design.FIXED_EQUIPMENT_MASS, Aircraft.Controls.TOTAL_MASS] = (
-            dfixed_equip_wt_dcontrol_wt
-        )
-        partials[Aircraft.Design.FIXED_EQUIPMENT_MASS, Aircraft.LandingGear.TOTAL_MASS] = (
-            dfixed_equip_wt_dlanding_gear_weight
-        )
-
-        partials[Aircraft.Design.FIXED_EQUIPMENT_MASS, Aircraft.Fuselage.PRESSURE_DIFFERENTIAL] = (
-            dfixed_equip_mass_dp_diff_fus
-        )
-        partials[Aircraft.Design.FIXED_EQUIPMENT_MASS, Aircraft.Fuselage.AVG_DIAMETER] = (
-            dfixed_equip_mass_dcabin_width
-        )
-
-        partials[Aircraft.Design.FIXED_EQUIPMENT_MASS, Aircraft.Wing.AREA] = (
-            dfixed_equip_mass_dwing_area
-        )
-        partials[Aircraft.Design.FIXED_EQUIPMENT_MASS, Aircraft.HorizontalTail.AREA] = (
-            dfixed_equip_mass_dhtail_area
-        )
-        partials[Aircraft.Design.FIXED_EQUIPMENT_MASS, Aircraft.VerticalTail.AREA] = (
-            dfixed_equip_mass_dvtail_area
->>>>>>> 1e29f27c
         )