import numpy as np
import openmdao.api as om

from aviary.constants import GRAV_ENGLISH_LBM
from aviary.variable_info.enums import GASPEngineType
from aviary.variable_info.functions import add_aviary_input, add_aviary_output, add_aviary_option
from aviary.variable_info.variables import Aircraft, Mission


def sig(x):
    return 1 / (1 + np.exp(-100 * x))


def dsig(x):
    return 100 * np.exp(-100 * x) / (np.exp(-100 * x) + 1) ** 2


class EquipAndUsefulLoadMass(om.ExplicitComponent):
<<<<<<< HEAD
=======
    """
    Computation of fixed equipment mass and useful load for GASP-based mass.
    """

    def initialize(self):
>>>>>>> e30ee5b6

    def initialize(self):
        add_aviary_option(self, Aircraft.CrewPayload.NUM_PASSENGERS)
        add_aviary_option(self, Aircraft.Design.SMOOTH_MASS_DISCONTINUITIES)
        add_aviary_option(self, Aircraft.Engine.NUM_ENGINES)
        add_aviary_option(self, Aircraft.Engine.TYPE)
        add_aviary_option(self, Aircraft.LandingGear.FIXED_GEAR)
        add_aviary_option(self, Aircraft.Propulsion.TOTAL_NUM_ENGINES)

    def setup(self):
        num_engine_type = len(self.options[Aircraft.Engine.NUM_ENGINES])

        add_aviary_input(
            self, Aircraft.AirConditioning.MASS_COEFFICIENT, val=1, units="unitless")
        add_aviary_input(self, Aircraft.AntiIcing.MASS, val=2, units="lbm")
        add_aviary_input(self, Aircraft.APU.MASS, val=3, units="lbm")
        add_aviary_input(self, Aircraft.Avionics.MASS, val=4, units="lbm")
        add_aviary_input(
            self, Aircraft.CrewPayload.CATERING_ITEMS_MASS_PER_PASSENGER, val=5, units="lbm")
        add_aviary_input(self, Aircraft.Design.EMERGENCY_EQUIPMENT_MASS,
                         val=6, units="lbm")
        add_aviary_input(self, Aircraft.Furnishings.MASS, val=7, units="lbm")
        add_aviary_input(
            self, Aircraft.Hydraulics.FLIGHT_CONTROL_MASS_COEFFICIENT, val=8, units="unitless")
        add_aviary_input(
            self, Aircraft.Hydraulics.GEAR_MASS_COEFFICIENT, val=9, units="unitless")
        add_aviary_input(
            self, Aircraft.Instruments.MASS_COEFFICIENT, val=10, units="unitless")
        add_aviary_input(
            self, Aircraft.CrewPayload.PASSENGER_SERVICE_MASS_PER_PASSENGER, val=11, units="lbm")
        add_aviary_input(
            self, Aircraft.Fuel.UNUSABLE_FUEL_MASS_COEFFICIENT, val=12, units="unitless")
        add_aviary_input(
            self, Aircraft.CrewPayload.WATER_MASS_PER_OCCUPANT, val=13, units="lbm")

        add_aviary_input(self, Mission.Design.GROSS_MASS, val=175400)
        add_aviary_input(self, Aircraft.Fuselage.LENGTH, val=128)
        add_aviary_input(self, Aircraft.Wing.SPAN, val=117.8)
        add_aviary_input(self, Aircraft.LandingGear.TOTAL_MASS, val=200)
        add_aviary_input(self, Aircraft.Controls.TOTAL_MASS, val=150)
        add_aviary_input(self, Aircraft.Wing.AREA, val=150)
        add_aviary_input(self, Aircraft.HorizontalTail.AREA, val=150)
        add_aviary_input(self, Aircraft.VerticalTail.AREA, val=150)
        add_aviary_input(self, Aircraft.Fuselage.PRESSURE_DIFFERENTIAL, val=7.5)
        add_aviary_input(self, Aircraft.Fuselage.AVG_DIAMETER, val=13.1)
        add_aviary_input(self, Aircraft.Engine.SCALED_SLS_THRUST,
                         val=np.full(num_engine_type, 28690))
        add_aviary_input(self, Aircraft.Fuel.WING_FUEL_FRACTION, val=0.5)
        add_aviary_input(self, Aircraft.Design.EXTERNAL_SUBSYSTEMS_MASS, val=0.)

        add_aviary_output(self, Aircraft.Design.FIXED_USEFUL_LOAD, val=0)
        add_aviary_output(self, Aircraft.Design.FIXED_EQUIPMENT_MASS, val=0)

        self.declare_partials(Aircraft.Design.FIXED_USEFUL_LOAD, '*', val=0.0)
        self.declare_partials(Aircraft.Design.FIXED_EQUIPMENT_MASS, '*', val=0.0)
        self.declare_partials(Aircraft.Design.FIXED_EQUIPMENT_MASS,
                              Aircraft.Design.EXTERNAL_SUBSYSTEMS_MASS, val=1./GRAV_ENGLISH_LBM)

    def compute(self, inputs, outputs):

        PAX = self.options[Aircraft.CrewPayload.NUM_PASSENGERS]
        smooth = self.options[Aircraft.Design.SMOOTH_MASS_DISCONTINUITIES]

        gross_wt_initial = inputs[Mission.Design.GROSS_MASS] * GRAV_ENGLISH_LBM
        num_engines = self.options[Aircraft.Propulsion.TOTAL_NUM_ENGINES]
        fus_len = inputs[Aircraft.Fuselage.LENGTH]
        wingspan = inputs[Aircraft.Wing.SPAN]

        if self.options[Aircraft.LandingGear.FIXED_GEAR]:
            gear_type = 1
        else:
            gear_type = 0

        landing_gear_wt = inputs[Aircraft.LandingGear.TOTAL_MASS] * \
            GRAV_ENGLISH_LBM
        control_wt = inputs[Aircraft.Controls.TOTAL_MASS] * GRAV_ENGLISH_LBM
        wing_area = inputs[Aircraft.Wing.AREA]
        htail_area = inputs[Aircraft.HorizontalTail.AREA]
        vtail_area = inputs[Aircraft.VerticalTail.AREA]
        p_diff_fus = inputs[Aircraft.Fuselage.PRESSURE_DIFFERENTIAL]
        cabin_width = inputs[Aircraft.Fuselage.AVG_DIAMETER]
        Fn_SLS = inputs[Aircraft.Engine.SCALED_SLS_THRUST]
        fuel_vol_frac = inputs[Aircraft.Fuel.WING_FUEL_FRACTION]
        subsystems_wt = inputs[Aircraft.Design.EXTERNAL_SUBSYSTEMS_MASS]

        engine_type = self.options[Aircraft.Engine.TYPE][0]

        APU_wt = 0.0
        if PAX > 35.0:
            APU_wt = 26.2 * PAX**0.944 - 13.6 * PAX
        if ~(
            -1e-5 < inputs[Aircraft.APU.MASS] < 1e-5
        ):  # note: this technically creates a discontinuity
            APU_wt = inputs[Aircraft.APU.MASS] * GRAV_ENGLISH_LBM

        num_pilots = 1.0
        if PAX > 9.0:
            num_pilots = 2.0
        if engine_type == GASPEngineType.TURBOJET and PAX > 5.0:
            num_pilots = 2.0
        if PAX >= 251.0:
            num_pilots = 3.0

        instrument_wt = (
            inputs[Aircraft.Instruments.MASS_COEFFICIENT]
            * gross_wt_initial**0.386
            * num_engines**0.687
            * num_pilots**0.31
            * fus_len**0.05
            * wingspan**0.696
        )
        gear_val = 1 - gear_type
        hydraulic_wt = (
            inputs[Aircraft.Hydraulics.FLIGHT_CONTROL_MASS_COEFFICIENT] * control_wt +
            inputs[Aircraft.Hydraulics.GEAR_MASS_COEFFICIENT] *
            landing_gear_wt * gear_val
        )

        electrical_wt = 16.0 * PAX + 170.0
        if PAX <= 12.0:
            electrical_wt = 0.03217 * gross_wt_initial - 20.0
        if num_engines == 1.0:
            electrical_wt = 0.00778 * gross_wt_initial + 33.0

        avionics_wt = 27.0

        if smooth:

            avionics_wt = 35.538 * np.exp(0.0002 * gross_wt_initial)

        else:
            if (
                gross_wt_initial >= 3000.0
            ):  # note: this technically creates a discontinuity
                avionics_wt = 65.0
            if (
                gross_wt_initial >= 5500.0
            ):  # note: this technically creates a discontinuity
                avionics_wt = 113.0
            if (
                gross_wt_initial >= 7500.0
            ):  # note: this technically creates a discontinuity
                avionics_wt = 163.0
            if (
                gross_wt_initial >= 11000.0
            ):  # note: this technically creates a discontinuity
                avionics_wt = 340.0

        if PAX >= 20.0 and PAX < 30.0:
            avionics_wt = 400.0
        elif PAX >= 30.0 and PAX <= 50.0:
            avionics_wt = 500.0
        elif PAX > 50.0:
            avionics_wt = 600.0
        if PAX > 100.0:
            avionics_wt = 2.8 * PAX + 1010.0
        if ~(
            -1e-5 < inputs[Aircraft.Avionics.MASS] < 1e-5
        ):  # note: this technically creates a discontinuity !WILL NOT CHANGE
            avionics_wt = inputs[Aircraft.Avionics.MASS] * GRAV_ENGLISH_LBM

        air_conditioning_wt = 5.0

        if gross_wt_initial > 3500.0:  # note: this technically creates a discontinuity
            air_conditioning_wt = (
                inputs[Aircraft.AirConditioning.MASS_COEFFICIENT]
                * (1.5 + p_diff_fus)
                * (0.358 * fus_len * cabin_width**2) ** 0.5
            )

        SSUM = wing_area + htail_area + vtail_area
        icing_wt = 22.7 * (SSUM**0.5) - 385.0

        if smooth:
            pass
        else:
            if icing_wt < 0.0:  # note: this technically creates a discontinuity
                icing_wt = 0.0
        if ~(
            -1e-5 < inputs[Aircraft.AntiIcing.MASS] < 1e-5
        ):  # note: this technically creates a discontinuity !WILL NOT CHANGE
            icing_wt = inputs[Aircraft.AntiIcing.MASS] * GRAV_ENGLISH_LBM

        aux_wt = 0.0

        if smooth:
            aux_wt = 3 * sig((gross_wt_initial - 3000) / 3000)

        else:
            if (
                gross_wt_initial > 3000.0
            ):  # note: this technically creates a discontinuity
                aux_wt = 3.0

        if PAX >= 9.0:
            aux_wt = 10.0
        if PAX > 19.0:
            aux_wt = 20.0
        if PAX > 74.0:
            aux_wt = 50.0

        CPX = 28.0 + 10.516 * (cabin_width - 5.667)

        if smooth:
            CPX = (
                28 * sig((28 - CPX) / 28)
                + CPX * sig((CPX - 28) / 28) * sig((62 - CPX) / 62)
                + 62 * sig((CPX - 62) / 62)
            )

        else:
            if cabin_width <= 5.667:  # note: this technically creates a discontinuity
                CPX = 28.0
            if cabin_width > 8.90:  # note: this technically creates a discontinuity
                CPX = 62.0

        furnishing_wt = CPX * PAX + 310.0
        if PAX > 80:
            furnishing_wt = 118.4 * PAX - 4190.0
        if (
            gross_wt_initial <= 10000.0
        ):  # note: this technically creates a discontinuity #TODO: Doesn't occur in large single aisle
            furnishing_wt = 0.065 * gross_wt_initial - 59.0

        if smooth:
            pass
        else:
            if furnishing_wt <= 30.0:  # note: this technically creates a discontinuity
                furnishing_wt = 30.0
        if ~(
            -1e-5 < inputs[Aircraft.Furnishings.MASS] < 1e-5
        ):  # note: this technically creates a discontinuity #WONT CHANGE
            furnishing_wt = inputs[Aircraft.Furnishings.MASS] * GRAV_ENGLISH_LBM
        fixed_equip_wt = (
            APU_wt
            + instrument_wt
            + hydraulic_wt
            + electrical_wt
            + avionics_wt
            + air_conditioning_wt
            + icing_wt
            + aux_wt
            + furnishing_wt
            + subsystems_wt
        )

        outputs[Aircraft.Design.FIXED_EQUIPMENT_MASS] = fixed_equip_wt / \
            GRAV_ENGLISH_LBM

        num_flight_attendants = 0.0
        if PAX >= 20.0:
            num_flight_attendants = 1.0
        if PAX >= 51.0:
            num_flight_attendants = 2.0
        if PAX >= 101.0:
            num_flight_attendants = 3.0
        if PAX >= 151.0:
            num_flight_attendants = 4.0
        if PAX >= 201.0:
            num_flight_attendants = 5.0
        if PAX >= 251.0:
            num_flight_attendants = 6.0

        # note: the average weight of a pilot was calulated using the following equation:
        # avg_wt = pct_male*avg_wt_male + pct_female*avg_wt_female where
        # pct_male = the percentage of US airline pilots that are male (based on data from
        # the center for aviation in 2018, which listed this percentage as 95.6%, and slightly
        # deflated to account for the upward trend in female pilots, resulting in an estimated
        # percentage of 94%)
        # avg_wt_male is the average weight of males according to the CDC, and is 199.8 lbf
        # pct_female is calculated from the same methods as pct_male, and results in 6%
        # avg_wt_female is the average weight of females according to the CDC, and is 170.8 lbf
        # the resulting value is that the average weight of the US airline pilot is 198 lbf
        pilot_wt = 198 * num_pilots
        # note: the average weight of a flight attendant was calulated using the following equation:
        # avg_wt = pct_male*avg_wt_male + pct_female*avg_wt_female where
        # pct_male = the percentage of US flight attendants that are male (based on data from
        # the women in aerospace international organization in 2020, which listed this percentage as
        # 20.8%)
        # avg_wt_male is the average weight of males according to the CDC, and is 199.8 lbf
        # pct_female is calculated from the same methods as pct_male, and results in 79.2%
        # avg_wt_female is the average weight of females according to the CDC, and is 170.8 lbf
        # the resulting value is that the average weight of the US flight attendant is 177 lbf
        flight_attendant_wt = 177 * num_flight_attendants

        crew_bag_wt = 25.0 * num_pilots
        if PAX >= 20.0:
            crew_bag_wt = 10.0 * (num_pilots + num_flight_attendants) + 25.0
        if PAX >= 40.0:
            crew_bag_wt = (
                20.0 * (num_flight_attendants + num_pilots) + 25.0 * num_pilots
            )

        if engine_type == GASPEngineType.TURBOJET:
            oil_per_eng_wt = 0.0054 * Fn_SLS + 12.0
        elif engine_type == GASPEngineType.TURBOSHAFT or engine_type == GASPEngineType.TURBOPROP:
            oil_per_eng_wt = 0.0124 * Fn_SLS + 14
        # else:
        #     oil_per_eng_wt = 0.062 * (Fn_SLS - 100) + 11
        else:
            # Other engine types are currently not supported in Aviary
            oil_per_eng_wt = 0

        oil_wt = num_engines * oil_per_eng_wt

        lavatories = 0.0
        if PAX > 25.0:
            lavatories = 1.0
        if PAX >= 51.0:
            lavatories = 2.0
        if PAX >= 101.0:
            lavatories = 3.0
        if PAX >= 151.0:
            lavatories = 4.0
        if PAX >= 201.0:
            lavatories = 5.0
        if PAX >= 251.0:
            lavatories = 6.0

        service_wt = 0.0
        if PAX > 9.0:
            service_wt = inputs[Aircraft.CrewPayload.PASSENGER_SERVICE_MASS_PER_PASSENGER] * PAX * \
                GRAV_ENGLISH_LBM + 16.0 * lavatories

        water_wt = 0.0
        if PAX > 19.0:
            water_wt = inputs[Aircraft.CrewPayload.WATER_MASS_PER_OCCUPANT] * \
                (PAX + num_pilots + num_flight_attendants) * GRAV_ENGLISH_LBM

        emergency_wt = 0.0
        if PAX > 5.0:
            emergency_wt = 10.0
        if PAX > 9.0:
            emergency_wt = 15.0
        if PAX >= 35.0:
            emergency_wt = 25.0 * num_flight_attendants + 15.0
        if ~(-1e-5 < inputs[Aircraft.Design.EMERGENCY_EQUIPMENT_MASS] < 1e-5):
            emergency_wt = inputs[Aircraft.Design.EMERGENCY_EQUIPMENT_MASS] * \
                GRAV_ENGLISH_LBM

        catering_wt = 0.0
        if PAX > 19.0:
            catering_wt = inputs[Aircraft.CrewPayload.CATERING_ITEMS_MASS_PER_PASSENGER] * \
                PAX * GRAV_ENGLISH_LBM

        trapped_fuel_wt = inputs[Aircraft.Fuel.UNUSABLE_FUEL_MASS_COEFFICIENT] * \
            (wing_area**0.5) * fuel_vol_frac / 0.430
        if (
            fuel_vol_frac <= 0.075
        ):  # note: this technically creates a discontinuity # won't change
            trapped_fuel_wt = inputs[Aircraft.Fuel.UNUSABLE_FUEL_MASS_COEFFICIENT] * \
                0.18 * (wing_area**0.5)

        useful_wt = (
            pilot_wt
            + flight_attendant_wt
            + crew_bag_wt
            + oil_wt
            + service_wt
            + water_wt
            + emergency_wt
            + catering_wt
            + trapped_fuel_wt
        )

        outputs[Aircraft.Design.FIXED_USEFUL_LOAD] = useful_wt / \
            GRAV_ENGLISH_LBM

    def compute_partials(self, inputs, partials):
        PAX = self.options[Aircraft.CrewPayload.NUM_PASSENGERS]
        smooth = self.options[Aircraft.Design.SMOOTH_MASS_DISCONTINUITIES]

        gross_wt_initial = inputs[Mission.Design.GROSS_MASS] * GRAV_ENGLISH_LBM
        num_engines = self.options[Aircraft.Propulsion.TOTAL_NUM_ENGINES]
        fus_len = inputs[Aircraft.Fuselage.LENGTH]
        wingspan = inputs[Aircraft.Wing.SPAN]

        if self.options[Aircraft.LandingGear.FIXED_GEAR]:
            gear_type = 1
        else:
            gear_type = 0

        landing_gear_wt = inputs[Aircraft.LandingGear.TOTAL_MASS] * \
            GRAV_ENGLISH_LBM
        control_wt = inputs[Aircraft.Controls.TOTAL_MASS] * GRAV_ENGLISH_LBM
        wing_area = inputs[Aircraft.Wing.AREA]
        htail_area = inputs[Aircraft.HorizontalTail.AREA]
        vtail_area = inputs[Aircraft.VerticalTail.AREA]
        p_diff_fus = inputs[Aircraft.Fuselage.PRESSURE_DIFFERENTIAL]
        cabin_width = inputs[Aircraft.Fuselage.AVG_DIAMETER]
        fuel_vol_frac = inputs[Aircraft.Fuel.WING_FUEL_FRACTION]

        engine_type = self.options[Aircraft.Engine.TYPE][0]

        dAPU_wt_dmass_coeff_0 = 0.0
        if ~(
            -1e-5 < inputs[Aircraft.APU.MASS] < 1e-5
        ):  # note: this technically creates a discontinuity
            dAPU_wt_dmass_coeff_0 = GRAV_ENGLISH_LBM

        num_pilots = 1.0
        if PAX > 9.0:
            num_pilots = 2.0
        if engine_type == GASPEngineType.TURBOJET and PAX > 5.0:
            num_pilots = 2.0
        if PAX >= 251.0:
            num_pilots = 3.0

        dinstrument_wt_dmass_coeff_1 = (
            gross_wt_initial**0.386
            * num_engines**0.687
            * num_pilots**0.31
            * fus_len**0.05
            * wingspan**0.696
        )
        dinstrument_wt_dgross_wt_initial = (
            0.386
            * inputs[Aircraft.Instruments.MASS_COEFFICIENT]
            * gross_wt_initial ** (0.386 - 1)
            * num_engines**0.687
            * num_pilots**0.31
            * fus_len**0.05
            * wingspan**0.696
        )
        dinstrument_wt_dfus_len = (
            0.05
            * inputs[Aircraft.Instruments.MASS_COEFFICIENT]
            * gross_wt_initial**0.386
            * num_engines**0.687
            * num_pilots**0.31
            * fus_len ** (0.05 - 1)
            * wingspan**0.696
        )
        dinstrument_wt_dwingspan = (
            0.696
            * inputs[Aircraft.Instruments.MASS_COEFFICIENT]
            * gross_wt_initial**0.386
            * num_engines**0.687
            * num_pilots**0.31
            * fus_len**0.05
            * wingspan ** (0.696 - 1)
        )

        gear_val = 1 - gear_type

        dhydraulic_wt_dmass_coeff_2 = control_wt
        dhydraulic_wt_dcontrol_wt = inputs[Aircraft.Hydraulics.FLIGHT_CONTROL_MASS_COEFFICIENT]
        dhydraulic_wt_dmass_coeff_3 = landing_gear_wt * gear_val
        dhydraulic_wt_dlanding_gear_weight = inputs[Aircraft.Hydraulics.GEAR_MASS_COEFFICIENT] * gear_val

        delectrical_wt_dgross_wt_initial = 0.0
        if PAX <= 12.0:
            delectrical_wt_dgross_wt_initial = 0.03217
        if num_engines == 1.0:
            delectrical_wt_dgross_wt_initial = 0.0078

        davionics_wt_dmass_coeff_4 = 0.0

        if smooth:

            davionics_wt_dgross_wt_initial = 0.0071076 * np.exp(
                0.0002 * gross_wt_initial
            )

        else:
            if (
                gross_wt_initial >= 3000.0
            ):  # note: this technically creates a discontinuity
                davionics_wt_dgross_wt_initial = 0.0
            if (
                gross_wt_initial >= 5500.0
            ):  # note: this technically creates a discontinuity
                davionics_wt_dgross_wt_initial = 0.0
            if (
                gross_wt_initial >= 7500.0
            ):  # note: this technically creates a discontinuity
                davionics_wt_dgross_wt_initial = 0.0
            if (
                gross_wt_initial >= 11000.0
            ):  # note: this technically creates a discontinuity
                davionics_wt_dgross_wt_initial = 0.0

        if PAX >= 20.0 and PAX < 30.0:
            davionics_wt_dgross_wt_initial = 0.0
        elif PAX >= 30.0 and PAX <= 50.0:
            davionics_wt_dgross_wt_initial = 0.0
        elif PAX > 50.0:
            davionics_wt_dgross_wt_initial = 0.0
        if PAX > 100.0:
            davionics_wt_dgross_wt_initial = 0.0
        if ~(
            -1e-5 < inputs[Aircraft.Avionics.MASS] < 1e-5
        ):  # note: this technically creates a discontinuity !WILL NOT CHANGE
            davionics_wt_dgross_wt_initial = 0.0
            davionics_wt_dmass_coeff_4 = GRAV_ENGLISH_LBM

        dair_conditioning_wt_dmass_coeff_5 = 0.0
        dair_conditioning_wt_dp_diff_fus = 0.0
        dair_conditioning_wt_dfus_len = 0.0
        dair_conditioning_wt_dcabin_width = 0.0
        if gross_wt_initial > 3500.0:  # note: this technically creates a discontinuity
            dair_conditioning_wt_dmass_coeff_5 = (1.5 + p_diff_fus) * (
                0.358 * fus_len * cabin_width**2
            ) ** 0.5
            dair_conditioning_wt_dp_diff_fus = (
                inputs[Aircraft.AirConditioning.MASS_COEFFICIENT] *
                (0.358 * fus_len * cabin_width**2) ** 0.5
            )
            dair_conditioning_wt_dfus_len = (
                0.5
                * inputs[Aircraft.AirConditioning.MASS_COEFFICIENT]
                * (1.5 + p_diff_fus)
                * (0.358 * fus_len * cabin_width**2) ** -0.5
                * 0.358
                * cabin_width**2
            )
            dair_conditioning_wt_dcabin_width = (
                0.5
                * inputs[Aircraft.AirConditioning.MASS_COEFFICIENT]
                * (1.5 + p_diff_fus)
                * (0.358 * fus_len * cabin_width**2) ** -0.5
                * 2
                * 0.358
                * fus_len
                * cabin_width
            )

        SSUM = wing_area + htail_area + vtail_area
        icing_wt = 22.7 * (SSUM**0.5) - 385.0

        dicing_weight_dwing_area = 0.5 * 22.7 * (SSUM**-0.5)
        dicing_weight_dhtail_area = 0.5 * 22.7 * (SSUM**-0.5)
        dicing_weight_dvtail_area = 0.5 * 22.7 * (SSUM**-0.5)
        dicing_weight_dmass_coeff_6 = 0.0

        if smooth:
            pass
        else:
            if icing_wt < 0.0:  # note: this technically creates a discontinuity
                icing_wt = 0.0
                dicing_weight_dwing_area = 0.0
                dicing_weight_dhtail_area = 0.0
                dicing_weight_dvtail_area = 0.0
                dicing_weight_dmass_coeff_6 = 0.0
        if ~(
            -1e-5 < inputs[Aircraft.AntiIcing.MASS] < 1e-5
        ):  # note: this technically creates a discontinuity !WILL NOT CHANGE
            icing_wt = inputs[Aircraft.AntiIcing.MASS] * GRAV_ENGLISH_LBM
            dicing_weight_dwing_area = 0.0
            dicing_weight_dhtail_area = 0.0
            dicing_weight_dvtail_area = 0.0
            dicing_weight_dmass_coeff_6 = GRAV_ENGLISH_LBM

        if smooth:
            d_aux_wt_dgross_wt_initial = (
                3 * dsig((gross_wt_initial - 3000) / 3000) * 1 / 3000
            )
        else:
            if (
                gross_wt_initial > 3000.0
            ):  # note: this technically creates a discontinuity
                d_aux_wt_dgross_wt_initial = 0.0

        if PAX >= 9.0:
            d_aux_wt_dgross_wt_initial = 0.0
        if PAX > 19.0:
            d_aux_wt_dgross_wt_initial = 0.0
        if PAX > 74.0:
            d_aux_wt_dgross_wt_initial = 0.0

        CPX = 28.0 + 10.516 * (cabin_width - 5.667)
        dCPX_dcabin_width = 10.516

        if smooth:
            CPX_1 = (
                28 * sig((28 - CPX) / 28)
                + CPX * sig((CPX - 28) / 28) * sig((62 - CPX) / 62)
                + 62 * sig((CPX - 62) / 62)
            )

            dCPX_dcabin_width = (
                28 * dsig((28 - CPX) / 28) * -dCPX_dcabin_width
                + (
                    dCPX_dcabin_width * sig((CPX - 28) / 28)
                    + CPX * dsig((CPX - 28) / 28) * dCPX_dcabin_width
                )
                * sig((62 - CPX) / 62)
                + CPX
                * sig((CPX - 28) / 28)
                * dsig((62 - CPX) / 62)
                * -dCPX_dcabin_width
                + 62 * dsig((CPX - 62) / 62) * dCPX_dcabin_width
            )

            CPX = CPX_1
            dfurnishing_wt_dgross_wt_initial = 0.0
            dfurnishing_wt_dgross_wt_initial = 0.0
            dfurnishing_wt_dmass_coeff_7 = 0.0
        else:
            if cabin_width <= 5.667:  # note: this technically creates a discontinuity
                CPX = 28.0
                dCPX_dcabin_width = 0.0
                dfurnishing_wt_dgross_wt_initial = 0.0
                dfurnishing_wt_dmass_coeff_7 = 0.0
            if cabin_width > 8.90:  # note: this technically creates a discontinuity
                CPX = 62.0
                dCPX_dcabin_width = 0.0
                dfurnishing_wt_dgross_wt_initial = 0.0
                dfurnishing_wt_dmass_coeff_7 = 0.0

        furnishing_wt = CPX * PAX + 310.0
        dfurnishing_wt_dgross_wt_initial = 0.0
        dfurnishing_wt_dmass_coeff_7 = 0.0
        dfurnishing_wt_dcabin_width = PAX * dCPX_dcabin_width
        if PAX > 80:
            furnishing_wt = 118.4 * PAX - 4190.0
            dfurnishing_wt_dgross_wt_initial = 0.0
            dfurnishing_wt_dcabin_width = 0.0
            dfurnishing_wt_dmass_coeff_7 = 0.0
        if (
            gross_wt_initial <= 10000.0
        ):  # note: this technically creates a discontinuity #TODO: Doesn't occur in large single aisle
            furnishing_wt = 0.065 * gross_wt_initial - 59.0
            dfurnishing_wt_dgross_wt_initial = 0.065
            dfurnishing_wt_dcabin_width = 0.0
            dfurnishing_wt_dmass_coeff_7 = 0.0

        if smooth:
            pass
        else:
            if furnishing_wt <= 30.0:  # note: this technically creates a discontinuity
                furnishing_wt = 30.0
                dfurnishing_wt_dgross_wt_initial = 0.0
                dfurnishing_wt_dcabin_width = 0.0
                dfurnishing_wt_dmass_coeff_7 = 0.0
        if ~(
            -1e-5 < inputs[Aircraft.Furnishings.MASS] < 1e-5
        ):  # note: this technically creates a discontinuity #WONT CHANGE
            furnishing_wt = inputs[Aircraft.Furnishings.MASS] * GRAV_ENGLISH_LBM
            dfurnishing_wt_dmass_coeff_7 = GRAV_ENGLISH_LBM
            dfurnishing_wt_dcabin_width = 0.0
            dfurnishing_wt_dgross_wt_initial = 0.0

        dfixed_equip_mass_dmass_coeff_0 = dAPU_wt_dmass_coeff_0 / GRAV_ENGLISH_LBM
        dfixed_equip_mass_dmass_coeff_1 = dinstrument_wt_dmass_coeff_1 / GRAV_ENGLISH_LBM
        dfixed_equip_wt_dgross_wt_initial = (
            dinstrument_wt_dgross_wt_initial
            + delectrical_wt_dgross_wt_initial
            + dfurnishing_wt_dgross_wt_initial
            + davionics_wt_dgross_wt_initial
            + d_aux_wt_dgross_wt_initial
            + dfurnishing_wt_dcabin_width
        )
        dfixed_equip_mass_dfus_len = (
            dinstrument_wt_dfus_len + dair_conditioning_wt_dfus_len
        ) / GRAV_ENGLISH_LBM
        dfixed_equip_mass_dwingspan = dinstrument_wt_dwingspan / GRAV_ENGLISH_LBM
        dfixed_equip_mass_dmass_coeff_2 = dhydraulic_wt_dmass_coeff_2 / GRAV_ENGLISH_LBM
        dfixed_equip_wt_dcontrol_wt = dhydraulic_wt_dcontrol_wt
        dfixed_equip_mass_dmass_coeff_3 = dhydraulic_wt_dmass_coeff_3 / GRAV_ENGLISH_LBM
        dfixed_equip_wt_dlanding_gear_weight = dhydraulic_wt_dlanding_gear_weight
        dfixed_equip_mass_dmass_coeff_4 = davionics_wt_dmass_coeff_4 / GRAV_ENGLISH_LBM

        dfixed_equip_mass_dmass_coeff_5 = dair_conditioning_wt_dmass_coeff_5 / GRAV_ENGLISH_LBM
        dfixed_equip_mass_dp_diff_fus = dair_conditioning_wt_dp_diff_fus / GRAV_ENGLISH_LBM
        dfixed_equip_mass_dcabin_width = dair_conditioning_wt_dcabin_width / GRAV_ENGLISH_LBM

        dfixed_equip_mass_dwing_area = dicing_weight_dwing_area / GRAV_ENGLISH_LBM
        dfixed_equip_mass_dhtail_area = dicing_weight_dhtail_area / \
            GRAV_ENGLISH_LBM
        dfixed_equip_mass_dvtail_area = dicing_weight_dvtail_area / \
            GRAV_ENGLISH_LBM
        dfixed_equip_mass_dmass_coeff_6 = dicing_weight_dmass_coeff_6 / GRAV_ENGLISH_LBM
        dfixed_equip_mass_dmass_coeff_7 = dfurnishing_wt_dmass_coeff_7 / GRAV_ENGLISH_LBM

        num_flight_attendants = 0.0
        if PAX >= 20.0:
            num_flight_attendants = 1.0
        if PAX >= 51.0:
            num_flight_attendants = 2.0
        if PAX >= 101.0:
            num_flight_attendants = 3.0
        if PAX >= 151.0:
            num_flight_attendants = 4.0
        if PAX >= 201.0:
            num_flight_attendants = 5.0
        if PAX >= 251.0:
            num_flight_attendants = 6.0

        if engine_type == GASPEngineType.TURBOJET:
            doil_per_eng_wt_dFn_SLS = 0.0054
        elif engine_type == GASPEngineType.TURBOSHAFT or engine_type == GASPEngineType.TURBOPROP:
            doil_per_eng_wt_dFn_SLS = 0.0124
        # else:
        #     doil_per_eng_wt_dFn_SLS = 0.062
        else:
            # Other engine types are currently not supported in Aviary
            doil_per_eng_wt_dFn_SLS = 0.0

        dservice_wt_dmass_coeff_8 = 0.0
        if PAX > 9.0:
            dservice_wt_dmass_coeff_8 = PAX * GRAV_ENGLISH_LBM

        dwater_wt_dmass_coeff_9 = 0.0
        if PAX > 19.0:
            dwater_wt_dmass_coeff_9 = (
                PAX + num_pilots + num_flight_attendants) * GRAV_ENGLISH_LBM

        demergency_wt_dmass_coeff_10 = 0.0
        if ~(-1e-5 < inputs[Aircraft.Design.EMERGENCY_EQUIPMENT_MASS] < 1e-5):
            demergency_wt_dmass_coeff_10 = GRAV_ENGLISH_LBM

        dcatering_wt_dmass_coeff_11 = 0.0
        if PAX > 19.0:
            dcatering_wt_dmass_coeff_11 = PAX * GRAV_ENGLISH_LBM

        dtrapped_fuel_wt_dmass_coeff_12 = (wing_area**0.5) * fuel_vol_frac / 0.430
        dtrapped_fuel_wt_dwing_area = (
            0.5 * inputs[Aircraft.Fuel.UNUSABLE_FUEL_MASS_COEFFICIENT] *
            (wing_area**-0.5) * fuel_vol_frac / 0.430
        )
        dtrapped_fuel_wt_dfuel_vol_frac = (
            inputs[Aircraft.Fuel.UNUSABLE_FUEL_MASS_COEFFICIENT] *
            (wing_area**0.5) / 0.430
        )

        if (
            fuel_vol_frac <= 0.075
        ):  # note: this technically creates a discontinuity # won't change
            dtrapped_fuel_wt_dmass_coeff_12 = 0.18 * (wing_area**0.5)
            dtrapped_fuel_wt_dwing_area = (
                0.5 * inputs[Aircraft.Fuel.UNUSABLE_FUEL_MASS_COEFFICIENT] *
                0.18 * (wing_area**-0.5)
            )
            dtrapped_fuel_wt_dfuel_vol_frac = 0.0

        doil_wt_dFnSLS = num_engines * doil_per_eng_wt_dFn_SLS

        duseful_mass_dFn_SLS = doil_wt_dFnSLS / GRAV_ENGLISH_LBM
        duseful_mass_dmass_coeff_8 = dservice_wt_dmass_coeff_8 / GRAV_ENGLISH_LBM
        duseful_mass_dmass_coeff_9 = dwater_wt_dmass_coeff_9 / GRAV_ENGLISH_LBM
        duseful_mass_dmass_coeff_10 = demergency_wt_dmass_coeff_10 / GRAV_ENGLISH_LBM
        duseful_mass_dmass_coeff_11 = dcatering_wt_dmass_coeff_11 / GRAV_ENGLISH_LBM
        duseful_mass_dmass_coeff_12 = dtrapped_fuel_wt_dmass_coeff_12 / GRAV_ENGLISH_LBM
        duseful_mass_dwing_area = dtrapped_fuel_wt_dwing_area / GRAV_ENGLISH_LBM
        duseful_mass_dfuel_vol_frac = dtrapped_fuel_wt_dfuel_vol_frac / GRAV_ENGLISH_LBM
        partials[Aircraft.Design.FIXED_USEFUL_LOAD,
                 Aircraft.Engine.SCALED_SLS_THRUST] = duseful_mass_dFn_SLS
        partials[Aircraft.Design.FIXED_USEFUL_LOAD,
                 Aircraft.CrewPayload.PASSENGER_SERVICE_MASS_PER_PASSENGER] = duseful_mass_dmass_coeff_8
        partials[Aircraft.Design.FIXED_USEFUL_LOAD,
                 Aircraft.CrewPayload.WATER_MASS_PER_OCCUPANT] = duseful_mass_dmass_coeff_9
        partials[Aircraft.Design.FIXED_USEFUL_LOAD,
                 Aircraft.Design.EMERGENCY_EQUIPMENT_MASS] = duseful_mass_dmass_coeff_10
        partials[Aircraft.Design.FIXED_USEFUL_LOAD,
                 Aircraft.CrewPayload.CATERING_ITEMS_MASS_PER_PASSENGER] = duseful_mass_dmass_coeff_11
        partials[Aircraft.Design.FIXED_USEFUL_LOAD,
                 Aircraft.Fuel.UNUSABLE_FUEL_MASS_COEFFICIENT] = duseful_mass_dmass_coeff_12

        partials[Aircraft.Design.FIXED_USEFUL_LOAD,
                 Aircraft.Wing.AREA] = duseful_mass_dwing_area
        partials[
            Aircraft.Design.FIXED_USEFUL_LOAD, Aircraft.Fuel.WING_FUEL_FRACTION
        ] = duseful_mass_dfuel_vol_frac

        partials[Aircraft.Design.FIXED_EQUIPMENT_MASS,
                 Aircraft.APU.MASS] = dfixed_equip_mass_dmass_coeff_0
        partials[Aircraft.Design.FIXED_EQUIPMENT_MASS,
                 Aircraft.Instruments.MASS_COEFFICIENT] = dfixed_equip_mass_dmass_coeff_1
        partials[Aircraft.Design.FIXED_EQUIPMENT_MASS,
                 Aircraft.Hydraulics.FLIGHT_CONTROL_MASS_COEFFICIENT] = dfixed_equip_mass_dmass_coeff_2
        partials[Aircraft.Design.FIXED_EQUIPMENT_MASS,
                 Aircraft.Hydraulics.GEAR_MASS_COEFFICIENT] = dfixed_equip_mass_dmass_coeff_3
        partials[Aircraft.Design.FIXED_EQUIPMENT_MASS,
                 Aircraft.Avionics.MASS] = dfixed_equip_mass_dmass_coeff_4
        partials[Aircraft.Design.FIXED_EQUIPMENT_MASS,
                 Aircraft.AirConditioning.MASS_COEFFICIENT] = dfixed_equip_mass_dmass_coeff_5
        partials[Aircraft.Design.FIXED_EQUIPMENT_MASS,
                 Aircraft.AntiIcing.MASS] = dfixed_equip_mass_dmass_coeff_6
        partials[Aircraft.Design.FIXED_EQUIPMENT_MASS,
                 Aircraft.Furnishings.MASS] = dfixed_equip_mass_dmass_coeff_7
        partials[
            Aircraft.Design.FIXED_EQUIPMENT_MASS, Mission.Design.GROSS_MASS
        ] = dfixed_equip_wt_dgross_wt_initial
        partials[Aircraft.Design.FIXED_EQUIPMENT_MASS,
                 Aircraft.Fuselage.LENGTH] = dfixed_equip_mass_dfus_len
        partials[Aircraft.Design.FIXED_EQUIPMENT_MASS,
                 Aircraft.Wing.SPAN] = dfixed_equip_mass_dwingspan
        partials[Aircraft.Design.FIXED_EQUIPMENT_MASS,
                 Aircraft.Controls.TOTAL_MASS] = dfixed_equip_wt_dcontrol_wt
        partials[
            Aircraft.Design.FIXED_EQUIPMENT_MASS, Aircraft.LandingGear.TOTAL_MASS
        ] = dfixed_equip_wt_dlanding_gear_weight

        partials[Aircraft.Design.FIXED_EQUIPMENT_MASS,
                 Aircraft.Fuselage.PRESSURE_DIFFERENTIAL] = dfixed_equip_mass_dp_diff_fus
        partials[Aircraft.Design.FIXED_EQUIPMENT_MASS,
                 Aircraft.Fuselage.AVG_DIAMETER] = dfixed_equip_mass_dcabin_width

        partials[Aircraft.Design.FIXED_EQUIPMENT_MASS,
                 Aircraft.Wing.AREA] = dfixed_equip_mass_dwing_area
        partials[
            Aircraft.Design.FIXED_EQUIPMENT_MASS, Aircraft.HorizontalTail.AREA
        ] = dfixed_equip_mass_dhtail_area
        partials[
            Aircraft.Design.FIXED_EQUIPMENT_MASS, Aircraft.VerticalTail.AREA
        ] = dfixed_equip_mass_dvtail_area<|MERGE_RESOLUTION|>--- conflicted
+++ resolved
@@ -16,14 +16,9 @@
 
 
 class EquipAndUsefulLoadMass(om.ExplicitComponent):
-<<<<<<< HEAD
-=======
     """
     Computation of fixed equipment mass and useful load for GASP-based mass.
     """
-
-    def initialize(self):
->>>>>>> e30ee5b6
 
     def initialize(self):
         add_aviary_option(self, Aircraft.CrewPayload.NUM_PASSENGERS)
