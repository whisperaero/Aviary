{
 "cells": [
  {
   "cell_type": "code",
   "execution_count": null,
   "metadata": {
    "tags": [
     "remove-cell"
    ]
   },
   "outputs": [],
   "source": [
    "# Testing Cell\n",
    "from aviary.api import Aircraft\n",
    "from aviary.subsystems.atmosphere.atmosphere import Atmosphere\n",
    "from aviary.subsystems.propulsion.propeller.hamilton_standard import (\n",
    "    HamiltonStandard,\n",
    "    PostHamiltonStandard,\n",
    "    PreHamiltonStandard,\n",
    ")\n",
    "from aviary.subsystems.propulsion.propeller.propeller_performance import InstallLoss\n",
    "from aviary.utils.doctape import check_value, get_variable_name, glue_variable\n",
    "\n",
    "check_value(\n",
    "    Aircraft.Engine.Propeller.COMPUTE_INSTALLATION_LOSS,\n",
    "    'aircraft:engine:propeller:compute_installation_loss',\n",
    ")\n",
    "glue_variable(get_variable_name(Aircraft.Engine.Propeller.COMPUTE_INSTALLATION_LOSS), md_code=True)\n",
    "glue_variable(Atmosphere.__name__, md_code=True)\n",
    "glue_variable(InstallLoss.__name__, md_code=True)\n",
    "glue_variable(PreHamiltonStandard.__name__, md_code=True)\n",
    "glue_variable(HamiltonStandard.__name__, md_code=True)\n",
    "glue_variable(PostHamiltonStandard.__name__, md_code=True)"
   ]
  },
  {
   "cell_type": "markdown",
   "metadata": {},
   "source": [
    "# Hamilton Standard Propulsion Model\n",
    "\n",
    "In the 1970s, NASA contracted Hamilton Standard to forecast into the future mid-80s to the 90s what they thought advanced propellers would look like.\n",
    "The result is what we call “Hamilton Standard model” used in Aviary today.\n",
    "The [Hamilton Standard Documentation](https://ntrs.nasa.gov/api/citations/19720010354/downloads/19720010354.pdf) is publicly available.\n",
    "You can find the definitions, methodology, and Fortran code in the document.\n",
    "In Aviary, we implement only one of the computation options: the code computes the corresponding thrust for a given horsepower.\n",
    "\n",
    "Below is an XDSM diagram of Hamilton Standard model (assuming {glue:md}`Aircraft.Engine.Propeller.COMPUTE_INSTALLATION_LOSS` is `True`):\n",
    "\n",
    "![Hamilton Standard Diagram](images/hamilton_standard.png)\n",
    "\n",
    "The inputs are grouped in three aspects:\n",
    "\n",
    "Geometric inputs:\n",
    "\n",
    "- Propeller diameter\n",
    "- Activity factor per blade (range: 80 to 200, baseline: 150)\n",
    "- Number of blades (range: 2 to 8)\n",
    "\n",
    "Power inputs:\n",
    "\n",
    "- Shaft power to propeller (hp)\n",
    "- Installation loss factor (0 to 1)\n",
    "\n",
    "Performance inputs:\n",
    "\n",
    "- Operating altitude (ft)\n",
    "- True airspeed (knots)\n",
    "- Propeller tip speed (Usually < 800 ft/s)\n",
    "- Integrated lift coefficient (range: 0.3 to 0.8, baseline: 0.5)\n",
    "\n",
    "Some of the inputs are valid for limited ranges.\n",
    "When using an odd number of blades, the Hamilton Standard model interpolates using the 2, 4, 6 and 8 blade data.\n",
    "The corresponding outputs are:\n",
    "\n",
    "Geometric outputs:\n",
    "\n",
    "- Design blade pitch angle (at 0.75 Radius)\n",
    "\n",
    "Power outputs:\n",
    "\n",
    "- Installation loss factor\n",
    "- Tip compressibility loss factor\n",
    "- Power coefficient\n",
    "- Thrust coefficient (rho=const, no losses)\n",
    "\n",
    "Performance outputs:\n",
    "\n",
    "- Flight Mach number\n",
    "- Propeller tip Mach number\n",
    "- Advance ratio\n",
    "- Tip compressibility loss factor\n",
    "- Thrust\n",
    "- Propeller efficiency with compressibility losses\n",
    "- Propeller efficiency with compressibility and installation losses\n",
    "\n",
    "When shaft power is zero, propeller efficiencies are undefined. We set them as 0.0.\n",
    "\n",
    "As shown in the above XDSM diagram, the model is an OpenMDAO group that is composed of three components and two groups:\n",
    "\n",
    "- {glue:md}`Atmosphere` (group)\n",
    "- {glue:md}`PreHamiltonStandard`\n",
    "- {glue:md}`HamiltonStandard`\n",
    "- {glue:md}`InstallLoss` (group)\n",
    "- {glue:md}`PostHamiltonStandard`"
   ]
  },
  {
   "cell_type": "code",
   "execution_count": null,
   "metadata": {
    "tags": [
     "remove-cell"
    ]
   },
   "outputs": [],
   "source": [
    "# Testing Cell\n",
    "import openmdao.api as om\n",
    "\n",
    "import aviary.api as av\n",
    "import aviary.subsystems.propulsion.propeller.hamilton_standard as hs\n",
    "from aviary.subsystems.atmosphere.atmosphere import Atmosphere\n",
    "from aviary.subsystems.propulsion.propeller.propeller_performance import (\n",
    "    InstallLoss,\n",
    "    PropellerPerformance,\n",
    ")\n",
    "from aviary.variable_info.options import get_option_defaults\n",
    "\n",
    "options = get_option_defaults()\n",
    "options.set_val(av.Aircraft.Engine.Propeller.COMPUTE_INSTALLATION_LOSS, val=True, units='unitless')\n",
    "options.set_val(av.Aircraft.Engine.Propeller.NUM_BLADES, val=4, units='unitless')\n",
    "options.set_val(av.Aircraft.Engine.GENERATE_FLIGHT_IDLE, False)\n",
    "options.set_val(av.Aircraft.Engine.DATA_FILE, 'models/engines/turboshaft_4465hp.deck')\n",
    "\n",
    "prob = om.Problem()\n",
    "group = prob.model\n",
    "for name in ('traj', 'cruise', 'rhs_all'):\n",
    "    group = group.add_subsystem(name, om.Group())\n",
    "var_names = [\n",
    "    (av.Aircraft.Engine.Propeller.TIP_SPEED_MAX, 0, {'units': 'ft/s'}),\n",
    "    # (av.Dynamic.Mission.PERCENT_ROTOR_RPM_CORRECTED,0,{'units':'unitless'}),\n",
    "    (av.Aircraft.Engine.Propeller.ACTIVITY_FACTOR, 0, {'units': 'unitless'}),\n",
    "    (av.Aircraft.Engine.Propeller.INTEGRATED_LIFT_COEFFICIENT, 0, {'units': 'unitless'}),\n",
    "]\n",
    "group.add_subsystem('ivc', om.IndepVarComp(var_names), promotes=['*'])\n",
    "\n",
    "prob.model.add_subsystem(name='atmosphere', subsys=Atmosphere(num_nodes=1), promotes=['*'])\n",
    "\n",
    "pp = prob.model.add_subsystem(\n",
    "    'pp',\n",
    "    PropellerPerformance(aviary_options=options),\n",
    "    promotes_inputs=['*'],\n",
    "    promotes_outputs=['*'],\n",
    ")\n",
    "pp.set_input_defaults(av.Aircraft.Engine.Propeller.DIAMETER, 10, units='ft')\n",
    "pp.set_input_defaults(av.Dynamic.Atmosphere.MACH, 0.7, units='unitless')\n",
    "# pp.set_input_defaults(av.Dynamic.Atmosphere.TEMPERATURE, 650, units=\"degR\")\n",
    "pp.set_input_defaults(av.Dynamic.Vehicle.Propulsion.PROPELLER_TIP_SPEED, 800, units='ft/s')\n",
    "pp.set_input_defaults(av.Dynamic.Mission.VELOCITY, 100, units='knot')\n",
    "prob.setup()\n",
    "\n",
    "subsyses = {\n",
    "    'install_loss': InstallLoss,\n",
    "    'pre_hamilton_standard': hs.PreHamiltonStandard,\n",
    "    'hamilton_standard': hs.HamiltonStandard,\n",
    "    'post_hamilton_standard': hs.PostHamiltonStandard,\n",
    "}\n",
    "\n",
    "for name, component in subsyses.items():\n",
    "    subsys = pp._get_subsystem(name)\n",
    "    if subsys is None:\n",
    "        raise ValueError(f\"couldn't find {name} in PropellerPerformance\")\n",
    "    if not isinstance(subsys, component):\n",
    "        raise TypeError(\n",
    "            f'PropellerPerformance component {name} is {type(subsys)}, but should be {component}'\n",
    "        )"
   ]
  },
  {
   "cell_type": "markdown",
   "metadata": {},
   "source": [
    "The {glue:md}`Atmosphere` component provides the flight conditions.\n",
    "The flight conditions are passed to the {glue:md}`PreHamiltonStandard` component which computes the propeller tip Mach number, advance ratio, and power coefficient.\n",
    "These values are then fed into the {glue:md}`HamiltonStandard` component.\n",
    "\n",
    "{glue:md}`HamiltonStandard` is the core of the model.\n",
    "Given the power coefficient (CP) and advance ratio (J), it finds the blade angle (BL) by a CP-BL chart by tracing the advance ratio.\n",
    "Then with the blade angle, it finds the thrust coefficient (CT) using its CT-BL chart by tracing advance ratio again.\n",
    "This algorithm is shown in the below pair of charts.\n",
    "The CP → BL → CT chart matching algorithm is based on baseline data.\n",
    "If the user-inputted values are not in the valid region, it will first convert them to those baseline parameters by a sequence of interpolations to do the necessary corrections.\n",
    "The newly converted parameters are called “effective parameters” (e.g., CPE and CTE).\n",
    "The outputs are blade angle, thrust coefficient and tip compressibility loss factor.\n",
    "\n",
    "![CP and CT matching](images/CPE_CTE_matching.png)\n",
    "\n",
    "Finally, the thrust is computed in the {glue:md}`PostHamiltonStandard` component based on thrust coefficient and tip compressibility loss factor.\n",
    "\n",
    "The Hamilton Standard model uses wind tunnel test data from uninstalled propellers.\n",
    "When a nacelle is mounted behind the propeller, an installation loss factor is introduced.\n",
    "The installation loss factor can be given by the user or computed.\n",
    "If it is computed, we need another group of components as shown below:\n",
    "\n",
    "![Installation Loss Factor](images/installation_loss_factor.png)\n",
    "\n",
    "This diagram is represented by {glue:md}`InstallLoss` group in the first diagram.\n",
    "Nacelle diameter is needed when installation loss factor is computed.\n",
    "We use the average nacelle diameter.\n",
    "\n",
    "The newly added aviary options and variables are:"
   ]
  },
  {
   "cell_type": "code",
   "execution_count": null,
   "metadata": {
    "tags": [
     "remove-cell"
    ]
   },
   "outputs": [],
   "source": [
    "# Testing Cell\n",
    "import inspect\n",
    "\n",
    "from aviary.api import Aircraft, Dynamic\n",
    "from aviary.subsystems.propulsion.turboprop_model import TurbopropModel\n",
    "from aviary.utils.doctape import glue_variable\n",
    "\n",
    "glue_variable(get_variable_name(TurbopropModel), md_code=True)\n",
    "\n",
    "# glue all arguments of function TurbopropModel.__init__()\n",
    "sigs = inspect.signature(TurbopropModel)\n",
    "parameters = sigs.parameters\n",
    "for name, param in parameters.items():\n",
    "    glue_variable(name, md_code=True)\n",
    "    # print(f'Name: {name}, Default: {param.default}, Kind: {param.kind}')"
   ]
  },
  {
   "cell_type": "code",
   "execution_count": null,
   "metadata": {
    "tags": [
     "remove-output"
    ]
   },
   "outputs": [],
   "source": [
    "Aircraft.Engine.Propeller.DIAMETER\n",
    "Aircraft.Engine.Propeller.INTEGRATED_LIFT_COEFFICIENT\n",
    "Aircraft.Engine.Propeller.ACTIVITY_FACTOR\n",
    "Aircraft.Engine.Propeller.NUM_BLADES\n",
    "Aircraft.Engine.Propeller.COMPUTE_INSTALLATION_LOSS\n",
    "Dynamic.Vehicle.Propulsion.PROPELLER_TIP_SPEED\n",
    "Dynamic.Vehicle.Propulsion.SHAFT_POWER"
   ]
  },
  {
   "cell_type": "markdown",
   "metadata": {},
   "source": [
    "To build a turboprop engine that uses the Hamilton Standard propeller model we use a {glue:md}`TurbopropModel` object without providing a custom {glue:md}`propeller_model`, here it is set to `None` (the default). In this example, we also set {glue:md}`shaft_power_model` to `None`, another default that assumes we are using a turboshaft engine deck:"
   ]
  },
  {
   "cell_type": "code",
   "execution_count": null,
   "metadata": {
    "tags": [
     "remove-output"
    ]
   },
   "outputs": [],
   "source": [
    "engine = TurbopropModel(options=options, shaft_power_model=None, propeller_model=None)"
   ]
  },
  {
   "cell_type": "markdown",
   "metadata": {},
   "source": [
    "Some inputs are options:"
   ]
  },
  {
   "cell_type": "code",
   "execution_count": null,
   "metadata": {
    "tags": [
     "remove-output"
    ]
   },
   "outputs": [],
   "source": [
    "options.set_val(Aircraft.Engine.Propeller.DIAMETER, 10, units='ft')\n",
    "options.set_val(Aircraft.Engine.Propeller.NUM_BLADES, val=4, units='unitless')\n",
    "options.set_val(Aircraft.Engine.Propeller.COMPUTE_INSTALLATION_LOSS, val=True, units='unitless')"
   ]
  },
  {
   "cell_type": "markdown",
   "metadata": {},
   "source": [
    "We set the inputs like the following:"
   ]
  },
  {
   "cell_type": "code",
   "execution_count": null,
   "metadata": {
    "tags": [
     "remove-output"
    ]
   },
   "outputs": [],
   "source": [
    "prob.set_val(f'traj.cruise.rhs_all.{Aircraft.Engine.Propeller.TIP_SPEED_MAX}', 710.0, units='ft/s')\n",
    "prob.set_val(\n",
    "    f'traj.cruise.rhs_all.{Aircraft.Engine.Propeller.ACTIVITY_FACTOR}', 150.0, units='unitless'\n",
    ")\n",
    "prob.set_val(\n",
    "    f'traj.cruise.rhs_all.{Aircraft.Engine.Propeller.INTEGRATED_LIFT_COEFFICIENT}',\n",
    "    0.5,\n",
    "    units='unitless',\n",
    ")"
   ]
  },
  {
   "cell_type": "code",
   "execution_count": null,
   "metadata": {
    "tags": [
     "remove-cell"
    ]
   },
   "outputs": [],
   "source": [
    "# Testing Cell\n",
    "import aviary.api as av\n",
<<<<<<< HEAD
    "from aviary.variable_info.enums import OutMachType\n",
=======
>>>>>>> 198b5d95
    "\n",
    "folder_path = av.get_path('models/engines/propellers')\n",
    "propellers_dir = folder_path.relative_to(av.top_dir)\n",
    "glue_variable(propellers_dir, md_code=True)\n",
    "\n",
    "file_path = av.get_path(folder_path / 'general_aviation.prop')\n",
    "glue_variable(file_path.name, md_code=True)\n",
    "\n",
    "map_file_name = file_path.stem + '.map'\n",
    "file_path = av.get_path(folder_path / map_file_name)\n",
    "glue_variable(file_path.name, md_code=True)\n",
    "\n",
    "file_path = av.get_path(folder_path / 'PropFan.prop')\n",
    "glue_variable(file_path.name, md_code=True)\n",
    "\n",
    "map_file_name = file_path.stem + '.map'\n",
    "file_path = av.get_path(folder_path / map_file_name)\n",
    "glue_variable(file_path.name, md_code=True)\n",
    "\n",
    "check_value(Aircraft.Engine.Propeller.DATA_FILE, 'aircraft:engine:propeller:data_file')\n",
    "glue_variable(get_variable_name(Aircraft.Engine.Propeller.DATA_FILE), md_code=True)\n",
    "check_value(Dynamic.Atmosphere.MACH, 'mach')\n",
    "glue_variable(get_variable_name(Dynamic.Atmosphere.MACH), md_code=True)"
   ]
  },
  {
   "cell_type": "markdown",
   "metadata": {},
   "source": [
    "# Propeller Map Alternative\n",
    "\n",
<<<<<<< HEAD
    "The Hamilton Standard model has limitations where it can be applied; for model aircraft design, it is possible that users may want to provide their own data tables. Two sample data sets are provided in {glue:md}`models/engines/propellers` folder: {glue:md}`general_aviation.prop` and {glue:md}`PropFan.prop`. In both cases, they are in `.csv` format and are converted from `GASP` maps: {glue:md}`general_aviation.map` and {glue:md}`PropFan.map` (see [Command Line Tools](aviary_commands.ipynb) for details). The difference between these two samples is that the general aviation sample uses helical Mach numbers as input while the propfan sample uses the free stream Mach numbers. Helical Mach numbers appear higher, due to the inclusion of the rotational component of the tip velocity. In our example, they range from 0.7 to 0.95. To determine which mach type in a GASP map is used, look at the first integer of the first line. If it is 1, it uses helical mach; if it is 2, it uses free stream mach. To determine which mach type is an Aviary propeller file is used, look at which variables are present in the header. It is typically either {glue:md}`helical_mach` or {glue:md}`mach`. If both are present in the header, Aviary will directly use the data in the Mach number column. Note that GASP defines helical Mach at 75% radius, while Aviary defines it at propeller tip. When converting a GASP propeller map, helical Mach is converted to match Aviary's definition.\n",
=======
    "The Hamilton Standard model has limitations where it can be applied; for model aircraft design, it is possible that users may want to provide their own data tables. Two sample data sets are provided in {glue:md}`models/engines/propellers` folder: {glue:md}`general_aviation.prop` and {glue:md}`PropFan.prop`. In both cases, they are in `.csv` format and are converted from `GASP` maps: {glue:md}`general_aviation.map` and {glue:md}`PropFan.map` (see [Command Line Tools](aviary_commands.ipynb) for details). The difference between these two samples is that the general aviation sample uses helical Mach numbers as input while the propfan sample uses the free stream Mach numbers. Helical Mach numbers appear higher, due to the inclusion of the rotational component of the tip velocity. In our example, they range from 0.7 to 0.95. To determine which mach type in a GASP map is used, look at the first integer of the first line. If it is 1, it uses helical mach; if it is 2, it uses free stream mach. To determine which mach type is an Aviary propeller file is used, look at which variables are present in the header. It is typically either `helical_mach` or `mach`. If both are present in the header, Aviary will directly use the data in the Mach number column.\n",
>>>>>>> 198b5d95
    "\n",
    "To use a propeller map, users can provide the propeller map file path to {glue:md}`Aircraft.Engine.Propeller.DATA_FILE`.\n",
    "\n",
    "In the Hamilton Standard models, the thrust coefficients do not take compressibility into account. Therefore, propeller tip compressibility loss factor has to be computed and will be used to compute thrust. If a propeller map is used, the compressibility effects should be included in the data provided. Therefore, this factor is assumed to be 1.0 and is supplied to post Hamilton Standard component. Other outputs are computed using the same formulas."
   ]
  }
 ],
 "metadata": {
  "kernelspec": {
   "display_name": "aviary",
   "language": "python",
   "name": "python3"
  },
  "language_info": {
   "codemirror_mode": {
    "name": "ipython",
    "version": 3
   },
   "file_extension": ".py",
   "mimetype": "text/x-python",
   "name": "python",
   "nbconvert_exporter": "python",
   "pygments_lexer": "ipython3",
   "version": "3.12.9"
  }
 },
 "nbformat": 4,
 "nbformat_minor": 2
}<|MERGE_RESOLUTION|>--- conflicted
+++ resolved
@@ -340,10 +340,6 @@
    "source": [
     "# Testing Cell\n",
     "import aviary.api as av\n",
-<<<<<<< HEAD
-    "from aviary.variable_info.enums import OutMachType\n",
-=======
->>>>>>> 198b5d95
     "\n",
     "folder_path = av.get_path('models/engines/propellers')\n",
     "propellers_dir = folder_path.relative_to(av.top_dir)\n",
@@ -375,11 +371,7 @@
    "source": [
     "# Propeller Map Alternative\n",
     "\n",
-<<<<<<< HEAD
-    "The Hamilton Standard model has limitations where it can be applied; for model aircraft design, it is possible that users may want to provide their own data tables. Two sample data sets are provided in {glue:md}`models/engines/propellers` folder: {glue:md}`general_aviation.prop` and {glue:md}`PropFan.prop`. In both cases, they are in `.csv` format and are converted from `GASP` maps: {glue:md}`general_aviation.map` and {glue:md}`PropFan.map` (see [Command Line Tools](aviary_commands.ipynb) for details). The difference between these two samples is that the general aviation sample uses helical Mach numbers as input while the propfan sample uses the free stream Mach numbers. Helical Mach numbers appear higher, due to the inclusion of the rotational component of the tip velocity. In our example, they range from 0.7 to 0.95. To determine which mach type in a GASP map is used, look at the first integer of the first line. If it is 1, it uses helical mach; if it is 2, it uses free stream mach. To determine which mach type is an Aviary propeller file is used, look at which variables are present in the header. It is typically either {glue:md}`helical_mach` or {glue:md}`mach`. If both are present in the header, Aviary will directly use the data in the Mach number column. Note that GASP defines helical Mach at 75% radius, while Aviary defines it at propeller tip. When converting a GASP propeller map, helical Mach is converted to match Aviary's definition.\n",
-=======
     "The Hamilton Standard model has limitations where it can be applied; for model aircraft design, it is possible that users may want to provide their own data tables. Two sample data sets are provided in {glue:md}`models/engines/propellers` folder: {glue:md}`general_aviation.prop` and {glue:md}`PropFan.prop`. In both cases, they are in `.csv` format and are converted from `GASP` maps: {glue:md}`general_aviation.map` and {glue:md}`PropFan.map` (see [Command Line Tools](aviary_commands.ipynb) for details). The difference between these two samples is that the general aviation sample uses helical Mach numbers as input while the propfan sample uses the free stream Mach numbers. Helical Mach numbers appear higher, due to the inclusion of the rotational component of the tip velocity. In our example, they range from 0.7 to 0.95. To determine which mach type in a GASP map is used, look at the first integer of the first line. If it is 1, it uses helical mach; if it is 2, it uses free stream mach. To determine which mach type is an Aviary propeller file is used, look at which variables are present in the header. It is typically either `helical_mach` or `mach`. If both are present in the header, Aviary will directly use the data in the Mach number column.\n",
->>>>>>> 198b5d95
     "\n",
     "To use a propeller map, users can provide the propeller map file path to {glue:md}`Aircraft.Engine.Propeller.DATA_FILE`.\n",
     "\n",
