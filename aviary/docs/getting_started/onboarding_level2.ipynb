{
 "cells": [
  {
   "cell_type": "markdown",
   "id": "cd250ed3",
   "metadata": {},
   "source": [
    "# Level 2\n",
    "\n",
    "We have discussed [Level 1](onboarding_level1) in great detail. As we have seen, Level 1 is relatively simple.\n",
    "\n",
    "In Level 2, we see more flexibility and additional choices. You will be exposed to some simple Python code and see how Aviary establishes a problem from beginning to end. Each step is built upon the capabilities of [Level 3](onboarding_level3). Users will be led to Level 3 in a natural way."
   ]
  },
  {
   "cell_type": "code",
   "execution_count": null,
   "id": "1e1804c6",
   "metadata": {
    "tags": [
     "remove-cell"
    ]
   },
   "outputs": [],
   "source": [
    "# Testing Cell\n",
    "import aviary.api as av\n",
    "from aviary.api import Dynamic, Mission\n",
    "from aviary.interface.methods_for_level1 import run_aviary\n",
    "from aviary.utils.doctape import glue_function_arguments, glue_variable, glue_keys, get_variable_name\n",
    "\n",
    "current_glued_vars = []\n",
    "\n",
    "file_path = av.get_path('interface/methods_for_level1.py').relative_to(av.top_dir)\n",
    "glue_variable(file_path, md_code=True)\n",
    "glue_variable(file_path.name, md_code=True)\n",
    "\n",
    "glue_variable(run_aviary.__name__+'()', md_code=True)\n",
    "AviaryValues = av.AviaryValues\n",
    "glue_variable(AviaryValues.__name__, md_code=True)\n",
    "\n",
    "# glue all argument of function run_aviary()\n",
    "glue_function_arguments(run_aviary, current_glued_vars, glue_default=True, md_code=True)\n",
    "\n",
    "glue_keys(dict(av.ProblemType.__members__))\n",
    "ProblemType = av.ProblemType\n",
    "glue_variable(ProblemType.__name__, md_code=True)\n",
    "\n",
    "glue_variable(get_variable_name(Mission.Objectives.FUEL), md_code=True)\n",
    "glue_variable(get_variable_name(Mission.Objectives.RANGE), md_code=True)\n",
    "glue_variable(get_variable_name(Dynamic.Vehicle.MASS), md_code=True)\n",
    "\n",
    "glue_variable('HEIGHT_ENERGY', av.EquationsOfMotion.HEIGHT_ENERGY.name, md_code=True)\n",
    "glue_variable('TWO_DEGREES_OF_FREEDOM', av.EquationsOfMotion.TWO_DEGREES_OF_FREEDOM.name, md_code=False)\n",
    "glue_variable('SOLVED_2DOF', av.EquationsOfMotion.SOLVED_2DOF.name, md_code=True)\n",
    "\n",
    "glue_variable('height_energy', av.EquationsOfMotion.HEIGHT_ENERGY.value, md_code=True)\n",
    "glue_variable('2DOF', av.EquationsOfMotion.TWO_DEGREES_OF_FREEDOM.value, md_code=True)\n",
    "glue_variable('solved_2DOF', av.EquationsOfMotion.SOLVED_2DOF.value, md_code=True)\n",
    "\n",
    "glue_variable('problem_type', av.Settings.PROBLEM_TYPE.split(':')[1], md_code=True)"
   ]
  },
  {
   "cell_type": "code",
   "execution_count": null,
   "id": "5614146d",
   "metadata": {
    "tags": [
     "remove-cell"
    ]
   },
   "outputs": [],
   "source": [
    "# Testing Cell\n",
    "import aviary.api as av\n",
    "from aviary.utils.functions import get_path\n",
    "from aviary.utils.doctape import glue_variable, run_command_no_file_error\n",
    "\n",
    "file_path = 'models/test_aircraft/aircraft_for_bench_GwGm.csv'\n",
    "\n",
    "command = 'aviary run_mission ' + file_path\n",
    "glue_variable(command, md_code=True)\n",
    "command += ' --max_iter 0 --optimizer IPOPT'\n",
    "run_command_no_file_error(command)\n",
    "\n",
    "file_path = get_path(file_path)\n",
    "glue_variable(file_path.name, md_code=True)\n",
    "glue_variable(file_path.stem, md_code=True)\n",
    "\n",
    "phase_info_path = av.get_path('interface/default_phase_info/two_dof.py').relative_to(av.top_dir.parent)\n",
    "glue_variable('phase_info_path', phase_info_path, md_code=True)\n"
   ]
  },
  {
   "cell_type": "markdown",
   "id": "04133934",
   "metadata": {},
   "source": [
    "Level 2 is defined in the [aviary/interface/methods_for_level1.py file](https://github.com/OpenMDAO/Aviary/blob/main/aviary/interface/methods_for_level1.py) and it has a method {glue:md}`run_aviary()` with a few arguments. If you examine {glue:md}`interface/methods_for_level1.py` you see that Level 1 prepares those arguments and then call {glue:md}`run_aviary()`. For {glue:md}`aviary run_mission models/test_aircraft/aircraft_for_bench_GwGm.csv` examples, those arguments and their default values are:\n",
    "\n",
    "- {glue:md}`aircraft_filename`: {glue:md}`aircraft_for_bench_GwGm.csv`\n",
    "- {glue:md}`phase_info`: not provided (and will be loaded from {glue:md}`phase_info_path`)\n",
    "- {glue:md}`optimizer`: {glue:md}`optimizer_default`\n",
    "- {glue:md}`analysis_scheme`: {glue:md}`analysis_scheme_default`\n",
    "- {glue:md}`objective_type`: {glue:md}`objective_type_default`\n",
    "- {glue:md}`record_filename`: {glue:md}`record_filename_default`\n",
    "- {glue:md}`restart_filename`: {glue:md}`restart_filename_default`)\n",
    "- {glue:md}`max_iter`: {glue:md}`max_iter_default`\n",
    "- {glue:md}`run_driver`: {glue:md}`run_driver_default`\n",
    "- {glue:md}`make_plots`: {glue:md}`make_plots_default`\n",
    "- {glue:md}`phase_info_parameterization`: {glue:md}`phase_info_parameterization_default`\n",
    "- {glue:md}`optimization_history_filename`: {glue:md}`optimization_history_filename_default`\n",
    "- {glue:md}`verbosity`: {glue:md}`verbosity_default`\n",
    "\n",
    "All the above arguments are straightforward except {glue:md}`objective_type`. Even though {glue:md}`objective_type` is `None`, it is not treated as `None`. In this scenario, the objective is set based on {glue:md}`problem_type` when using the {glue:md}`2DOF` mission method. There are three options for {glue:md}`problem_type` which is set to {glue:md}`SIZING` as default when aircraft is created. Aviary has the following mapping when user does not set {glue:md}`objective_type` but set `mission_method` to {glue:md}`2DOF` (in .csv file):\n",
    "\n",
    "| {glue:md}`problem_type` | `objective` |\n",
    "| ------------ | --------- |\n",
    "| {glue:md}`SIZING` | {glue:md}`Mission.Objectives.FUEL` |\n",
    "| {glue:md}`ALTERNATE` | {glue:md}`Mission.Objectives.FUEL`|\n",
    "| {glue:md}`FALLOUT` | {glue:md}`Mission.Objectives.RANGE` |"
   ]
  },
  {
   "cell_type": "code",
   "execution_count": null,
   "id": "825c2bf2",
   "metadata": {
    "tags": [
     "remove-cell"
    ]
   },
   "outputs": [],
   "source": [
    "# Testing Cell\n",
    "import openmdao.api as om\n",
    "from aviary.api import Mission\n",
    "from aviary.variable_info.enums import ProblemType as PT, EquationsOfMotion as EOM\n",
    "from aviary.interface.methods_for_level2 import AviaryProblem\n",
    "from aviary.mission.two_dof_problem_configurator import TwoDOFProblemConfigurator\n",
    "from aviary.utils.doctape import check_contains, glue_class_functions, glue_variable\n",
    "\n",
    "EOM.HEIGHT_ENERGY;\n",
    "mo = Mission.Objectives\n",
    "expected_objective = {PT.SIZING:mo.FUEL, PT.ALTERNATE:mo.FUEL, PT.FALLOUT:mo.RANGE}\n",
    "for ptype, obj in expected_objective.items():\n",
    "    dummy_prob = om.Problem()\n",
    "    dummy_prob.mission_method = EOM.TWO_DEGREES_OF_FREEDOM\n",
    "    dummy_prob.problem_type = ptype\n",
    "    dummy_prob.builder = TwoDOFProblemConfigurator()\n",
    "    dummy_prob.target_range = 0\n",
    "    AviaryProblem.add_objective(dummy_prob, verbosity=0)\n",
    "    dummy_prob.setup()\n",
    "    objectives = dummy_prob.model._responses.keys()\n",
    "    check_contains(obj, objectives)\n",
    "\n",
    "file_path = av.get_path('interface/methods_for_level2.py')\n",
    "glue_variable(file_path.name, md_code=True)\n",
    "\n",
    "# Get all functions of class AviaryProblem\n",
    "glue_class_functions(AviaryProblem, current_glued_vars, pre_fix='prob', md_code=True)\n",
    "\n",
    "# Get all functions of class TwoDOFProblemConfigurator\n",
    "glue_class_functions(TwoDOFProblemConfigurator, current_glued_vars, pre_fix='prob', md_code=True)\n"
   ]
  },
  {
   "cell_type": "markdown",
   "id": "9ffcd43c",
   "metadata": {},
   "source": [
    "In Aviary, {glue:md}`problem_type` is set to {glue:md}`SIZING` when it creates a vehicle (see [create_vehicle](https://github.com/OpenMDAO/Aviary/blob/main/aviary/utils/UI.py)). As you can see, since {glue:md}`problem_type` is {glue:md}`SIZING` by default in our case and we don't manually alter this setting, Aviary set objective to {glue:md}`Mission.Objectives.FUEL`. We will discuss more options of {glue:md}`objective_type` later on.\n",
    "\n",
    "```{note}\n",
    "If you want to use a custom objective function, you can set any arbitrary variable to be the objective by directly calling the OpenMDAO [`add_objective` method](https://openmdao.org/newdocs/versions/latest/features/core_features/adding_desvars_cons_objs/adding_objective.html#adding-an-objective) instead of using Aviary's built-in {glue:md}`add_objective()` method.\n",
    "```\n",
    "\n",
    "In our onboarding runs, we want to limit the number of iterations to 1 so that they all run faster. As a result, we will not consider whether the optimization converges. So, we will have\n",
    "\n",
    "{glue:md}`max_iter`: 1\n",
    "\n",
    "Level 2 cannot be run via `aviary` command on the command line. Users must develop level 2 Python code. The good news is that the Python code is pretty small. You can follow the following steps in order (we do not include function arguments for simplicity):\n",
    "\n",
    "- `prob = AviaryProblem()`\n",
    "- {glue:md}`prob.load_inputs()`\n",
    "- {glue:md}`prob.check_and_preprocess_inputs()`\n",
    "- {glue:md}`prob.add_pre_mission_systems()`\n",
    "- {glue:md}`prob.add_phases()`\n",
    "- {glue:md}`prob.add_post_mission_systems()`\n",
    "- {glue:md}`prob.link_phases()`\n",
    "- {glue:md}`prob.add_driver()`\n",
    "- {glue:md}`prob.add_design_variables()`\n",
    "- {glue:md}`prob.add_objective()`\n",
    "- {glue:md}`prob.setup()`\n",
    "- {glue:md}`prob.set_initial_guesses()`\n",
    "- {glue:md}`prob.run_aviary_problem()`\n",
    "\n",
    "In the rest of this page, we will show a few examples to demonstrate how level 2 runs these steps. We start from rebuilding {glue:md}`aircraft_for_bench_GwGm` model in great details."
   ]
  },
  {
   "cell_type": "markdown",
   "id": "a1b573a9",
   "metadata": {},
   "source": [
    "## Build level 2 for the same {glue:md}`aircraft_for_bench_GwGm` Model\n",
    "\n",
    "We create a level 2 Python script to reproduce the {glue:md}`aircraft_for_bench_GwGm` model run that was used as an example in the level 1 document (this time we won’t use the level 1 functionality). The methods listed above are defined in level 3 (namely, [interface/methods_for_level2.py](https://github.com/OpenMDAO/Aviary/blob/main/aviary/interface/methods_for_level2.py)). You can run the code as follows:"
   ]
  },
  {
   "cell_type": "code",
   "execution_count": null,
   "id": "fe134855",
   "metadata": {},
   "outputs": [],
   "source": [
    "import aviary.api as av\n",
    "from copy import deepcopy\n",
    "\n",
    "# inputs that run_aviary() requires\n",
    "aircraft_filename = 'models/test_aircraft/aircraft_for_bench_GwGm.csv'\n",
    "optimizer = 'IPOPT'\n",
    "analysis_scheme = av.AnalysisScheme.COLLOCATION\n",
    "objective_type = None\n",
    "record_filename = 'aviary_history.db'\n",
    "restart_filename = None\n",
    "max_iter = 0\n",
    "phase_info = deepcopy(av.default_2DOF_phase_info)\n",
    "\n",
    "# Build problem\n",
    "prob = av.AviaryProblem(analysis_scheme)\n",
    "\n",
    "# Load aircraft and options data from user\n",
    "# Allow for user overrides here\n",
    "prob.load_inputs(aircraft_filename, phase_info)\n",
    "\n",
    "# Preprocess inputs\n",
    "prob.check_and_preprocess_inputs()\n",
    "\n",
    "# adds a pre-mission group (propulsion, geometry, aerodynamics, and mass)\n",
    "prob.add_pre_mission_systems()\n",
    "\n",
    "# adds a sequence of core mission phases.\n",
    "prob.add_phases()\n",
    "\n",
    "# adds a landing phase\n",
    "prob.add_post_mission_systems()\n",
    "\n",
    "# Link phases and variables\n",
    "prob.link_phases()\n",
    "\n",
    "# adds an optimizer to the driver\n",
    "prob.add_driver(optimizer, max_iter=max_iter)\n",
    "\n",
    "# adds relevant design variables\n",
    "prob.add_design_variables()\n",
    "\n",
    "# Load optimization problem formulation\n",
    "# Detail which variables the optimizer can control\n",
    "prob.add_objective(objective_type=objective_type)\n",
    "\n",
    "# setup the problem\n",
    "prob.setup()\n",
    "\n",
    "# set initial guesses of states and controls variables\n",
    "prob.set_initial_guesses()\n",
    "\n",
    "# run the problem we just set up\n",
    "prob.run_aviary_problem(record_filename, restart_filename=restart_filename, gen_n2=False)"
   ]
  },
  {
   "cell_type": "code",
   "execution_count": null,
   "id": "cbe17794",
   "metadata": {
    "tags": [
     "remove-cell"
    ]
   },
   "outputs": [],
   "source": [
    "# Testing Cell\n",
    "from openmdao.utils.assert_utils import assert_near_equal\n",
    "from aviary.examples.external_subsystems.battery.battery_variables import Mission\n",
    "from aviary.utils.doctape import glue_variable\n",
    "obj_fuel = prob.get_val(Mission.Objectives.FUEL)\n",
    "exp_fuel = 5.27313333\n",
    "assert_near_equal(obj_fuel[0], exp_fuel, 1e-5)\n",
    "glue_variable('str_obj_fuel', str(obj_fuel), md_code=True)"
   ]
  },
  {
   "cell_type": "markdown",
   "id": "96066213",
   "metadata": {},
   "source": [
    "In this code, you do the same import as {glue:md}`methods_for_level1.py` does and set the values of all the arguments in {glue:md}`run_aviary()`. Now we will go through each line in detail to explain each step:\n",
    "\n",
    "## Dissection of level 2 for the same `aircraft_for_bench_GwGm` model\n",
    "\n",
    "All the methods of `prob` object (including its creation) are defined in level 3 ({glue:md}`methods_for_level2.py`). We now look at each of them.\n",
    "\n",
    "We add other inputs that {glue:md}`run_aviary()` requires:"
   ]
  },
  {
   "cell_type": "code",
   "execution_count": null,
   "id": "b0baac27",
   "metadata": {},
   "outputs": [],
   "source": [
    "aircraft_filename = 'models/test_aircraft/aircraft_for_bench_GwGm.csv'\n",
    "optimizer = 'IPOPT'\n",
    "analysis_scheme = av.AnalysisScheme.COLLOCATION\n",
    "objective_type = None\n",
    "record_filename = 'aviary_history.db'\n",
    "restart_filename = None\n",
    "max_iter = 1\n",
    "\n",
    "prob = av.AviaryProblem(analysis_scheme)"
   ]
  },
  {
   "cell_type": "code",
   "execution_count": null,
   "id": "042bb570",
   "metadata": {
    "tags": [
     "remove-cell"
    ]
   },
   "outputs": [],
   "source": [
    "# Testing Cell\n",
    "AnalysisScheme = av.AnalysisScheme\n",
    "glue_variable(get_variable_name(AnalysisScheme.COLLOCATION), md_code=True)\n",
    "glue_variable(get_variable_name(AnalysisScheme.SHOOTING), md_code=True)\n",
    "glue_variable('COLLOCATION', av.AnalysisScheme.COLLOCATION.name, md_code=True)\n",
    "glue_variable('SHOOTING', av.AnalysisScheme.SHOOTING.name, md_code=True)"
   ]
  },
  {
   "cell_type": "code",
   "execution_count": null,
   "id": "93651343",
   "metadata": {
    "tags": [
     "remove-cell"
    ]
   },
   "outputs": [],
   "source": [
    "# Testing Cell\n",
    "import aviary.api as av\n",
    "from aviary.interface.methods_for_level2 import AviaryProblem\n",
    "from aviary.utils.doctape import get_attribute_name, glue_variable\n",
    "import inspect\n",
    "\n",
    "# read source code of __init__() starting from line 'self.model = AviaryGroup()'\n",
    "source_code = inspect.getsource(AviaryProblem.__init__)\n",
    "src_init = '```\\n'\n",
    "new_line = ''\n",
    "start_reading = False\n",
    "for ch in source_code:\n",
    "    if ch == '\\n':\n",
    "        new_line = new_line.strip()\n",
    "        if 'AviaryGroup()' in new_line:\n",
    "            start_reading = True\n",
    "        if start_reading:\n",
    "            src_init += new_line + '\\n'\n",
    "        new_line = ''\n",
    "    else:\n",
    "        new_line += ch\n",
    "\n",
    "glue_variable('src_init', src_init, md_code=False)\n",
    "\n"
   ]
  },
  {
   "cell_type": "markdown",
   "id": "7e1d5726",
   "metadata": {},
   "source": [
    "Several objects are initialized in this step:\n",
    "\n",
    "```{glue:md} src_init\n",
    ":format: myst\n",
    "```\n",
    "\n",
    "{glue:md}`phase_info` is a user defined dictionary (in a Python file) that controls the profile of the mission to be simulated (e.g. climb, cruise, descent segments etc).\n",
    "\n",
    "For {glue:md}`analysis_scheme`, the two options are: {glue:md}`AnalysisScheme.COLLOCATION` (default) and {glue:md}`AnalysisScheme.SHOOTING` which are defined and described in [variables_info/enums.py`](https://github.com/OpenMDAO/Aviary/blob/main/aviary/variable_info/enums.py):\n",
    "- {glue:md}`COLLOCATION` uses the collocation method to optimize all points simultaneously.\n",
    "- {glue:md}`SHOOTING` is a forward in time integration method that simulates the trajectory.\n",
    "\n",
    "In this onboarding document, only the {glue:md}`COLLOCATION` scheme will be discussed. The line"
   ]
  },
  {
   "cell_type": "code",
   "execution_count": null,
   "id": "ae7810ac",
   "metadata": {
    "tags": [
     "remove-cell"
    ]
   },
   "outputs": [],
   "source": [
    "# Testing Cell\n",
    "from aviary.api import AnalysisScheme\n",
    "from aviary.utils.doctape import check_value, glue_variable\n",
    "AnalysisScheme.COLLOCATION;\n",
    "AnalysisScheme.SHOOTING;\n",
    "\n",
    "from aviary.utils.functions import get_model\n",
    "filename = 'aircraft_for_bench_GwGm.csv'\n",
    "turbofan_file = 'models/engines/turbofan_23k_1.deck'\n",
    "data_var_name = 'aircraft:engine:data_file'  # read its value from .csv file\n",
    "#glue_variable(data_var_name, md_code=True)\n",
    "with open(get_model(filename)) as f_in:\n",
    "    lines = f_in.readlines()\n",
    "    for sLine in lines:\n",
    "        if data_var_name in sLine:\n",
    "            check_value(sLine.strip(), 'aircraft:engine:data_file,'+turbofan_file+',unitless')\n",
    "            s ='```\\n'\n",
    "            s += sLine.strip()\n",
    "            glue_variable(turbofan_file, md_code=True)\n",
    "            glue_variable('engine_data_file_line', s, md_code=False)\n",
    "            val_and_units = s.split(',',1)[-1]\n",
    "            glue_variable('models/engines/turbofan_28k.deck,unitless', val_and_units, md_code=False)\n",
    "            break"
   ]
  },
  {
   "cell_type": "code",
   "execution_count": null,
   "id": "8cac423c",
   "metadata": {
    "tags": [
     "hide-output"
    ]
   },
   "outputs": [],
   "source": [
    "phase_info = deepcopy(av.default_2DOF_phase_info)\n",
    "prob.load_inputs(aircraft_filename, phase_info)"
   ]
  },
  {
   "cell_type": "markdown",
   "id": "42a2ee97",
   "metadata": {},
   "source": [
    "is a function that has a few tasks:\n",
    "\n",
    "- Read aircraft deck file `aircraft_filename`\n",
    "- Read phase info file {glue:md}`phase_info`\n",
    "- Build core subsystems\n",
    "\n",
    "We have seen {glue:md}`aircraft_filename` file (a `.csv` file) in our level 1 examples. In [level 1](onboarding_level1), we simply called it input file. An aircraft model can also be directly defined in Python, by setting up an {glue:md}`AviaryValues` object with the desired inputs and options normally found in an input file. That object can be provided in the place of {glue:md}`aircraft_filename`.\n",
    "\n",
    "\n",
    "Engines are built by using the input data {glue:md}`engine_data_file` in the .csv file. For example in {glue:md}`aircraft_for_bench_GwGm.csv` file, we see:\n",
    "\n",
    "```{glue:md} engine_data_file_line\n",
    ":format: myst\n",
    "```"
   ]
  },
  {
   "cell_type": "code",
   "execution_count": null,
   "id": "bc6e9a5b",
   "metadata": {
    "tags": [
     "remove-cell"
    ]
   },
   "outputs": [],
   "source": [
    "# Testing Cell\n",
    "from aviary.api import Aircraft\n",
    "from aviary.subsystems.propulsion.engine_model import EngineModel\n",
    "from aviary.utils.functions import get_path\n",
    "import pandas as pd\n",
    "from myst_nb import glue\n",
    "\n",
    "glue_variable('engine_data_file', Aircraft.Engine.DATA_FILE)\n",
    "glue_variable(EngineModel.__name__, md_code=True)\n",
    "\n",
    "# build the top rows of turbofan_28k.deck from that file\n",
    "file_path = get_path('models/engines/turbofan_28k.deck')\n",
    "df = pd.read_csv(file_path, nrows=5, skiprows=2, header=0)\n",
    "glue('top_rows_of_engine_deck', df)\n"
   ]
  },
  {
   "cell_type": "markdown",
   "id": "5f349611",
   "metadata": {},
   "source": [
    "So, {glue:md}`engine_data_file` has value {glue:md}`models/engines/turbofan_28k.deck,unitless`. We follow this path and open that file. The top rows of engine deck file are:\n",
    "\n",
    "```{glue:figure} top_rows_of_engine_deck\n",
    ":name: 'tbl:df'\n",
    "```\n",
    "\n",
    "Users can provide an {glue:md}`EngineModel` instance of their own to use in Aviary's propulsion systems.\n",
    "\n",
    "Other subsystems, including mass, geometry, and aerodynamics, are set up according to which legacy code options the user has specified in their input file, using `settings:equations_of_motion` and `settings:mass_method`. Aerodynamics is set up to match the selected equations of motion, while geometry will use either GASP, FLOPS, or both methods as required to calculate all values needed by other subsystems.\n",
    "\n",
    "Next we check the user-provided inputs:"
   ]
  },
  {
   "cell_type": "code",
   "execution_count": null,
   "id": "6b6eedb1",
   "metadata": {
    "tags": [
     "remove-cell"
    ]
   },
   "outputs": [],
   "source": [
    "# Testing Cell\n",
    "from aviary.api import Settings\n",
    "Settings.EQUATIONS_OF_MOTION;\n",
    "Settings.MASS_METHOD;"
   ]
  },
  {
   "cell_type": "code",
   "execution_count": null,
   "id": "e3d91612",
   "metadata": {
    "tags": [
     "hide-output"
    ]
   },
   "outputs": [],
   "source": [
    "prob.check_and_preprocess_inputs()"
   ]
  },
  {
   "cell_type": "markdown",
   "id": "7f312145",
   "metadata": {},
   "source": [
    "This method checks the user-supplied input values for any potential problems. These problems include variable names that are not recognized in Aviary, conflicting options or values, or units mismatching.\n",
    "\n",
    "Next, we add pre-mission systems:"
   ]
  },
  {
   "cell_type": "code",
   "execution_count": null,
   "id": "00de09c8",
   "metadata": {
    "tags": [
     "hide-output"
    ]
   },
   "outputs": [],
   "source": [
    "prob.add_pre_mission_systems()"
   ]
  },
  {
   "cell_type": "markdown",
   "id": "12d71c79",
   "metadata": {},
   "source": [
    "This call adds a pre-mission group which includes propulsion, geometry, aerodynamics, and mass subsystems.\n",
    "\n",
    "Next is the line"
   ]
  },
  {
   "cell_type": "code",
   "execution_count": null,
   "id": "b17b6637",
   "metadata": {
    "tags": [
     "hide-output"
    ]
   },
   "outputs": [],
   "source": [
    "prob.add_phases()"
   ]
  },
  {
   "cell_type": "markdown",
   "id": "f9f50477",
   "metadata": {},
   "source": [
    "which adds a sequence of core mission phases. In addition, if `mission_method` is {glue:md}`2DOF` and `ascent` is a phase, it adds an equality constraint to the problem to ensure that the velocity at the end of the groundroll phase is equal to the rotation velocity at the start of the rotation phase ({glue:md}`_add_groundroll_eq_constraint()`). If `mission_method` is {glue:md}`height_energy`, it sets up trajectory parameters by calling `setup_trajectory_params()`. If `mission_method` is {glue:md}`solved_2DOF`, it has a block of code to make sure that the trajectory is smooth by applying boundary constraints between phases (e.g. fuselage pitch angle or true airspeed).\n",
    "\n",
    "For {glue:md}`height_energy` missions, aviary currently models FLOPS' \"simplified\" takeoff as defined in [mission/flops_based/phases/simplified_takeoff.py](https://github.com/OpenMDAO/Aviary/blob/main/aviary/mission/flops_based/phases/simplified_takeoff.py).\n",
    "\n",
    "It follows by adding post-mission subsystems:"
   ]
  },
  {
   "cell_type": "code",
   "execution_count": null,
   "id": "af5ba774",
   "metadata": {
    "tags": [
     "hide-output"
    ]
   },
   "outputs": [],
   "source": [
    "prob.add_post_mission_systems()"
   ]
  },
  {
   "cell_type": "markdown",
   "id": "0c8038df",
   "metadata": {},
   "source": [
    "Similar to pre-mission, it adds a landing phase if `include_landing` key of `post_mission` has value of `True`. If the user chooses to define a `post_mission`, it will override the default. For {glue:md}`2DOF` missions, landing is defined in [mission/gasp_based/ode/landing_ode.py](https://github.com/OpenMDAO/Aviary/blob/main/aviary/mission/gasp_based/ode/landing_ode.py).\n",
    "\n",
    "The next line is"
   ]
  },
  {
   "cell_type": "code",
   "execution_count": null,
   "id": "f765815b",
   "metadata": {
    "tags": [
     "hide-output"
    ]
   },
   "outputs": [],
   "source": [
    "prob.link_phases()"
   ]
  },
  {
   "cell_type": "markdown",
   "id": "0f5006a5",
   "metadata": {},
   "source": [
    "This is important for allowing each phase of flight to pass to the next without discontinuities in the parameters. Consider Dymos' [Aircraft Balanced Field Length Calculation](https://openmdao.github.io/dymos/examples/balanced_field/balanced_field.html) example. In that example, we see separate nonlinear boundary constraints, nonlinear path constraints, and phase continuity constraints between phases. We don't want to go deeper in this function call, but just point out that each individual link can be set via dymos function {glue:md}`link_phases()`. See [dymos API](https://openmdao.github.io/dymos/api/trajectory_api.html) for more details.\n",
    "\n",
    "The code blocks in this function (namely, {glue:md}`link_phases()`) are for {glue:md}`2DOF`, {glue:md}`height_energy`, and {glue:md}`solved_2DOF` missions. The links are set up based on physical principals (e.g. you can’t have instantaneous changes in mass, velocity, position etc.). Special care is required if the user selects a different or unusual set of phases. \n",
    "\n",
    "Now, our aircraft and the mission are fully defined. We are ready to define an optimization problem. This is achieved by adding an optimization driver, adding design variables, and an objective. \n",
    "\n",
    "For {glue:md}`add_driver()` function, we accept its argument `use_coloring=None`. Coloring is a technique that OpenMDAO uses to compute partial derivatives efficiently. This will become important later."
   ]
  },
  {
   "cell_type": "code",
   "execution_count": null,
   "id": "87e863bc",
   "metadata": {
    "tags": [
     "hide-output"
    ]
   },
   "outputs": [],
   "source": [
    "prob.add_driver(optimizer, max_iter=max_iter)"
   ]
  },
  {
   "cell_type": "code",
   "execution_count": null,
   "id": "b16a1c86",
   "metadata": {
    "tags": [
     "remove-cell"
    ]
   },
   "outputs": [],
   "source": [
    "# Testing Cell\n",
    "from aviary.utils.doctape import glue_actions\n",
    "\n",
    "glue_actions('run_mission', current_glued_vars, glue_default=True, glue_choices=True)"
   ]
  },
  {
   "cell_type": "markdown",
   "id": "1cd6d86a",
   "metadata": {},
   "source": [
    "Available drivers for use in Aviary are {glue:md}`SLSQP`, {glue:md}`SNOPT`, and {glue:md}`IPOPT`. The table below summarizes the basic setting along with sample values (the settings are options required by each optimizer):\n",
    "\n",
    "| **Optimizers** | **Drivers** | **Settings** |\n",
    "| ---------- | ------- | -------- |\n",
    "| {glue:md}`SNOPT` | om.pyOptSparseDriver() | `Major iterations limit`: 50<BR/>`Major optimality tolerance`: 1e-4<BR/>`Major feasibility tolerance`: 1e-6<BR/>`iSumm`: 6 |\n",
    "| {glue:md}`IPOPT` | om.pyOptSparseDriver() | `tol`: 1e-9<BR/>`mu_init`: 1e-5<BR/>`max_iter`: 50<BR/>`print_level`: 5 |\n",
    "| {glue:md}`SLSQP` | om.ScipyOptimizeDriver() | `tol`: 1.0E-9<BR/>`maxiter`: 50<BR/>`disp`: True |\n",
    "\n",
    "Note that {glue:md}`SLSQP` is freely available, but its performance is not as good as {glue:md}`SNOPT` and {glue:md}`IPOPT` sometimes. {glue:md}`SNOPT` is a commercial optimizer, and it is free for academic use. {glue:md}`IPOPT` is an open-source optimizer and it is free for all users.\n",
    "\n",
    "Design variables (and constraints) are set in the line {glue:md}`prob.add_design_variables()`:"
   ]
  },
  {
   "cell_type": "code",
   "execution_count": null,
   "id": "0a408e2e",
   "metadata": {
    "tags": [
     "hide-output"
    ]
   },
   "outputs": [],
   "source": [
    "prob.add_design_variables()"
   ]
  },
  {
   "cell_type": "code",
   "execution_count": null,
   "id": "f663ec24",
   "metadata": {
    "tags": [
     "remove-cell"
    ]
   },
   "outputs": [],
   "source": [
    "# Testing Cell\n",
    "from aviary.variable_info.enums import ProblemType as PT, EquationsOfMotion as EOM\n",
    "\n",
    "EOM.HEIGHT_ENERGY;\n",
    "EOM.TWO_DEGREES_OF_FREEDOM;\n",
    "PT.SIZING;\n",
    "PT.ALTERNATE;\n",
    "PT.FALLOUT;"
   ]
  },
  {
   "cell_type": "markdown",
   "id": "5dfe75ac",
   "metadata": {},
   "source": [
    "The details of the design variables and constraints are in the source code of {glue:md}`add_design_variables()`. Let us summarize the data below:\n",
    "\n",
    "For default {glue:md}`height_energy` mission model, it is relatively simple:\n",
    "\n",
    "| **Design Variables** | **Lower Bound** | **Upper Bound** | **Reference Value** | **Units** |\n",
    "| ----------- | ----------- | ----------- | --------------- | ----- |\n",
    "| Mission.Design.GROSS_MASS | 10 | 900.e3| 175.e3 | lbm |\n",
    "\n",
    "For default {glue:md}`2DOF` mission model, the design variables and constraints depend on the type of problems ({glue:md}`SIZING`, {glue:md}`ALTERNATE`, or {glue:md}`FALLOUT`, see {glue:md}`ProblemType` class in `aviary/variable_info/enums.py` for details). First, there are four common design variables and two common constraints. There are two more design variables and two constraints for sizing problems.\n",
    "\n",
    "| **Problem Type** | **Design Variables** | **Lower Bound** | **Upper Bound** | **Reference Value** | **Units** |\n",
    "| ----------- | ----------- | ----------- | ----------- | --------------- | ----- |\n",
    "| Any | Mission.Takeoff.ASCENT_T_INITIAL | 0 | 100  | 30.0 | s |\n",
    "| Any | Mission.Takeoff.ASCENT_DURATION  | 1 | 1000 | 10.0 | s |\n",
    "| Any | tau_gear  | 0.01 | 1.0 | 1 | s |\n",
    "| Any | tau_flaps | 0.01 | 1.0 | 1 | s |\n",
    "| SIZING | Mission.Design.GROSS_MASS | 10. | None | 175_000 | lbm |\n",
    "| SIZING | Mission.Summary.GROSS_MASS | 10. | None | 175_000 | lbm |\n",
    "| ALTERNATE | Mission.Summary.GROSS_MASS | 0 | infinite | 175_000 | lbm |\n",
    "| **Problem Type** | **Constraint** | **Relation** | **Value** | **Reference Value** | **Units** |\n",
    "| Any | h_fit.h_init_gear | = | 50.0  | 50.0 | ft |\n",
    "| Any | h_fit.h_init_flaps | = | 400.0 | 400.0 | ft |\n",
    "| SIZING | Mission.Constraints.RANGE_RESIDUAL | = | 0 | 10 | unitless |\n",
    "| ALTERNATE | Mission.Constraints.RANGE_RESIDUAL | = | 0 | 10 | lbm |\n",
    "\n",
    "In the above table, there are two hard-coded design variables: `tau_gear` and `tau_flaps`. They represent fractions of ascent time to start gear retraction and flaps retraction. There are two hard-coded constraints: `h_fit.h_init_gear` and `h_fit.h_init_flaps`. They are the altitudes of initial gear retraction and initial flaps retraction. The underscore in number '175_000' is for readability only. \n",
    "\n",
    "There are other constraints using OpenMDAO's `EQConstraintComp` component. We will not go into the details as this part is complicated and needs special attention. Note that each subsystem (for example engine model) might have their own design variables (think, for example, sizing the engine). Aviary goes through all subsystems and adds appropriate design variables.\n",
    "\n",
    "You can override all the functions in level 3. So, you can set up your constraints in level 3 if the above ones do not meet your requirements.\n",
    "\n",
    "The optimization objective is added to the problem by this line:"
   ]
  },
  {
   "cell_type": "code",
   "execution_count": null,
   "id": "c8d5e8d9",
   "metadata": {
    "tags": [
     "remove-cell"
    ]
   },
   "outputs": [],
   "source": [
    "# Testing Cell\n",
    "import openmdao.api as om\n",
    "import aviary.api as av\n",
    "from aviary.validation_cases.validation_tests import get_flops_inputs\n",
    "from aviary.models.large_single_aisle_1.V3_bug_fixed_IO import V3_bug_fixed_options\n",
    "from aviary.utils.doctape import check_contains\n",
    "\n",
    "av.EquationsOfMotion.HEIGHT_ENERGY; #check that HEIGHT_ENERGY exists\n",
    "\n",
    "# Setting up expected design variables and constraints based on problem type\n",
    "common_des_vars = ['tau_gear', 'tau_flaps']\n",
    "common_constraints = ['h_fit.h_init_gear', 'h_fit.h_init_flaps']\n",
    "expected_vars = {\n",
    "    av.ProblemType.SIZING: {'des': common_des_vars, 'cons': common_constraints},\n",
    "    av.ProblemType.ALTERNATE: {'des': common_des_vars, 'cons': common_constraints},\n",
    "    av.ProblemType.FALLOUT: {'des': common_des_vars, 'cons': common_constraints}\n",
    "}\n",
    "\n",
    "# Combine FLOPS and GASP inputs, prioritizing the GASP values\n",
    "input_options = get_flops_inputs('LargeSingleAisle1FLOPS')\n",
    "input_options.update(V3_bug_fixed_options)\n",
    "\n",
    "# Creating the core subsystems - required for AviaryProblem._get_all_subsystems()\n",
    "aero = av.CoreAerodynamicsBuilder('core_aerodynamics', code_origin=av.LegacyCode.GASP)\n",
    "prop = av.CorePropulsionBuilder('core_propulsion',engine_models=av.build_engine_deck(input_options))\n",
    "\n",
    "# Creating a dummy problem that contains the minimal set of information that is required to call add_design_variables() and setup()\n",
    "class dprob(om.Problem):\n",
    "    def __init__(self, problem_type):\n",
    "        super().__init__()\n",
    "        self.problem_type = problem_type\n",
    "        self.pre_mission_info = {'external_subsystems': []}\n",
    "        self.core_subsystems = {'propulsion': prop, 'aerodynamics': aero}\n",
    "        self.mission_method = av.EquationsOfMotion.TWO_DEGREES_OF_FREEDOM\n",
    "        self.analysis_scheme = av.AnalysisScheme.COLLOCATION\n",
    "        self.require_range_residual = True\n",
    "        self.model = om.Group()\n",
    "\n",
    "    # self._get_all_subsystems() is called as part of AviaryProblem.add_design_variables()\n",
    "    _get_all_subsystems = av.AviaryProblem._get_all_subsystems\n",
    "\n",
    "# for each problem type\n",
    "for ptype, vars in expected_vars.items():\n",
    "    dummy_prob = dprob(ptype)\n",
    "    # we create the problem and let aviary add the design variables\n",
    "    av.AviaryProblem.add_design_variables(dummy_prob, verbosity=0)\n",
    "    dummy_prob.setup()\n",
    "    # then we check that all of the expected design variables are in the model\n",
    "    check_contains(vars['des'], dummy_prob.model._design_vars.keys())\n",
    "    # and we check that all of the expected constraints are in the model\n",
    "    check_contains(vars['cons'], dummy_prob.model._responses.keys())"
   ]
  },
  {
   "cell_type": "code",
   "execution_count": null,
   "id": "46eee283",
   "metadata": {
    "tags": [
     "hide-output"
    ]
   },
   "outputs": [],
   "source": [
    "prob.add_objective(objective_type=objective_type)"
   ]
  },
  {
   "cell_type": "markdown",
   "id": "f842d072",
   "metadata": {},
   "source": [
    "The selection of objective is a little complicated. \n",
    "\n",
    "Earlier in this page, we have discussed the objective when `objective_type=None` and `mission_method` is {glue:md}`2DOF`. Let us discuss the other situations.\n",
    "\n",
    "There are several objective types that users can choose: `mass`, `hybrid_objective`, `fuel_burned`, and `fuel`. \n",
    "\n",
    "| objective_type | objective |\n",
    "| -------------- | --------- |\n",
    "| mass | {glue:md}`Dynamic.Vehicle.MASS` |\n",
    "| hybrid_objective | `-final_mass / {takeoff_mass} + final_time / 5.` |\n",
    "| fuel_burned | `initial_mass - mass_final` (for `height_energy` mission only)|\n",
    "| fuel | {glue:md}`Mission.Objectives.FUEL` |\n",
    "\n",
    "As listed in the above, if `objective_type=\"mass\"`, the objective is the final value of {glue:md}`Dynamic.Vehicle.MASS` at the end of the mission.\n",
    "If `objective_type=\"fuel\"`, the objective is the {glue:md}`Mission.Objectives.FUEL`.\n",
    "There is a special objective type: `hybrid_objective`. When `objective_type='hybrid_objective'`, the objective is a mix of minimizing fuel burn and minimizing the mission duration:"
   ]
  },
  {
   "cell_type": "code",
   "execution_count": null,
   "id": "b4df9df0",
   "metadata": {
    "tags": [
     "remove-cell"
    ]
   },
   "outputs": [],
   "source": [
    "# Testing Cell\n",
    "import openmdao.api as om\n",
    "from aviary.api import Mission, Dynamic\n",
    "from aviary.variable_info.enums import EquationsOfMotion as EOM, AnalysisScheme as AS\n",
    "from aviary.interface.methods_for_level2 import AviaryProblem\n",
    "from aviary.mission.two_dof_problem_configurator import TwoDOFProblemConfigurator\n",
    "from aviary.utils.aviary_values import AviaryValues\n",
    "from aviary.utils.doctape import check_contains\n",
    "\n",
    "mo = Mission.Objectives\n",
    "dm = Dynamic.Vehicle\n",
    "expected_objective = {'mass':dm.MASS, 'hybrid_objective':'obj_comp.obj',\n",
    "                      'fuel_burned':Mission.Summary.FUEL_BURNED, 'fuel':mo.FUEL}\n",
    "\n",
    "class dprob(om.Problem):\n",
    "    def __init__(self):\n",
    "        super().__init__()\n",
    "        self.phase_info = {'final_phase':1}\n",
    "        self.regular_phases = ['final_phase']\n",
    "        self.mission_method = EOM.TWO_DEGREES_OF_FREEDOM\n",
    "        self.analysis_scheme = AS.COLLOCATION\n",
    "        self.aviary_inputs = AviaryValues({Mission.Design.GROSS_MASS:(1, 'lbm')})\n",
    "        self.model = om.Group()\n",
    "        # add variables used in hybrid objective connections\n",
    "        group = self.model\n",
    "        for name in ('traj','final_phase','timeseries'):\n",
    "            group = group.add_subsystem(name, om.Group())\n",
    "        var_names = [('mass',0,{'units':'lbm'}), ('time',0,{'units':'h'})]\n",
    "        group.add_subsystem('ivc',om.IndepVarComp(var_names),promotes=['*'])\n",
    "\n",
    "    _add_hybrid_objective = AviaryProblem._add_hybrid_objective\n",
    "\n",
    "for otype, obj in expected_objective.items():\n",
    "    dummy_prob = dprob()\n",
    "    dummy_prob.builder = TwoDOFProblemConfigurator()\n",
    "    dummy_prob.target_range = 0\n",
    "    AviaryProblem.add_objective(dummy_prob, otype, verbosity=0)\n",
    "    dummy_prob.setup()\n",
    "    # traj timeseries values are promoted to the top in the real problem\n",
    "    objectives = [key.split('.')[-1] if 'timeseries' in key else key for key in dummy_prob.model._responses]\n",
    "    check_contains(obj,objectives,\"{var} not in {actual_values}\"+f' for {otype}')\n"
   ]
  },
  {
   "cell_type": "markdown",
   "id": "f7a233ac",
   "metadata": {},
   "source": [
    "```\n",
    "      obj = -final_mass / {takeoff_mass} + final_time / 5.\n",
    "```\n",
    "This is because if we just minimized fuel burn then the optimizer would probably fly the plane slowly to save fuel, but we actually care about some mix of minimizing fuel burn while providing a reasonable travel time for the passengers. This leads to the `hybrid_objective` which seeks to minimize a combination of those two objectives. `final_time` is the duration of the full mission and is usually in the range of hours. So, the denominator `5.` means `5 hours`. That's just a value to scale the final_time variable. Since it's a composite objective we didn't want to have OpenMDAO do the scaling because the two variables in the objective are of a different order of magnitude.\n",
    "\n",
    "If `objective_type=None` for a {glue:md}`2DOF` mission, Aviary will choose the objective based on `mission_method` and {glue:md}`problem_type`. We have discussed this case earlier in this page.\n",
    "\n",
    "**Note:**  Aviary variable `Mission.Objectives.FUEL` when using the {glue:md}`2DOF` mission is actually a hybrid objective defined as\n",
    "\n",
    "```\n",
    "      reg_objective = overall_fuel/10000 + ascent_duration/30.\n",
    "```\n",
    "where `overall_fuel` has the unit of `lbm` and `ascent_duration` has the unit of seconds. In our case, `settings:equations_of_motion = 2DOF`, the final value of objective is {glue:md}`str_obj_fuel`, with `ref: 1.0` and `units: blank`. The units should be interpreted as `unitless`.\n",
    "\n",
    "Here, `ref` is the reference value. For different objectives, the range may vary significantly different. We want to normalize the value. Ideally, users should choose `ref` such that the objective is in the range of `(0,1)`. This is required by optimizer.\n",
    "\n",
    "**Note:**  Unfortunately, not all `objective_type` and `mission_method` combinations work.\n",
    "\n",
    "Next is a line to call"
   ]
  },
  {
   "cell_type": "code",
   "execution_count": null,
   "id": "dbfca715",
   "metadata": {
    "tags": [
     "hide-output"
    ]
   },
   "outputs": [],
   "source": [
    "prob.setup()"
   ]
  },
  {
   "cell_type": "markdown",
   "id": "40b9cfea",
   "metadata": {},
   "source": [
    "This is a lightly wrapped OpenMDAO {glue:md}`setup()` method for the problem. It allows us to do `pre-` and `post-setup` changes, like adding calls to `set_input_defaults` and do some simple `set_vals` if needed. \n",
    "\n",
    "If we look at the signature of {glue:md}`setup()` in OpenMDAO's [Problem](https://openmdao.org/newdocs/versions/latest/_srcdocs/packages/core/problem.html) class, we find that the available kwargs are: `check`, `logger`, `mode`, `force_alloc_complex`, `distributed_vector_class`, `local_vector_class`, and `derivatives`. The ones that Aviary uses are `check` and `force_alloc_complex`. Argument `check` is a flag to determine default checks are performed. [Default checks](https://openmdao.org/newdocs/versions/latest/theory_manual/setup_stack.html) are: 'auto_ivc_warnings', comp_has_no_outputs', 'dup_inputs', 'missing_recorders', 'out_of_order', 'solvers', 'system', 'unserializable_options'.\n",
    "\n",
    "If [force_alloc_complex](https://openmdao.org/newdocs/versions/latest/advanced_user_guide/complex_step.html) is true, sufficient memory will be allocated to allow nonlinear vectors to store complex values while operating under complex step. For our example, we don't use any of them.\n",
    "\n",
    "For optimization problems, initial guesses are important."
   ]
  },
  {
   "cell_type": "code",
   "execution_count": null,
   "id": "afdf6203",
   "metadata": {
    "tags": [
     "hide-output"
    ]
   },
   "outputs": [],
   "source": [
    "prob.set_initial_guesses()"
   ]
  },
  {
   "cell_type": "markdown",
   "id": "57986647",
   "metadata": {},
   "source": [
    "For {glue:md}`solved_2DOF` and {glue:md}`2DOF` missions, this method performs several calls to `set_val` on the trajectory for states and controls to seed the problem with reasonable initial guesses using `initial_guesses` within corresponding phases (e.g. `height_energy.py` and `two_dof.py`). For `solved_2DOF` missions, it performs similar tasks but for hard-coded state parameters. This is reasonable because a `solved_2DOF` mission is actually a level 3 Aviary approach. We will cover it in [level 3 onboarding doc](onboarding_level3) in the next page. Note that initial guesses for all phases are especially important for collocation methods.\n",
    "\n",
    "The last line is to run the problem we just set up:"
   ]
  },
  {
   "cell_type": "code",
   "execution_count": null,
   "id": "1fed2339",
   "metadata": {
    "tags": [
     "remove-cell"
    ]
   },
   "outputs": [],
   "source": [
    "# Testing Cell\n",
    "import aviary.api as av\n",
    "av.EquationsOfMotion.SOLVED_2DOF;\n",
    "av.EquationsOfMotion.TWO_DEGREES_OF_FREEDOM;"
   ]
  },
  {
   "cell_type": "code",
   "execution_count": null,
   "id": "2f1a2b82",
   "metadata": {
    "tags": [
     "hide-output"
    ]
   },
   "outputs": [],
   "source": [
    "prob.run_aviary_problem()"
   ]
  },
  {
   "cell_type": "markdown",
   "id": "107f7407",
   "metadata": {},
   "source": [
    "This is a simple wrapper of Dymos' [run_problem()](https://openmdao.github.io/dymos/api/run_problem_function.html) function. It allows the users to provide `record_filename`, `restart_filename`, `suppress_solver_print`, and `run_driver`. In our case, `record_filename` is changed to `aviary_history.db` and `restart_filename` is set to `None`. The rest of the arguments take default values. If a restart file name is provided, aviary (or dymos) will load the states, controls, and parameters as given in the provided case as the initial guess for the next run. We have discussed the `.db` file in [level 1 onboarding doc](onboarding_level1) and will discuss how to use it to generate useful output in [level 3 onboarding doc](onboarding_level3).\n",
    "\n",
    "Finally, we can add a few print statements for the variables that we are interested:\n"
   ]
  },
  {
   "cell_type": "code",
   "execution_count": null,
   "id": "cb152e48",
   "metadata": {},
   "outputs": [],
   "source": [
    "print('Mission.Objectives.FUEL',\n",
    "      prob.get_val(Mission.Objectives.FUEL, units='unitless'))\n",
    "print('Mission.Design.FUEL_MASS',\n",
    "      prob.get_val(Mission.Design.FUEL_MASS, units='lbm'))\n",
    "print('Mission.Design.FUEL_MASS_REQUIRED',\n",
    "      prob.get_val(Mission.Design.FUEL_MASS_REQUIRED, units='lbm'))\n",
    "print('Mission.Summary.TOTAL_FUEL_MASS',\n",
    "      prob.get_val(Mission.Summary.TOTAL_FUEL_MASS, units='lbm'))\n",
    "print('Mission.Summary.GROSS_MASS (takeoff_mass)',\n",
    "      prob.get_val(Mission.Summary.GROSS_MASS, units='lbm'))\n",
    "print('Mission.Landing.TOUCHDOWN_MASS (final_mass)',\n",
    "      prob.get_val(Mission.Landing.TOUCHDOWN_MASS, units='lbm'))\n",
    "print()\n",
    "\n",
    "print('Groundroll Final Mass (lbm)',\n",
    "      prob.get_val('traj.phases.groundroll.states:mass', units='lbm')[-1])\n",
    "print('Rotation Final Mass (lbm)',\n",
    "      prob.get_val('traj.rotation.states:mass', units='lbm')[-1])\n",
    "print('Ascent Final Mass (lbm)',\n",
    "      prob.get_val('traj.ascent.states:mass', units='lbm')[-1])\n",
    "print('Accel Final Mass (lbm)',\n",
    "      prob.get_val('traj.accel.states:mass', units='lbm')[-1])\n",
    "print('Climb1 Final Mass (lbm)',\n",
    "      prob.get_val('traj.climb1.states:mass', units='lbm')[-1])\n",
    "print('Climb2 Final Mass (lbm)',\n",
    "      prob.get_val('traj.climb2.states:mass', units='lbm')[-1])\n",
    "print('Cruise Final Mass (lbm)',\n",
    "      prob.get_val('traj.phases.cruise.rhs.calc_weight.mass', units='lbm')[-1])\n",
    "print('Desc1 Final Mass (lbm)',\n",
    "      prob.get_val('traj.desc1.states:mass', units='lbm')[-1])\n",
    "print('Desc2 Final Mass (lbm)',\n",
    "      prob.get_val('traj.desc2.states:mass', units='lbm')[-1])\n",
    "print('done')"
   ]
  },
  {
   "cell_type": "markdown",
   "id": "3fece473",
   "metadata": {},
   "source": [
    "We will cover user customized outputs in [level 3](onboarding_level3)."
   ]
  },
  {
   "cell_type": "markdown",
   "id": "7bc55bf2",
   "metadata": {},
   "source": [
    "## Level 2: Another example\n",
    "\n",
    "We now use a similar aircraft, a large single aisle commercial transport aircraft, but with a different mass estimation and mission method. Let us run Aviary using this input deck in level 1 first."
   ]
  },
  {
   "cell_type": "code",
   "execution_count": null,
   "id": "0da2bfee",
   "metadata": {},
   "outputs": [],
   "source": [
    "!aviary run_mission models/test_aircraft/aircraft_for_bench_FwFm.csv --max_iter 0 --optimizer IPOPT"
   ]
  },
  {
   "cell_type": "markdown",
   "id": "bf021f13",
   "metadata": {},
   "source": [
    "Once again, to convert it to a level 2 model, we need to set all the arguments in level 1 manually.\n",
    "\n",
    "By running a model in level 2 directly, we have the flexibility to modify the input parameters (e.g. {glue:md}`phase_info`). Let us continue to make modifications and obtain a different run script shown below:"
   ]
  },
  {
   "cell_type": "code",
   "execution_count": null,
   "id": "807902e2",
   "metadata": {},
   "outputs": [],
   "source": [
    "phase_info = {\n",
    "    'pre_mission': {\n",
    "        'include_takeoff': False,\n",
    "        'optimize_mass': False,\n",
    "    },\n",
    "    'cruise': {\n",
    "        'subsystem_options': {\n",
    "            'core_aerodynamics': {'method': 'computed'}\n",
    "        },\n",
    "        'user_options': {\n",
    "            'optimize_mach': False,\n",
    "            'optimize_altitude': False,\n",
    "            'polynomial_control_order': 1,\n",
    "            'num_segments': 2,\n",
    "            'order': 3,\n",
    "            'solve_for_distance': False,\n",
    "            'initial_mach': (0.72, 'unitless'),\n",
    "            'final_mach': (0.72, 'unitless'),\n",
    "            'mach_bounds': ((0.7, 0.74), 'unitless'),\n",
    "            'initial_altitude': (35000.0, 'ft'),\n",
    "            'final_altitude': (35000.0, 'ft'),\n",
    "            'altitude_bounds': ((23000.0, 38000.0), 'ft'),\n",
    "            'throttle_enforcement': 'boundary_constraint',\n",
    "            'fix_initial': True,\n",
    "            'constrain_final': False,\n",
    "            'fix_duration': False,\n",
    "            'initial_bounds': ((0.0, 0.0), 'min'),\n",
    "            'duration_bounds': ((10., 30.), 'min'),\n",
    "        },\n",
    "        'initial_guesses': {'time': ([0, 30], 'min')},\n",
    "    },\n",
    "    'post_mission': {\n",
    "        'include_landing': False,\n",
    "    },\n",
    "}\n",
    "\n",
    "# inputs that run_aviary() requires\n",
    "aircraft_filename = 'models/test_aircraft/aircraft_for_bench_FwFm.csv'\n",
    "mission_method = 'height_energy'\n",
    "mass_method = 'FLOPS'\n",
    "optimizer = 'SLSQP'\n",
    "analysis_scheme = av.AnalysisScheme.COLLOCATION\n",
    "objective_type = None\n",
    "record_filename = 'history.db'\n",
    "restart_filename = None\n",
    "\n",
    "# Build problem\n",
    "prob = av.AviaryProblem(analysis_scheme)\n",
    "\n",
    "# Load aircraft and options data from user\n",
    "# Allow for user overrides here\n",
    "prob.load_inputs(aircraft_filename, phase_info)\n",
    "\n",
    "# Preprocess inputs\n",
    "prob.check_and_preprocess_inputs()\n",
    "\n",
    "prob.add_pre_mission_systems()\n",
    "\n",
    "prob.add_phases()\n",
    "\n",
    "prob.add_post_mission_systems()\n",
    "\n",
    "# Link phases and variables\n",
    "prob.link_phases()\n",
    "\n",
    "prob.add_driver(optimizer, max_iter=0)\n",
    "\n",
    "prob.add_design_variables()\n",
    "\n",
    "# Load optimization problem formulation\n",
    "# Detail which variables the optimizer can control\n",
    "prob.add_objective(objective_type=objective_type)\n",
    "\n",
    "prob.setup()\n",
    "\n",
    "prob.set_initial_guesses()\n",
    "\n",
    "prob.run_aviary_problem(record_filename, gen_n2=False)\n",
    "\n",
    "print('done')\n"
   ]
  },
  {
   "cell_type": "markdown",
   "id": "105e300d",
   "metadata": {},
   "source": [
    "As you see, there is a single phase `cruise`, no takeoff, no landing. Note that we must set `include_takeoff` to `False` because Aviary internally tries to connect takeoff to climb phase which we don't provide. There should be a check to see if both takeoff and climb phase exist first. Aviary still has many things to be improved.\n",
    "\n",
    "We will see more details for what users can do in [level 3](onboarding_level3).\n",
    "\n",
    "Level 2 is where you can integrate user-defined [external subsystems](../user_guide/subsystems), which is one of the main features of the Aviary tool. [Examples](../user_guide/using_external_subsystems) of external subsystems are: acoustics, battery modeling, etc.\n",
    "Assume that you already have an external subsystem that you want to incorporate it into your model. We show how to add external subsystems via `external_subsystems` key in {glue:md}`phase_info`.\n",
    "\n",
    "We will cover external subsystems in details in [Models with External Subsystems](onboarding_ext_subsystem) page.\n"
   ]
  },
  {
   "cell_type": "markdown",
   "id": "638223f0",
   "metadata": {},
   "source": [
    "## Summary\n",
    "\n",
    "As you see, level 2 is more flexible than level 1. In level 2, you can:\n",
    "- add/remove pre-defined mission phases (via {glue:md}`phase_info`, see example above);\n",
    "- scale design variables (via reference value in {glue:md}`phase_info`)\n",
    "- import additional files (e.g. `aero_data`);\n",
    "- set pre-defined objective (e.g. `hybrid_objective`);\n",
    "- add external subsystems (via {glue:md}`phase_info`);\n",
    "- set `use_coloring` (see example above).\n",
    "\n",
    "Most Aviary users should be well-served by Level 2; we have purposefully constructed it to be capable of most all use cases, even those on the forefront of research in aircraft design.\n",
    "\n",
    "That being said, there are some cases where Level 2 is not sufficient and you may need additional flexibility. We are ready to move on to [Level 3](onboarding_level3)."
   ]
  }
 ],
 "metadata": {
  "kernelspec": {
   "display_name": "av1",
   "language": "python",
   "name": "python3"
  },
  "language_info": {
   "codemirror_mode": {
    "name": "ipython",
    "version": 3
   },
   "file_extension": ".py",
   "mimetype": "text/x-python",
   "name": "python",
   "nbconvert_exporter": "python",
   "pygments_lexer": "ipython3",
<<<<<<< HEAD
   "version": "3.12.8"
=======
   "version": "3.9.18"
>>>>>>> 57f43fa3
  }
 },
 "nbformat": 4,
 "nbformat_minor": 5
}<|MERGE_RESOLUTION|>--- conflicted
+++ resolved
@@ -1278,11 +1278,7 @@
    "name": "python",
    "nbconvert_exporter": "python",
    "pygments_lexer": "ipython3",
-<<<<<<< HEAD
-   "version": "3.12.8"
-=======
    "version": "3.9.18"
->>>>>>> 57f43fa3
   }
  },
  "nbformat": 4,
