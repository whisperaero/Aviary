{
 "cells": [
  {
   "cell_type": "markdown",
   "metadata": {},
   "source": [
    "# DocTAPE Examples\n",
    "\n",
    "DocTAPE (Documentation Testing and Automated Placement of Expressions) is a collection of utility functions (and wrappers for [Glue](https://myst-nb.readthedocs.io/en/latest/render/glue.html)) that are useful\n",
    "for automating the process of building and testing documentation to ensure that documentation doesn't get stale.\n"
   ]
  },
  {
   "cell_type": "code",
   "execution_count": null,
   "metadata": {
    "tags": [
     "remove-cell"
    ]
   },
   "outputs": [],
   "source": [
    "# Testing Cell\n",
    "from aviary.docs.tests import utils\n",
    "import inspect\n",
    "\n",
    "imported_functions = {k for k,v in inspect.getmembers(utils, inspect.isfunction) if v.__module__ == utils.__name__}\n",
    "for func in imported_functions:\n",
    "    utils.glue_variable(func, md_code=True)\n",
    "utils.glue_variable(utils.expected_error.__name__, md_code=True)"
   ]
  },
  {
   "cell_type": "markdown",
   "metadata": {},
   "source": [
    "## Custom Classes\n",
    "\n",
    "### {glue:md}`expected_error` \n",
    "Functions that raise an error provide the option to specify an error type to use instead of the default. This allows users to change the error type that is raised which can be useful in try/except blocks, especially when combined with the {glue:md}`expected_error` class."
   ]
  },
  {
   "cell_type": "code",
   "execution_count": null,
   "metadata": {},
   "outputs": [],
   "source": [
    "from aviary.docs.tests.utils import expected_error, check_value\n",
    "try:\n",
    "    check_value(int('1'), 2, error_type=expected_error)\n",
    "except expected_error:\n",
    "    print('we expected that to fail (1 is not equal to 2),')\n",
    "print('but this will still run')"
   ]
  },
  {
   "cell_type": "markdown",
   "metadata": {},
   "source": [
    "If we just used `ValueError` in the `except` branch, we might miss errors that we actually do want to catch."
   ]
  },
  {
   "cell_type": "code",
   "execution_count": null,
   "metadata": {
    "tags": [
     "raises-exception"
    ]
   },
   "outputs": [],
   "source": [
    "from aviary.docs.tests.utils import expected_error, check_value\n",
    "\n",
    "try:\n",
    "    check_value(int('1)'), 2)\n",
    "except ValueError:\n",
    "    print('1 is not equal to 2')\n",
    "print(\"we mistyped '1', so we should have failed\")\n",
    "\n",
    "try:\n",
    "    check_value(int('1)'), 2, error_type=expected_error)\n",
    "except expected_error:\n",
    "    print('1 is not equal to 2')\n",
    "print(\"something unnexpected happened (we mistyped '1'), and we won't reach this\")"
   ]
  },
  {
   "cell_type": "markdown",
   "metadata": {},
   "source": [
    "## Testing Functions\n",
    "\n",
    "The testing functions provide code that will raise errors when the documentation is built if the results don't match what is expected.\n",
    "These can be used in places where it would be too difficult to glue portions of the documentation, or it is preferable to have a more uninterupted flow in the markdown cells.\n",
    "\n",
    "However, it is important to note that it is possible to notice an error when the documentation builds and fix the code in the testing cell without updating the text in the markdown cell. For this reason, it is recommended to use a combination of testing and glueing functions in documentation.\n",
    "\n",
    "### {glue:md}`check_value`\n",
    "is a simple function for comparing two values.\n",
    "\n",
    "\n"
   ]
  },
  {
   "cell_type": "code",
   "execution_count": null,
   "metadata": {},
   "outputs": [],
   "source": [
    "from aviary.docs.tests.utils import check_value\n",
    "from aviary.examples.reserve_missions.run_reserve_mission_fixedrange import phase_info\n",
    "\n",
    "user_opts = phase_info['reserve_cruise']['user_options']\n",
    "check_value(user_opts['target_distance'],(200, 'km'))\n",
    "check_value(user_opts['reserve'],True)"
   ]
  },
  {
   "cell_type": "markdown",
   "metadata": {},
   "source": [
    "### {glue:md}`check_contains`\n",
    "confirms that all the elements of one iterable are contained in the other"
   ]
  },
  {
   "cell_type": "code",
   "execution_count": null,
   "metadata": {},
   "outputs": [],
   "source": [
    "from aviary.docs.tests.utils import check_contains\n",
    "import aviary.api as av\n",
    "import os\n",
    "\n",
    "off_design_examples = av.get_path(os.path.join('examples'))\n",
    "check_contains(\n",
    "    ('off_design_example.py'),\n",
    "    os.listdir(off_design_examples),\n",
    "    error_string=\"{var} not in \"+str(off_design_examples),\n",
    "    error_type=FileNotFoundError)"
   ]
  },
  {
   "cell_type": "markdown",
   "metadata": {},
   "source": [
<<<<<<< HEAD
    "### {glue:md}`get_attribute_name`\n",
    "allows users to get the name of object attributes in order to glue them into documentation. This works well for Enums or Class variables that have unique values."
=======
    "Here we are checking that a certain file exists in a folder specify a more useful error type than the default {glue:md}`default_error`\n",
    "\n",
    "### {glue:md}`check_args`\n",
    "gets the signature of a function and compares it to the arguments you are expecting.\n"
>>>>>>> ed7fc2c8
   ]
  },
  {
   "cell_type": "code",
   "execution_count": null,
   "metadata": {
    "tags": [
     "remove-output"
    ]
   },
   "outputs": [],
   "source": [
    "# Testing Cell\n",
    "from aviary.docs.tests.utils import check_args, check_contains, glue_variable\n",
    "\n",
    "default_error = RuntimeError\n",
    "check_args(check_contains, {'error_type':default_error}, exact=False)\n",
    "glue_variable('default_error', default_error.__name__)\n",
    "\n",
    "exact_arg = 'exact'\n",
    "check_args(check_args, exact_arg)\n",
    "glue_variable(exact_arg, md_code=True)\n"
   ]
  },
  {
   "cell_type": "markdown",
   "metadata": {},
   "source": [
    "Setting the {glue:md}`exact` argument to `False` means that we don't need to exactly match the signature of the function and instead just want to make sure that all of the arguments are valid and possibly that their default values are correct.\n",
    "\n",
    "### {glue:md}`run_command_no_file_error`\n",
    "executes a CLI command but won't fail if a FileNotFoundError is raised."
   ]
  },
  {
   "cell_type": "code",
   "execution_count": null,
   "metadata": {
    "tags": [
     "remove-output"
    ]
   },
   "outputs": [],
   "source": [
<<<<<<< HEAD
    "from aviary.docs.tests.utils import get_all_keys, get_value\n",
    "\n",
    "simplified_dict = {\n",
    "    'phase1': {'altitude': {'val': 30, 'units': 'kft'}, 'mach': .4},\n",
    "    'phase2': {'altitude': {'val': 10, 'units': 'km'}, 'mach': .5}\n",
    "    }\n",
    "unique_keys_only = get_all_keys(simplified_dict)\n",
    "all_keys = get_all_keys(simplified_dict, track_layers=True)\n",
    "print(unique_keys_only)\n",
    "print(all_keys)\n",
    "\n",
    "p1_alt = get_value(simplified_dict, 'phase1.altitude.val')\n",
    "print(p1_alt)"
=======
    "# Testing Cell\n",
    "from aviary.docs.tests.utils import run_command_no_file_error\n",
    "command = \"\"\"\n",
    "    aviary run_mission --optimizer IPOPT --phase_info outputted_phase_info.py \n",
    "    validation_cases/benchmark_tests/test_aircraft/aircraft_for_bench_FwFm.csv\n",
    "    --max_iter 0\n",
    "\"\"\"\n",
    "run_command_no_file_error(command)"
   ]
  },
  {
   "cell_type": "markdown",
   "metadata": {},
   "source": [
    "This allows the command syntax and setup to be tested without requiring all of the files that command will use."
>>>>>>> ed7fc2c8
   ]
  },
  {
   "cell_type": "code",
   "execution_count": null,
   "metadata": {
    "tags": [
     "remove-cell"
    ]
   },
   "outputs": [],
   "source": [
    "# Testing Cell\n",
    "import myst_nb\n",
    "from aviary.docs.tests.utils import glue_variable\n",
    "\n",
    "glue_variable(myst_nb.__name__)\n",
    "glue_variable(myst_nb.glue.__name__, md_code=True)"
   ]
  },
  {
   "cell_type": "markdown",
   "metadata": {},
   "source": [
    "## Glue Functions\n",
    "\n",
    "The glue functions provide a wrapper for the {glue:md}`myst_nb` {glue:md}`glue` function that simplifies the interface.\n",
    "\n",
    "After a variable has been glued in a Python cell, it can be accessed from a markdown cell with the \\{glue:md\\}\\`variable name\\` notation. Note that glue won't access the value of the glued variable until the documentation is built."
   ]
  },
  {
   "cell_type": "markdown",
   "metadata": {},
   "source": [
    "### {glue:md}`glue_variable`\n",
    "allows users to specify a value that is {glue:}`something different than` what is displayed, but defaults to using the name of the variable if nothing is specified. This makes adapting old documentation easier, because users can just wrap {glue:}`the entire phrase they want to replace`.\n",
    "\n",
    "Glued text can either be {glue:md}`plain text` or can be formatted as {glue:md}`inline code`\n"
   ]
  },
  {
   "cell_type": "code",
   "execution_count": null,
   "metadata": {
    "tags": [
     "remove-output"
    ]
   },
   "outputs": [],
   "source": [
    "# Testing Cell\n",
    "from aviary.docs.tests.utils import glue_variable\n",
    "\n",
    "glue_variable('plain text')\n",
    "glue_variable('inline code', md_code=True)\n",
    "glue_variable('something different than','not the same as')\n",
    "glue_variable('the entire phrase they want to replace')"
   ]
  },
  {
   "cell_type": "markdown",
   "metadata": {},
   "source": [
    "### {glue:md}`glue_keys` \n",
    "combines {glue:md}`get_all_keys` and {glue:md}`glue_variable` to glue all of the unique keys from a dict of dicts for later use."
   ]
  },
  {
   "cell_type": "code",
   "execution_count": null,
   "metadata": {
    "tags": [
     "remove-output"
    ]
   },
   "outputs": [],
   "source": [
    "# Testing Cell\n",
    "from aviary.api import doctape\n",
    "\n",
    "simplified_dict = {\n",
    "    'phase1':{'altitude':{'val':30,'units':'kft'},'mach':.4},\n",
    "    'phase2':{'altitude':{'val':10,'units':'km'},'mach':.5}\n",
    "    }\n",
    "doctape.glue_keys(simplified_dict)\n"
   ]
  },
  {
   "cell_type": "markdown",
   "metadata": {},
   "source": [
    "This allows us to ensure that {glue:md}`altitude` and {glue:md}`mach` do exist in the dictionary."
   ]
  },
  {
   "cell_type": "markdown",
   "metadata": {},
   "source": [
    "## Utility Functions\n",
    "\n",
    "Utility functions are provided that the user may find useful for generating or testing their documentation.\n",
    "\n",
    "### {glue:md}`gramatical_list`\n",
    "is a simple function that forms a string that can be used in a sentence using a list of items."
   ]
  },
  {
   "cell_type": "code",
   "execution_count": null,
   "metadata": {},
   "outputs": [],
   "source": [
    "from aviary.docs.tests.utils import gramatical_list\n",
    "\n",
    "single_element = gramatical_list([1])\n",
    "two_elements = gramatical_list(['apples','bananas'])\n",
    "three_elements_with_or = gramatical_list(['apples','bananas', 'strawberries'],'or')\n",
    "\n",
    "print(f\"I would like to order {single_element} smoothie.\")\n",
    "print(f\"Do you want {three_elements_with_or} in your smoothie?\")\n",
    "print(f\"I only want {two_elements}.\")"
   ]
  },
  {
   "cell_type": "markdown",
   "metadata": {},
   "source": [
    "### {glue:md}`get_variable_name`\n",
    "is a function that just returns the name of the variable passed to it as a string.\n",
    "\n",
    "The contents of the variable can be of any type, as the variable isn't used in the function, but rather the [inspect](https://docs.python.org/3/library/inspect.html) functionality is used to retrieve the line of code itself.\n",
    "\n",
    "{glue:md}`get_variable_name` can even accept multiple arguments, in which case a list of the names will be returned."
   ]
  },
  {
   "cell_type": "code",
   "execution_count": null,
   "metadata": {
    "tags": [
     "hide-output"
    ]
   },
   "outputs": [],
   "source": [
    "from aviary.docs.tests.utils import get_variable_name, glue_variable\n",
    "from aviary.api import AviaryProblem\n",
    "\n",
    "glue_variable('function_name', get_variable_name(get_variable_name))\n",
    "glue_variable(get_variable_name(print))\n",
    "\n",
    "some_string = 'that contains important information'\n",
    "simple_variable_name = get_variable_name(some_string)\n",
    "phrase = simple_variable_name + ' is a variable ' + some_string\n",
    "print(phrase)\n",
    "\n",
    "complex_object_name = get_variable_name(AviaryProblem)\n",
    "print(complex_object_name)\n",
    "\n",
    "multiple = 2\n",
    "arguments = str\n",
    "print(get_variable_name(multiple, arguments))"
   ]
  },
  {
   "cell_type": "markdown",
   "metadata": {},
   "source": [
    "{glue:md}`function_name` can be called directly in functions like {glue:md}`print` or {glue:md}`glue_variable` or the results can be saved.\n",
    "\n",
    "### {glue:md}`get_previous_line`\n",
    "returns the previous line of code as a string, which allows users to grab individual lines of code from Python cells to use as inline code in markdown cells."
   ]
  },
  {
   "cell_type": "code",
   "execution_count": null,
   "metadata": {
    "tags": [
     "remove-output"
    ]
   },
   "outputs": [],
   "source": [
    "# Testing Cell\n",
    "from aviary.api import Mission, doctape\n",
    "\n",
<<<<<<< HEAD
    "simplified_dict = {\n",
    "    'phase1': {'altitude': {'val': 30, 'units': 'kft'}, 'mach': .4},\n",
    "    'phase2': {'altitude': {'val': 10, 'units': 'km'}, 'mach': .5}\n",
    "    }\n",
    "glue_keys(simplified_dict)\n"
=======
    "doctape.glue_variable('value', Mission.Design.MACH, md_code=True)\n",
    "doctape.glue_variable('var_value_code', doctape.get_previous_line(), md_code=True)\n",
    "doctape.glue_variable(doctape.get_variable_name(Mission.Design.MACH), md_code=True)\n",
    "doctape.glue_variable('var_name_code', doctape.get_previous_line(), md_code=True)\n"
>>>>>>> ed7fc2c8
   ]
  },
  {
   "cell_type": "markdown",
   "metadata": {},
   "source": [
    "If you want to glue the name of a variable, instead of the value that variable holds, you can use the {glue:md}`get_variable_name` to extract it.\n",
    "\n",
    "For example:\n",
    "Using {glue:md}`var_value_code` will result in {glue:md}`value`, whereas using {glue:md}`var_name_code` will result in {glue:md}`Mission.Design.MACH`\n",
    "\n",
    "### {glue:md}`get_attribute_name`\n",
    "allows users to get the name of object attributes in order to glue them into documentation. This works well for Enums  or Class Variables that have unique values."
   ]
  },
  {
   "cell_type": "code",
   "execution_count": null,
   "metadata": {
    "tags": [
     "hide-output"
    ]
   },
   "outputs": [],
   "source": [
    "from aviary.api import LegacyCode, doctape\n",
    "import aviary.api as av\n",
    "\n",
    "some_custom_alias = av.LegacyCode\n",
    "\n",
    "gasp_name = doctape.get_attribute_name(some_custom_alias, LegacyCode.GASP)\n",
    "doctape.glue_variable(gasp_name)\n",
    "brief_name = doctape.get_attribute_name(av.Verbosity, 1)\n",
    "doctape.glue_variable(brief_name)\n",
    "verbosity = doctape.get_attribute_name(av.Settings, av.Settings.VERBOSITY)\n",
    "doctape.glue_variable(verbosity)\n",
    "doctape.glue_variable(av.Settings.VERBOSITY)"
   ]
  },
  {
   "cell_type": "markdown",
   "metadata": {},
   "source": [
    "###  {glue:md}`get_all_keys` and {glue:md}`get_value`\n",
    "are intended to be used together for getting keys from nested dictionaries and then getting values back from those nested dictionaries, respectively. They were originally added for complex dictionaries, like the phase_info."
   ]
  },
  {
   "cell_type": "code",
   "execution_count": null,
   "metadata": {},
   "outputs": [],
   "source": [
    "from aviary.docs.tests.utils import get_all_keys, get_value\n",
    "\n",
    "simplified_dict = {\n",
    "    'phase1':{'altitude':{'val':30,'units':'kft'},'mach':.4},\n",
    "    'phase2':{'altitude':{'val':10,'units':'km'},'mach':.5}\n",
    "    }\n",
    "unique_keys_only = get_all_keys(simplified_dict)\n",
    "all_keys = get_all_keys(simplified_dict, track_layers=True)\n",
    "print(unique_keys_only)\n",
    "print(all_keys)\n",
    "\n",
    "p1_alt = get_value(simplified_dict, 'phase1.altitude.val')\n",
    "print(p1_alt)"
   ]
  }
 ],
 "metadata": {
  "kernelspec": {
   "display_name": "latest_env",
   "language": "python",
   "name": "python3"
  },
  "language_info": {
   "codemirror_mode": {
    "name": "ipython",
    "version": 3
   },
   "file_extension": ".py",
   "mimetype": "text/x-python",
   "name": "python",
   "nbconvert_exporter": "python",
   "pygments_lexer": "ipython3",
   "version": "3.10.13"
  }
 },
 "nbformat": 4,
 "nbformat_minor": 2
}<|MERGE_RESOLUTION|>--- conflicted
+++ resolved
@@ -147,15 +147,10 @@
    "cell_type": "markdown",
    "metadata": {},
    "source": [
-<<<<<<< HEAD
-    "### {glue:md}`get_attribute_name`\n",
-    "allows users to get the name of object attributes in order to glue them into documentation. This works well for Enums or Class variables that have unique values."
-=======
     "Here we are checking that a certain file exists in a folder specify a more useful error type than the default {glue:md}`default_error`\n",
     "\n",
     "### {glue:md}`check_args`\n",
     "gets the signature of a function and compares it to the arguments you are expecting.\n"
->>>>>>> ed7fc2c8
    ]
   },
   {
@@ -200,21 +195,6 @@
    },
    "outputs": [],
    "source": [
-<<<<<<< HEAD
-    "from aviary.docs.tests.utils import get_all_keys, get_value\n",
-    "\n",
-    "simplified_dict = {\n",
-    "    'phase1': {'altitude': {'val': 30, 'units': 'kft'}, 'mach': .4},\n",
-    "    'phase2': {'altitude': {'val': 10, 'units': 'km'}, 'mach': .5}\n",
-    "    }\n",
-    "unique_keys_only = get_all_keys(simplified_dict)\n",
-    "all_keys = get_all_keys(simplified_dict, track_layers=True)\n",
-    "print(unique_keys_only)\n",
-    "print(all_keys)\n",
-    "\n",
-    "p1_alt = get_value(simplified_dict, 'phase1.altitude.val')\n",
-    "print(p1_alt)"
-=======
     "# Testing Cell\n",
     "from aviary.docs.tests.utils import run_command_no_file_error\n",
     "command = \"\"\"\n",
@@ -230,7 +210,6 @@
    "metadata": {},
    "source": [
     "This allows the command syntax and setup to be tested without requiring all of the files that command will use."
->>>>>>> ed7fc2c8
    ]
   },
   {
@@ -419,18 +398,10 @@
     "# Testing Cell\n",
     "from aviary.api import Mission, doctape\n",
     "\n",
-<<<<<<< HEAD
-    "simplified_dict = {\n",
-    "    'phase1': {'altitude': {'val': 30, 'units': 'kft'}, 'mach': .4},\n",
-    "    'phase2': {'altitude': {'val': 10, 'units': 'km'}, 'mach': .5}\n",
-    "    }\n",
-    "glue_keys(simplified_dict)\n"
-=======
     "doctape.glue_variable('value', Mission.Design.MACH, md_code=True)\n",
     "doctape.glue_variable('var_value_code', doctape.get_previous_line(), md_code=True)\n",
     "doctape.glue_variable(doctape.get_variable_name(Mission.Design.MACH), md_code=True)\n",
     "doctape.glue_variable('var_name_code', doctape.get_previous_line(), md_code=True)\n"
->>>>>>> ed7fc2c8
    ]
   },
   {
@@ -443,7 +414,7 @@
     "Using {glue:md}`var_value_code` will result in {glue:md}`value`, whereas using {glue:md}`var_name_code` will result in {glue:md}`Mission.Design.MACH`\n",
     "\n",
     "### {glue:md}`get_attribute_name`\n",
-    "allows users to get the name of object attributes in order to glue them into documentation. This works well for Enums  or Class Variables that have unique values."
+    "allows users to get the name of object attributes in order to glue them into documentation. This works well for Enums or Class variables that have unique values."
    ]
   },
   {
@@ -487,8 +458,8 @@
     "from aviary.docs.tests.utils import get_all_keys, get_value\n",
     "\n",
     "simplified_dict = {\n",
-    "    'phase1':{'altitude':{'val':30,'units':'kft'},'mach':.4},\n",
-    "    'phase2':{'altitude':{'val':10,'units':'km'},'mach':.5}\n",
+    "    'phase1': {'altitude': {'val': 30, 'units': 'kft'}, 'mach': .4},\n",
+    "    'phase2': {'altitude': {'val': 10, 'units': 'km'}, 'mach': .5}\n",
     "    }\n",
     "unique_keys_only = get_all_keys(simplified_dict)\n",
     "all_keys = get_all_keys(simplified_dict, track_layers=True)\n",
