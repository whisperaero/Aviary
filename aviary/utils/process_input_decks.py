--- conflicted
+++ resolved
@@ -30,10 +30,20 @@
 from aviary.utils.functions import get_path
 
 
-operation_dict = {"<": lt, "<=": le, "==": eq, "!=": ne,
-                  ">=": ge, ">": gt, "isinstance": isinstance}
-problem_types = {'sizing': ProblemType.SIZING,
-                 'alternate': ProblemType.ALTERNATE, 'fallout': ProblemType.FALLOUT}
+operation_dict = {
+    "<": lt,
+    "<=": le,
+    "==": eq,
+    "!=": ne,
+    ">=": ge,
+    ">": gt,
+    "isinstance": isinstance,
+}
+problem_types = {
+    'sizing': ProblemType.SIZING,
+    'alternate': ProblemType.ALTERNATE,
+    'fallout': ProblemType.FALLOUT,
+}
 
 
 def create_vehicle(vehicle_deck='', meta_data=_MetaData, verbosity=Verbosity.BRIEF):
@@ -75,13 +85,15 @@
         'flight_duration': 0,
         'time_to_climb': 0,
         'climb_range': 0,
-        'reserves': 0
+        'reserves': 0,
     }
 
     if isinstance(vehicle_deck, AviaryValues):
         for key, (val, units) in vehicle_deck:
             if key.startswith('initialization_guesses:'):
-                initialization_guesses[key.removeprefix('initialization_guesses:')] = val
+                initialization_guesses[key.removeprefix('initialization_guesses:')] = (
+                    val
+                )
         aircraft_values.update(vehicle_deck)
     else:
         if verbosity >= 1:  # BRIEF
@@ -90,7 +102,11 @@
             verbose = False
         vehicle_deck = get_path(vehicle_deck, verbose)
         aircraft_values, initialization_guesses = parse_inputs(
-            vehicle_deck=vehicle_deck, aircraft_values=aircraft_values, initialization_guesses=initialization_guesses, meta_data=meta_data)
+            vehicle_deck=vehicle_deck,
+            aircraft_values=aircraft_values,
+            initialization_guesses=initialization_guesses,
+            meta_data=meta_data,
+        )
 
     # make sure verbosity is always set
     # if verbosity set via parameter, use that
@@ -104,7 +120,12 @@
     return aircraft_values, initialization_guesses
 
 
-def parse_inputs(vehicle_deck, aircraft_values: AviaryValues = None, initialization_guesses=None, meta_data=_MetaData):
+def parse_inputs(
+    vehicle_deck,
+    aircraft_values: AviaryValues = None,
+    initialization_guesses=None,
+    meta_data=_MetaData,
+):
     """
     Parses the input files and updates the aircraft values and initial guesses. The function reads the
     vehicle deck file, processes each line, and updates the aircraft_values object based on the data found.
@@ -160,7 +181,13 @@
 
             if var_name in meta_data.keys():
                 aircraft_values = set_value(
-                    var_name, var_values, aircraft_values, units=data_units, is_array=is_array, meta_data=meta_data)
+                    var_name,
+                    var_values,
+                    aircraft_values,
+                    units=data_units,
+                    is_array=is_array,
+                    meta_data=meta_data,
+                )
                 continue
 
             elif var_name in guess_names:
@@ -171,8 +198,9 @@
 
             elif var_name.startswith('initialization_guesses:'):
                 # get values labelled as initialization_guesses in .csv input file
-                initialization_guesses[var_name.removeprefix(
-                    'initialization_guesses:')] = float(var_values[0])
+                initialization_guesses[
+                    var_name.removeprefix('initialization_guesses:')
+                ] = float(var_values[0])
                 continue
 
             elif ":" in var_name:
@@ -188,6 +216,7 @@
 
     return aircraft_values, initialization_guesses
 
+
 # TODO this should be a preprocessor, and tasks split to be specific to subsystem
 #      e.g. aero preprocessor, mass preprocessor, 2DOF preprocessor, etc.
 
@@ -211,21 +240,26 @@
     ## STRUT AND FOLD ##
     if not aircraft_values.get_val(Aircraft.Wing.HAS_STRUT):
         aircraft_values.set_val(
-            Aircraft.Strut.DIMENSIONAL_LOCATION_SPECIFIED, val=False)
+            Aircraft.Strut.DIMENSIONAL_LOCATION_SPECIFIED, val=False
+        )
 
     if aircraft_values.get_val(Aircraft.Wing.HAS_FOLD):
         if not aircraft_values.get_val(Aircraft.Wing.CHOOSE_FOLD_LOCATION):
             aircraft_values.set_val(
-                Aircraft.Wing.FOLD_DIMENSIONAL_LOCATION_SPECIFIED, val=True)
+                Aircraft.Wing.FOLD_DIMENSIONAL_LOCATION_SPECIFIED, val=True
+            )
         else:
             dim_loc_spec = aircraft_values.get_val(
-                Aircraft.Strut.DIMENSIONAL_LOCATION_SPECIFIED)
+                Aircraft.Strut.DIMENSIONAL_LOCATION_SPECIFIED
+            )
             aircraft_values.set_val(
-                Aircraft.Wing.FOLD_DIMENSIONAL_LOCATION_SPECIFIED, val=dim_loc_spec)
+                Aircraft.Wing.FOLD_DIMENSIONAL_LOCATION_SPECIFIED, val=dim_loc_spec
+            )
     else:
         aircraft_values.set_val(Aircraft.Wing.CHOOSE_FOLD_LOCATION, val=True)
         aircraft_values.set_val(
-            Aircraft.Wing.FOLD_DIMENSIONAL_LOCATION_SPECIFIED, val=False)
+            Aircraft.Wing.FOLD_DIMENSIONAL_LOCATION_SPECIFIED, val=False
+        )
 
     if aircraft_values.get_val(Settings.VERBOSITY) >= Verbosity.VERBOSE:
         print('\nOptions')
@@ -257,18 +291,26 @@
             # dependency is a dictionary that contains the target option, the relationship to the variable and the output values
             if dependency['relation'] in operation_dict:
                 comp = operation_dict[dependency['relation']]
-                outcome = dependency['result'] if comp(
-                    var_value, dependency['val']) else dependency['alternate']
+                outcome = (
+                    dependency['result']
+                    if comp(var_value, dependency['val'])
+                    else dependency['alternate']
+                )
             elif dependency['relation'] == "in":
-                outcome = dependency['result'] if var_value in dependency['val'] else dependency['alternate']
+                outcome = (
+                    dependency['result']
+                    if var_value in dependency['val']
+                    else dependency['alternate']
+                )
             else:
-                warnings.warn(dependency['relation'] +
-                              ' is not a valid selection')
+                warnings.warn(dependency['relation'] + ' is not a valid selection')
             aircraft_values.set_val(dependency['target'], val=outcome)
     return aircraft_values
 
 
-def initialization_guessing(aircraft_values: AviaryValues, initialization_guesses, engine_builders):
+def initialization_guessing(
+    aircraft_values: AviaryValues, initialization_guesses, engine_builders
+):
     """
     Sets initial guesses for various aircraft parameters based on the current problem type, aircraft values,
     and other factors. It calculates and sets values like takeoff mass, cruise mass, flight duration, etc.
@@ -292,9 +334,11 @@
     problem_type = aircraft_values.get_val(Settings.PROBLEM_TYPE)
     num_pax = aircraft_values.get_val(Aircraft.CrewPayload.Design.NUM_PASSENGERS)
     reserve_val = aircraft_values.get_val(
-        Aircraft.Design.RESERVE_FUEL_ADDITIONAL, units='lbm')
+        Aircraft.Design.RESERVE_FUEL_ADDITIONAL, units='lbm'
+    )
     reserve_frac = aircraft_values.get_val(
-        Aircraft.Design.RESERVE_FUEL_FRACTION, units='unitless')
+        Aircraft.Design.RESERVE_FUEL_FRACTION, units='unitless'
+    )
 
     if initialization_guesses['fuel_burn_per_passenger_mile'] <= 0:
         initialization_guesses['fuel_burn_per_passenger_mile'] = 0.1
@@ -302,14 +346,21 @@
     reserves = initialization_guesses['reserves']
     if reserves < 0.0:
         raise ValueError(
-            'initialization_guesses["reserves"] must be greater than or equal to 0.')
+            'initialization_guesses["reserves"] must be greater than or equal to 0.'
+        )
     elif reserves == 0:
         reserves += reserve_val
-        reserves += (reserve_frac * (num_pax * initialization_guesses['fuel_burn_per_passenger_mile'] *
-                                     aircraft_values.get_val(Mission.Design.RANGE, units='NM')))
+        reserves += reserve_frac * (
+            num_pax
+            * initialization_guesses['fuel_burn_per_passenger_mile']
+            * aircraft_values.get_val(Mission.Design.RANGE, units='NM')
+        )
     elif reserves < 10:
-        reserves *= (num_pax * initialization_guesses['fuel_burn_per_passenger_mile'] *
-                     aircraft_values.get_val(Mission.Design.RANGE, units='NM'))
+        reserves *= (
+            num_pax
+            * initialization_guesses['fuel_burn_per_passenger_mile']
+            * aircraft_values.get_val(Mission.Design.RANGE, units='NM')
+        )
 
     initialization_guesses['reserves'] = reserves
 
@@ -320,44 +371,64 @@
 
     if Mission.Summary.CRUISE_MASS_FINAL in aircraft_values:
         cruise_mass_final = aircraft_values.get_val(
-            Mission.Summary.CRUISE_MASS_FINAL, units='lbm')
+            Mission.Summary.CRUISE_MASS_FINAL, units='lbm'
+        )
     else:
         cruise_mass_final = initialization_guesses['cruise_mass_final']
 
     # takeoff mass not given
     if mission_mass <= 0:
         if problem_type == ProblemType.ALTERNATE:
-            fuel_mass = num_pax * (
-                initialization_guesses['fuel_burn_per_passenger_mile'] * aircraft_values.get_val(Mission.Design.RANGE, units='NM')) + reserves
-            mission_mass = initialization_guesses['operating_empty_mass'] + (
-                num_pax * aircraft_values.get_val(Aircraft.CrewPayload.PASSENGER_MASS_WITH_BAGS, units='lbm')) + fuel_mass
+            fuel_mass = (
+                num_pax
+                * (
+                    initialization_guesses['fuel_burn_per_passenger_mile']
+                    * aircraft_values.get_val(Mission.Design.RANGE, units='NM')
+                )
+                + reserves
+            )
+            mission_mass = (
+                initialization_guesses['operating_empty_mass']
+                + (
+                    num_pax
+                    * aircraft_values.get_val(
+                        Aircraft.CrewPayload.PASSENGER_MASS_WITH_BAGS, units='lbm'
+                    )
+                )
+                + fuel_mass
+            )
         elif problem_type == ProblemType.FALLOUT or problem_type == ProblemType.SIZING:
             mission_mass = aircraft_values.get_val(
-                Mission.Design.GROSS_MASS, units='lbm')
+                Mission.Design.GROSS_MASS, units='lbm'
+            )
     initialization_guesses['actual_takeoff_mass'] = mission_mass
 
     if cruise_mass_final == 0:  # no guess given
         if problem_type == ProblemType.SIZING:
-            cruise_mass_final = .8
+            cruise_mass_final = 0.8
         elif problem_type == ProblemType.ALTERNATE:
             cruise_mass_final = -1
     # estimation based on payload and fuel
     if cruise_mass_final <= 0:
-        cruise_mass_final = initialization_guesses['operating_empty_mass'] + \
-            num_pax * \
-            aircraft_values.get_val(
-                Aircraft.CrewPayload.PASSENGER_MASS_WITH_BAGS, units='lbm') + reserves
+        cruise_mass_final = (
+            initialization_guesses['operating_empty_mass']
+            + num_pax
+            * aircraft_values.get_val(
+                Aircraft.CrewPayload.PASSENGER_MASS_WITH_BAGS, units='lbm'
+            )
+            + reserves
+        )
     # fraction of takeoff mass
     elif cruise_mass_final <= 1:
-        cruise_mass_final = mission_mass * \
-            cruise_mass_final
+        cruise_mass_final = mission_mass * cruise_mass_final
     initialization_guesses['cruise_mass_final'] = cruise_mass_final
 
     if initialization_guesses['rotation_mass'] <= 0:
         initialization_guesses['rotation_mass'] = 0.99
     if initialization_guesses['rotation_mass'] <= 1:  # fraction of takeoff mass
-        initialization_guesses['rotation_mass'] = mission_mass * \
-            initialization_guesses['rotation_mass']
+        initialization_guesses['rotation_mass'] = (
+            mission_mass * initialization_guesses['rotation_mass']
+        )
 
     if Mission.Design.MACH in aircraft_values:
         cruise_mach = aircraft_values.get_val(Mission.Design.MACH)
@@ -365,36 +436,29 @@
         cruise_mach = aircraft_values.get_val(Mission.Summary.CRUISE_MACH)
 
     if initialization_guesses['flight_duration'] <= 0:  # estimation based on mach
-        initialization_guesses['flight_duration'] = aircraft_values.get_val(
-            Mission.Design.RANGE, units='NM') / (667 * cruise_mach) * (60 * 60)
+        initialization_guesses['flight_duration'] = (
+            aircraft_values.get_val(Mission.Design.RANGE, units='NM')
+            / (667 * cruise_mach)
+            * (60 * 60)
+        )
     elif initialization_guesses['flight_duration'] <= 15:  # duration entered in hours
-        initialization_guesses['flight_duration'] = initialization_guesses['flight_duration'] * \
-            (60 * 60)
+        initialization_guesses['flight_duration'] = initialization_guesses[
+            'flight_duration'
+        ] * (60 * 60)
 
     # TODO this does not work at all for mixed-type engines (some propeller and some not)
     try:
-<<<<<<< HEAD
-        total_thrust = aircraft_values.get_val(
-            Aircraft.Engine.REFERENCE_SLS_THRUST,
-            'lbf') * aircraft_values.get_val(
-            Aircraft.Engine.SCALE_FACTOR) * aircraft_values.get_val(
-            Aircraft.Engine.NUM_ENGINES)
-    except KeyError:
-        # heterogeneous engine-model case. Get thrust from the engine decks instead.
-        total_thrust = 0
-        for model in engine_builders:
-            thrust = model.get_val(Aircraft.Engine.REFERENCE_SLS_THRUST,
-                                   'lbf') * model.get_val(Aircraft.Engine.SCALE_FACTOR)
-            num_engines = model.get_val(Aircraft.Engine.NUM_ENGINES)
-            total_thrust += thrust * num_engines
-=======
         if aircraft_values.get_val(Aircraft.Engine.HAS_PROPELLERS):
             # For large turboprops, 1 pound of thrust per hp at takeoff seems to be close enough
             total_thrust = aircraft_values.get_val(
-                Aircraft.Engine.Gearbox.SHAFT_POWER_DESIGN, 'hp') * aircraft_values.get_val(Aircraft.Engine.NUM_ENGINES)
+                Aircraft.Engine.Gearbox.SHAFT_POWER_DESIGN, 'hp'
+            ) * aircraft_values.get_val(Aircraft.Engine.NUM_ENGINES)
         else:
-            total_thrust = aircraft_values.get_val(
-                Aircraft.Engine.SCALED_SLS_THRUST, 'lbf') * aircraft_values.get_val(Aircraft.Engine.NUM_ENGINES)
+            total_thrust = (
+                aircraft_values.get_val(Aircraft.Engine.REFERENCE_SLS_THRUST, 'lbf')
+                * aircraft_values.get_val(Aircraft.Engine.SCALE_FACTOR)
+                * aircraft_values.get_val(Aircraft.Engine.NUM_ENGINES)
+            )
 
     except KeyError:
         if engine_builders is not None and len(engine_builders) > 1:
@@ -402,32 +466,41 @@
             # heterogeneous engine-model case. Get thrust from the engine models instead.
             total_thrust = 0
             for model in engine_builders:
-                thrust = model.get_val(Aircraft.Engine.SCALED_SLS_THRUST, 'lbf')
+                thrust = model.get_val(
+                    Aircraft.Engine.REFERENCE_SLS_THRUST, 'lbf'
+                ) * model.get_val(Aircraft.Engine.SCALE_FACTOR)
                 num_engines = model.get_val(Aircraft.Engine.NUM_ENGINES)
                 total_thrust += thrust * num_engines
 
         else:
             total_thrust = aircraft_values.get_val(
-                Aircraft.Engine.SCALED_SLS_THRUST, 'lbf') * aircraft_values.get_val(Aircraft.Engine.NUM_ENGINES)
->>>>>>> 98cda9aa
-
-    gamma_guess = np.arcsin(.5*total_thrust / mission_mass)
-    avg_speed_guess = (.5 * 667 * cruise_mach)  # kts
+                Aircraft.Engine.SCALED_SLS_THRUST, 'lbf'
+            ) * aircraft_values.get_val(Aircraft.Engine.NUM_ENGINES)
+
+    gamma_guess = np.arcsin(0.5 * total_thrust / mission_mass)
+    avg_speed_guess = 0.5 * 667 * cruise_mach  # kts
 
     if initialization_guesses['time_to_climb'] <= 0:  # no guess given
-        initialization_guesses['time_to_climb'] = aircraft_values.get_val(Mission.Design.CRUISE_ALTITUDE, units='ft') / \
-            (avg_speed_guess * np.sin(gamma_guess))
+        initialization_guesses['time_to_climb'] = aircraft_values.get_val(
+            Mission.Design.CRUISE_ALTITUDE, units='ft'
+        ) / (avg_speed_guess * np.sin(gamma_guess))
     elif initialization_guesses['time_to_climb'] <= 2:  # duration entered in hours
-        initialization_guesses['time_to_climb'] = initialization_guesses['time_to_climb'] * (
-            60 * 60)
+        initialization_guesses['time_to_climb'] = initialization_guesses[
+            'time_to_climb'
+        ] * (60 * 60)
     elif initialization_guesses['time_to_climb'] <= 200:  # average climb rate in ft/s
-        initialization_guesses['time_to_climb'] = aircraft_values.get_val(Mission.Design.CRUISE_ALTITUDE, units='ft') / \
-            initialization_guesses['time_to_climb']
+        initialization_guesses['time_to_climb'] = (
+            aircraft_values.get_val(Mission.Design.CRUISE_ALTITUDE, units='ft')
+            / initialization_guesses['time_to_climb']
+        )
 
     # range covered using an average speed from 0 to cruise
     if initialization_guesses['climb_range'] <= 0:
-        initialization_guesses['climb_range'] = initialization_guesses['time_to_climb'] / \
-            (60 * 60) * (avg_speed_guess * np.cos(gamma_guess))
+        initialization_guesses['climb_range'] = (
+            initialization_guesses['time_to_climb']
+            / (60 * 60)
+            * (avg_speed_guess * np.cos(gamma_guess))
+        )
 
     if aircraft_values.get_val(Settings.VERBOSITY) >= Verbosity.VERBOSE:
         print('\nInitial Guesses')
@@ -450,27 +523,106 @@
     # is exactly equal to zero, engine_on_fuselage is set to to True, otherwise it is set to False.
     # One variable can be used to set the value of any number of options, but an option can only be
     # set by one variable
-
     # [Aircraft.Engine.WING_LOCATIONS, {
     #     'val': 0, 'relation': '==', 'target': Aircraft.Engine.FUSELAGE_MOUNTED, 'result': True, 'alternate': False}],
-    [Aircraft.Wing.LOADING, {'val': 20, 'relation': '>',
-                             'target': Aircraft.Wing.LOADING_ABOVE_20, 'result': True, 'alternate': False}],
-    [Aircraft.Strut.ATTACHMENT_LOCATION, {
-        'val': 0, 'relation': '!=', 'target': Aircraft.Wing.HAS_STRUT, 'result': True, 'alternate': False}],
-    [Aircraft.Strut.ATTACHMENT_LOCATION, {
-        'val': 1, 'relation': '>', 'target': Aircraft.Strut.DIMENSIONAL_LOCATION_SPECIFIED, 'result': True, 'alternate': False}],
-    [Aircraft.Wing.FOLD_MASS_COEFFICIENT, {
-        'val': 0, 'relation': '>', 'target': Aircraft.Wing.HAS_FOLD, 'result': True, 'alternate': False}],
-    [Aircraft.Wing.FOLDED_SPAN, {'val': 1, 'relation': '>', 'target': Aircraft.Wing.FOLD_DIMENSIONAL_LOCATION_SPECIFIED,
-                                 'result': True, 'alternate': False}],
-    [Aircraft.Design.PART25_STRUCTURAL_CATEGORY, {
-        'val': 0, 'relation': '<', 'target': Aircraft.Design.ULF_CALCULATED_FROM_MANEUVER, 'result': True, 'alternate': False}],
-    [Aircraft.Engine.TYPE, {
-        'val': [1, 2, 3, 4, 6, 11, 12, 13, 14], 'relation': 'in', 'target': Aircraft.Engine.HAS_PROPELLERS, 'result': True, 'alternate': False}],
-    ['JENGSZ', {
-        'val': 4, 'relation': '!=', 'target': Aircraft.Engine.SCALE_PERFORMANCE, 'result': True, 'alternate': False}],
-    [Aircraft.HorizontalTail.VOLUME_COEFFICIENT, {
-        'val': 0, 'relation': '==', 'target': Aircraft.Design.COMPUTE_HTAIL_VOLUME_COEFF, 'result': True, 'alternate': False}],
-    [Aircraft.VerticalTail.VOLUME_COEFFICIENT, {
-        'val': 0, 'relation': '==', 'target': Aircraft.Design.COMPUTE_VTAIL_VOLUME_COEFF, 'result': True, 'alternate': False}],
+    [
+        Aircraft.Wing.LOADING,
+        {
+            'val': 20,
+            'relation': '>',
+            'target': Aircraft.Wing.LOADING_ABOVE_20,
+            'result': True,
+            'alternate': False,
+        },
+    ],
+    [
+        Aircraft.Strut.ATTACHMENT_LOCATION,
+        {
+            'val': 0,
+            'relation': '!=',
+            'target': Aircraft.Wing.HAS_STRUT,
+            'result': True,
+            'alternate': False,
+        },
+    ],
+    [
+        Aircraft.Strut.ATTACHMENT_LOCATION,
+        {
+            'val': 1,
+            'relation': '>',
+            'target': Aircraft.Strut.DIMENSIONAL_LOCATION_SPECIFIED,
+            'result': True,
+            'alternate': False,
+        },
+    ],
+    [
+        Aircraft.Wing.FOLD_MASS_COEFFICIENT,
+        {
+            'val': 0,
+            'relation': '>',
+            'target': Aircraft.Wing.HAS_FOLD,
+            'result': True,
+            'alternate': False,
+        },
+    ],
+    [
+        Aircraft.Wing.FOLDED_SPAN,
+        {
+            'val': 1,
+            'relation': '>',
+            'target': Aircraft.Wing.FOLD_DIMENSIONAL_LOCATION_SPECIFIED,
+            'result': True,
+            'alternate': False,
+        },
+    ],
+    [
+        Aircraft.Design.PART25_STRUCTURAL_CATEGORY,
+        {
+            'val': 0,
+            'relation': '<',
+            'target': Aircraft.Design.ULF_CALCULATED_FROM_MANEUVER,
+            'result': True,
+            'alternate': False,
+        },
+    ],
+    [
+        Aircraft.Engine.TYPE,
+        {
+            'val': [1, 2, 3, 4, 6, 11, 12, 13, 14],
+            'relation': 'in',
+            'target': Aircraft.Engine.HAS_PROPELLERS,
+            'result': True,
+            'alternate': False,
+        },
+    ],
+    [
+        'JENGSZ',
+        {
+            'val': 4,
+            'relation': '!=',
+            'target': Aircraft.Engine.SCALE_PERFORMANCE,
+            'result': True,
+            'alternate': False,
+        },
+    ],
+    [
+        Aircraft.HorizontalTail.VOLUME_COEFFICIENT,
+        {
+            'val': 0,
+            'relation': '==',
+            'target': Aircraft.Design.COMPUTE_HTAIL_VOLUME_COEFF,
+            'result': True,
+            'alternate': False,
+        },
+    ],
+    [
+        Aircraft.VerticalTail.VOLUME_COEFFICIENT,
+        {
+            'val': 0,
+            'relation': '==',
+            'target': Aircraft.Design.COMPUTE_VTAIL_VOLUME_COEFF,
+            'result': True,
+            'alternate': False,
+        },
+    ],
 ]