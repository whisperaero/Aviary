"""
This module, process_input_decks.py, is responsible for reading vehicle input decks, initializing options, 
and setting initial guesses for aircraft design parameters. It works primarily with .csv files,
allowing for the specification of units, comments, and lists within these files. 

The module supports various functions like creating a vehicle, parsing input files, updating options based
on inputs, and handling initial guesses for different aircraft design aspects. It heavily relies on the 
aviary and openMDAO libraries for processing and interpreting the aircraft design parameters.

Functions:
    create_vehicle(vehicle_deck=''): Create and initialize a vehicle with default or specified parameters.
    parse_inputs(vehicle_deck, aircraft_values): Parse input files and update aircraft values and initial guesses.
    update_options(aircraft_values, initial_guesses): Update dependent options based on current aircraft values.
    update_dependent_options(aircraft_values, dependent_options): Update options that depend on the value of an input variable.
    initial_guessing(aircraft_values): Set initial guesses for aircraft parameters based on problem type and other factors.
"""

import warnings
from operator import eq, ge, gt, le, lt, ne

import numpy as np
from openmdao.utils.units import valid_units

from aviary.utils.aviary_values import AviaryValues, get_keys
from aviary.utils.functions import convert_strings_to_data, set_value
from aviary.variable_info.options import get_option_defaults
from aviary.variable_info.enums import ProblemType, Verbosity
from aviary.variable_info.variable_meta_data import _MetaData
from aviary.variable_info.variables import Aircraft, Mission, Settings
from aviary.utils.functions import get_path


operation_dict = {"<": lt, "<=": le, "==": eq, "!=": ne,
                  ">=": ge, ">": gt, "isinstance": isinstance}
problem_types = {'sizing': ProblemType.SIZING,
                 'alternate': ProblemType.ALTERNATE, 'fallout': ProblemType.FALLOUT}


def create_vehicle(vehicle_deck='', meta_data=_MetaData, verbosity=None):
    """
    Creates and initializes a vehicle with default or specified parameters. It sets up the aircraft values
    and initial guesses based on the input from the vehicle deck.

    Parameters
    ----------
    vehicle_deck (str):
        Path to the vehicle deck file. Default is an empty string.
    meta_data (dict):
        Variable metadata used when reading input file for unit validation,
        default values, and other checks

    Returns
    -------
    (aircraft_values, initial_guesses): (tuple)
        Returns a tuple containing aircraft values and initial guesses.
    """
    aircraft_values = get_option_defaults(engine=False)

    # TODO remove all hardcoded GASP values here, find appropriate place for them
<<<<<<< HEAD
=======
    aircraft_values.set_val(Settings.VERBOSITY, val=verbosity)
>>>>>>> ec4f2125
    aircraft_values.set_val('INGASP.JENGSZ', val=4)
    aircraft_values.set_val('test_mode', val=False)
    aircraft_values.set_val('use_surrogates', val=True)
    aircraft_values.set_val('mass_defect', val=10000, units='lbm')
    # TODO problem_type should get set by get_option_defaults??
    aircraft_values.set_val(Settings.PROBLEM_TYPE, val=ProblemType.SIZING)
    aircraft_values.set_val(Aircraft.Electrical.HAS_HYBRID_SYSTEM, val=False)

    initial_guesses = {
        # initial_guesses is a dictionary that contains values used to initialize the trajectory
        'actual_takeoff_mass': 0,
        'rotation_mass': 0,
        'operating_empty_mass': 0,
        'fuel_burn_per_passenger_mile': 0,
        'cruise_mass_final': 0,
        'flight_duration': 0,
        'time_to_climb': 0,
        'climb_range': 0,
        'reserves': 0
    }

    if isinstance(vehicle_deck, AviaryValues):
        aircraft_values.update(vehicle_deck)
    else:
        vehicle_deck = get_path(vehicle_deck)
        aircraft_values, initial_guesses = parse_inputs(
            vehicle_deck=vehicle_deck, aircraft_values=aircraft_values, initial_guesses=initial_guesses, meta_data=meta_data)
<<<<<<< HEAD

    # make sure verbosity is always set
    # if verbosity set via parameter, use that
    if verbosity is not None:
        # Enum conversion here, so user can pass either number or actual Enum as parameter
        aircraft_values.set_val(Settings.VERBOSITY, Verbosity(verbosity))
    # else, if verbosity not specified anywhere, use default of BRIEF
    elif verbosity is None and Settings.VERBOSITY not in aircraft_values:
        aircraft_values.set_val(Settings.VERBOSITY, Verbosity.BRIEF)
=======
>>>>>>> ec4f2125

    return aircraft_values, initial_guesses


def parse_inputs(vehicle_deck, aircraft_values: AviaryValues = None, initial_guesses=None, meta_data=_MetaData):
    """
    Parses the input files and updates the aircraft values and initial guesses. The function reads the
    vehicle deck file, processes each line, and updates the aircraft_values object based on the data found.

    Parameters
    ----------
    vehicle_deck (str): The vehicle deck file path.
    aircraft_values (AviaryValues): An instance of AviaryValues to be updated.
    initial_guesses: An initialized dictionary of trajectory values to be updated.

    Returns
    -------
    tuple: Updated aircraft values and initial guesses.
    """
    if aircraft_values is None:
        aircraft_values = AviaryValues()
        aircraft_values.set_val(Settings.VERBOSITY, Verbosity.BRIEF)

    if initial_guesses is None:
        initial_guesses = {}

    guess_names = list(initial_guesses.keys())

    with open(vehicle_deck, newline='') as f_in:
        for line in f_in:
            used, data_units = False, None

            tmp = [*line.split('#', 1), '']
            line, comment = tmp[0], tmp[1]  # anything after the first # is a comment

            data = ''.join(line.rstrip(',').split())  # remove all white space

            if len(data) == 0:
                continue  # skip line it contained only commas

            # remove any elements that are empty (caused by trailing commas or extra commas)
            data_list = [dat for dat in data.split(',') if dat != '']

            # continue if there's no data in the line but there are commas
            # this might occur if someone edits a .csv file in Excel
            if len(data_list) == 0:
                continue
            var_name = data_list.pop(0)
            if valid_units(data_list[-1]):
                # if the last element is a unit, remove it from the list and update the variable's units
                data_units = data_list.pop()

            is_array = False
            if '[' in data_list[0]:
                is_array = True

            var_values = convert_strings_to_data(data_list)

            if var_name in meta_data.keys():
                aircraft_values = set_value(
                    var_name, var_values, aircraft_values, units=data_units, is_array=is_array, meta_data=meta_data)
                continue

            elif var_name in guess_names:
                # all initial guesses take only a single value
                # get values from supplied dictionary
                initial_guesses[var_name] = float(var_values[0])
                continue

            elif var_name.startswith('initial_guesses:'):
                # get values labelled as initial_guesses in .csv input file
                initial_guesses[var_name.split(':')[-1]] = float(var_values[0])
                continue

            elif ":" in var_name:
                warnings.warn(
                    f"Variable '{var_name}' is not in meta_data nor in 'guess_names'. It will be ignored.",
                    UserWarning)
                continue

            if aircraft_values.get_val(Settings.VERBOSITY).value >= 2:
                print('Unused:', var_name, var_values, comment)

    return aircraft_values, initial_guesses

# TODO this should be a preprocessor, and tasks split to be specific to subsystem
#      e.g. aero preprocessor, mass preprocessor, 2DOF preprocessor, etc.


def update_GASP_options(aircraft_values: AviaryValues):
    """
    Updates options based on the current values in aircraft_values. This function also handles special cases 
    and prints debug information if the debug mode is active.

    Parameters
    ----------
    aircraft_values (AviaryValues): An instance of AviaryValues containing current aircraft values.

    Returns
    -------
    tuple: Updated aircraft values and initial guesses.
    """
    # update the options that depend on variables
    update_dependent_options(aircraft_values, dependent_options)

    ## STRUT AND FOLD ##
    if not aircraft_values.get_val(Aircraft.Wing.HAS_STRUT):
        aircraft_values.set_val(
            Aircraft.Strut.DIMENSIONAL_LOCATION_SPECIFIED, val=False)

    if aircraft_values.get_val(Aircraft.Wing.HAS_FOLD):
        if not aircraft_values.get_val(Aircraft.Wing.CHOOSE_FOLD_LOCATION):
            aircraft_values.set_val(
                Aircraft.Wing.FOLD_DIMENSIONAL_LOCATION_SPECIFIED, val=True)
        else:
            dim_loc_spec = aircraft_values.get_val(
                Aircraft.Strut.DIMENSIONAL_LOCATION_SPECIFIED)
            aircraft_values.set_val(
                Aircraft.Wing.FOLD_DIMENSIONAL_LOCATION_SPECIFIED, val=dim_loc_spec)
    else:
        aircraft_values.set_val(Aircraft.Wing.CHOOSE_FOLD_LOCATION, val=True)
        aircraft_values.set_val(
            Aircraft.Wing.FOLD_DIMENSIONAL_LOCATION_SPECIFIED, val=False)

    if aircraft_values.get_val(Settings.VERBOSITY).value >= 2:
        print('\nOptions')
        for key in get_keys(aircraft_values):
            val, units = aircraft_values.get_item(key)
            print(key, val, units)

    return aircraft_values


def update_dependent_options(aircraft_values: AviaryValues, dependent_options):
    """
    Updates options that are dependent on the value of an input variable or option. The function iterates 
    through each dependent option and sets its value based on the current aircraft values.

    Parameters
    ----------
    aircraft_values (AviaryValues): An instance of AviaryValues containing current aircraft values.
    dependent_options (list): A list of dependent options and their dependencies.

    Returns
    -------
    AviaryValues: Updated aircraft values with modified dependent options.
    """
    # gets the names of all the variables that affect dependent options
    for var_name, dependency in dependent_options:
        if var_name in get_keys(aircraft_values):
            var_value, var_units = aircraft_values.get_item(var_name)
            # dependency is a dictionary that contains the target option, the relationship to the variable and the output values
            if dependency['relation'] in operation_dict:
                comp = operation_dict[dependency['relation']]
                outcome = dependency['result'] if comp(
                    var_value, dependency['val']) else dependency['alternate']
            elif dependency['relation'] == "in":
                outcome = dependency['result'] if var_value in dependency['val'] else dependency['alternate']
            else:
                warnings.warn(dependency['relation'] +
                              ' is not a valid selection')
            aircraft_values.set_val(dependency['target'], val=outcome)
    return aircraft_values


def initial_guessing(aircraft_values: AviaryValues, initial_guesses):
    """
    Sets initial guesses for various aircraft parameters based on the current problem type, aircraft values,
    and other factors. It calculates and sets values like takeoff mass, cruise mass, flight duration, etc.

    Parameters
    ----------
    aircraft_values (AviaryValues): An instance of AviaryValues containing current aircraft values.

    Returns
    -------
    tuple: Updated aircraft values and initial guesses.
    """
    problem_type = aircraft_values.get_val(Settings.PROBLEM_TYPE)
    num_pax = aircraft_values.get_val(Aircraft.CrewPayload.NUM_PASSENGERS)
    reserve_val = aircraft_values.get_val(
        Aircraft.Design.RESERVE_FUEL_ADDITIONAL, units='lbm')
    reserve_frac = aircraft_values.get_val(
        Aircraft.Design.RESERVE_FUEL_FRACTION, units='unitless')

    if initial_guesses['fuel_burn_per_passenger_mile'] <= 0:
        initial_guesses['fuel_burn_per_passenger_mile'] = 0.1

    reserves = initial_guesses['reserves']
    if reserves < 0.0:
        raise ValueError(
            'initial_guesses["reserves"] must be greater than or equal to 0.')
    elif reserves == 0:
        reserves += reserve_val
        reserves += (reserve_frac * (num_pax * initial_guesses['fuel_burn_per_passenger_mile'] *
                                     aircraft_values.get_val(Mission.Design.RANGE, units='NM')))
    elif reserves < 10:
        reserves *= (num_pax * initial_guesses['fuel_burn_per_passenger_mile'] *
                     aircraft_values.get_val(Mission.Design.RANGE, units='NM'))

    initial_guesses['reserves'] = reserves

    if Mission.Summary.GROSS_MASS in aircraft_values:
        mission_mass = aircraft_values.get_val(Mission.Summary.GROSS_MASS, units='lbm')
    else:
        mission_mass = aircraft_values.get_val(Mission.Design.GROSS_MASS, units='lbm')

    if Mission.Summary.CRUISE_MASS_FINAL in aircraft_values:
        cruise_mass_final = aircraft_values.get_val(
            Mission.Summary.CRUISE_MASS_FINAL, units='lbm')
    else:
        cruise_mass_final = initial_guesses['cruise_mass_final']

    # takeoff mass not given
    if mission_mass <= 0:
        if problem_type == ProblemType.ALTERNATE:
            fuel_mass = num_pax * (
                initial_guesses['fuel_burn_per_passenger_mile'] * aircraft_values.get_val(Mission.Design.RANGE, units='NM')) + reserves
            mission_mass = initial_guesses['operating_empty_mass'] + (
                num_pax * aircraft_values.get_val(Aircraft.CrewPayload.PASSENGER_MASS_WITH_BAGS, units='lbm')) + fuel_mass
        elif problem_type == ProblemType.FALLOUT or problem_type == ProblemType.SIZING:
            mission_mass = aircraft_values.get_val(
                Mission.Design.GROSS_MASS, units='lbm')
    initial_guesses['actual_takeoff_mass'] = mission_mass

    if cruise_mass_final == 0:  # no guess given
        if problem_type == ProblemType.SIZING:
            cruise_mass_final = .8
        elif problem_type == ProblemType.ALTERNATE:
            cruise_mass_final = -1
    # estimation based on payload and fuel
    if cruise_mass_final <= 0:
        cruise_mass_final = initial_guesses['operating_empty_mass'] + \
            num_pax * \
            aircraft_values.get_val(
                Aircraft.CrewPayload.PASSENGER_MASS_WITH_BAGS, units='lbm') + reserves
    # fraction of takeoff mass
    elif cruise_mass_final <= 1:
        cruise_mass_final = mission_mass * \
            cruise_mass_final
    initial_guesses['cruise_mass_final'] = cruise_mass_final

    if initial_guesses['rotation_mass'] <= 0:
        initial_guesses['rotation_mass'] = 0.99
    if initial_guesses['rotation_mass'] <= 1:  # fraction of takeoff mass
        initial_guesses['rotation_mass'] = mission_mass * \
            initial_guesses['rotation_mass']

    if Mission.Design.MACH in aircraft_values:
        cruise_mach = aircraft_values.get_val(Mission.Design.MACH)
    else:
        cruise_mach = aircraft_values.get_val(Mission.Summary.CRUISE_MACH)

    if initial_guesses['flight_duration'] <= 0:  # estimation based on mach
        initial_guesses['flight_duration'] = aircraft_values.get_val(
            Mission.Design.RANGE, units='NM') / (667 * cruise_mach) * (60 * 60)
    elif initial_guesses['flight_duration'] <= 15:  # duration entered in hours
        initial_guesses['flight_duration'] = initial_guesses['flight_duration'] * \
            (60 * 60)

    total_thrust = aircraft_values.get_val(
        Aircraft.Engine.SCALED_SLS_THRUST, 'lbf') * aircraft_values.get_val(Aircraft.Engine.NUM_ENGINES)
    gamma_guess = np.arcsin(.5*total_thrust / mission_mass)
    avg_speed_guess = (.5 * 667 * cruise_mach)  # kts

    if initial_guesses['time_to_climb'] <= 0:  # no guess given
        initial_guesses['time_to_climb'] = aircraft_values.get_val(Mission.Design.CRUISE_ALTITUDE, units='ft') / \
            (avg_speed_guess * np.sin(gamma_guess))
    elif initial_guesses['time_to_climb'] <= 2:  # duration entered in hours
        initial_guesses['time_to_climb'] = initial_guesses['time_to_climb'] * (60 * 60)
    elif initial_guesses['time_to_climb'] <= 200:  # average climb rate in ft/s
        initial_guesses['time_to_climb'] = aircraft_values.get_val(Mission.Design.CRUISE_ALTITUDE, units='ft') / \
            initial_guesses['time_to_climb']

    # range covered using an average speed from 0 to cruise
    if initial_guesses['climb_range'] <= 0:
        initial_guesses['climb_range'] = initial_guesses['time_to_climb'] / \
            (60 * 60) * (avg_speed_guess * np.cos(gamma_guess))

    if aircraft_values.get_val(Settings.VERBOSITY).value >= 2:
        print('\nInitial Guesses')
        for key, value in initial_guesses.items():
            print(key, value)

    return initial_guesses


dependent_options = [
    # dependent_options is a list that is used to update options that depend on the value of
    # an input variable or option.
    # Each dependency comes in the form of a list with the variable name and a dictionary.
    # The dictionary contains a value that the variable will be compared against (val), the
    # particular mathematical comparison (relation), the option that is effected (target), and
    # the value the option should be set to based on whether the relation is true (result) or
    # false (alternate)
    # For example, an aircraft's engines are on the fuselage if the span fraction on the wing is 0.
    # In this case the value of Aircraft.Engine.WING_LOCATIONS is compared to 0. If the span location
    # is exactly equal to zero, engine_on_fuselage is set to to True, otherwise it is set to False.
    # One variable can be used to set the value of any number of options, but an option can only be
    # set by one variable

    # [Aircraft.Engine.WING_LOCATIONS, {
    #     'val': 0, 'relation': '==', 'target': Aircraft.Engine.FUSELAGE_MOUNTED, 'result': True, 'alternate': False}],
    [Aircraft.Fuselage.WETTED_AREA_FACTOR, {
        'val': 10, 'relation': '>', 'target': Aircraft.Fuselage.PROVIDE_SURFACE_AREA, 'result': True, 'alternate': False}],
    [Aircraft.Wing.LOADING, {'val': 20, 'relation': '>',
                             'target': Aircraft.Wing.LOADING_ABOVE_20, 'result': True, 'alternate': False}],
    [Aircraft.Strut.ATTACHMENT_LOCATION, {
        'val': 0, 'relation': '!=', 'target': Aircraft.Wing.HAS_STRUT, 'result': True, 'alternate': False}],
    [Aircraft.Strut.ATTACHMENT_LOCATION, {
        'val': 1, 'relation': '>', 'target': Aircraft.Strut.DIMENSIONAL_LOCATION_SPECIFIED, 'result': True, 'alternate': False}],
    [Aircraft.Wing.FOLD_MASS_COEFFICIENT, {
        'val': 0, 'relation': '>', 'target': Aircraft.Wing.HAS_FOLD, 'result': True, 'alternate': False}],
    [Aircraft.Wing.FOLDED_SPAN, {'val': 1, 'relation': '>', 'target': Aircraft.Wing.FOLD_DIMENSIONAL_LOCATION_SPECIFIED,
                                 'result': True, 'alternate': False}],
    [Aircraft.Design.PART25_STRUCTURAL_CATEGORY, {
        'val': 0, 'relation': '<', 'target': Aircraft.Design.ULF_CALCULATED_FROM_MANEUVER, 'result': True, 'alternate': False}],
    [Aircraft.Engine.TYPE, {
        'val': [1, 2, 3, 4, 11, 12, 13, 14], 'relation': 'in', 'target': Aircraft.Engine.HAS_PROPELLERS, 'result': True, 'alternate': False}],
    ['JENGSZ', {
        'val': 4, 'relation': '!=', 'target': Aircraft.Engine.SCALE_PERFORMANCE, 'result': True, 'alternate': False}],
    [Aircraft.HorizontalTail.VOLUME_COEFFICIENT, {
        'val': 0, 'relation': '==', 'target': Aircraft.Design.COMPUTE_HTAIL_VOLUME_COEFF, 'result': True, 'alternate': False}],
    [Aircraft.VerticalTail.VOLUME_COEFFICIENT, {
        'val': 0, 'relation': '==', 'target': Aircraft.Design.COMPUTE_VTAIL_VOLUME_COEFF, 'result': True, 'alternate': False}],
]<|MERGE_RESOLUTION|>--- conflicted
+++ resolved
@@ -57,10 +57,6 @@
     aircraft_values = get_option_defaults(engine=False)
 
     # TODO remove all hardcoded GASP values here, find appropriate place for them
-<<<<<<< HEAD
-=======
-    aircraft_values.set_val(Settings.VERBOSITY, val=verbosity)
->>>>>>> ec4f2125
     aircraft_values.set_val('INGASP.JENGSZ', val=4)
     aircraft_values.set_val('test_mode', val=False)
     aircraft_values.set_val('use_surrogates', val=True)
@@ -82,13 +78,25 @@
         'reserves': 0
     }
 
+    initial_guesses = {
+        # initial_guesses is a dictionary that contains values used to initialize the trajectory
+        'actual_takeoff_mass': 0,
+        'rotation_mass': 0,
+        'operating_empty_mass': 0,
+        'fuel_burn_per_passenger_mile': 0,
+        'cruise_mass_final': 0,
+        'flight_duration': 0,
+        'time_to_climb': 0,
+        'climb_range': 0,
+        'reserves': 0
+    }
+
     if isinstance(vehicle_deck, AviaryValues):
         aircraft_values.update(vehicle_deck)
     else:
         vehicle_deck = get_path(vehicle_deck)
         aircraft_values, initial_guesses = parse_inputs(
             vehicle_deck=vehicle_deck, aircraft_values=aircraft_values, initial_guesses=initial_guesses, meta_data=meta_data)
-<<<<<<< HEAD
 
     # make sure verbosity is always set
     # if verbosity set via parameter, use that
@@ -98,8 +106,6 @@
     # else, if verbosity not specified anywhere, use default of BRIEF
     elif verbosity is None and Settings.VERBOSITY not in aircraft_values:
         aircraft_values.set_val(Settings.VERBOSITY, Verbosity.BRIEF)
-=======
->>>>>>> ec4f2125
 
     return aircraft_values, initial_guesses
 
