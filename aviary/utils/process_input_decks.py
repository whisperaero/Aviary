"""
This module, process_input_decks.py, is responsible for reading vehicle input decks, initializing options,
and setting initial guesses for aircraft design parameters. It works primarily with .csv files,
allowing for the specification of units, comments, and lists within these files.

The module supports various functions like creating a vehicle, parsing input files, updating options based
on inputs, and handling initial guesses for different aircraft design aspects. It heavily relies on the
aviary and openMDAO libraries for processing and interpreting the aircraft design parameters.

Functions:
    create_vehicle(vehicle_deck=''): Create and initialize a vehicle with default or specified parameters.
    parse_inputs(vehicle_deck, aircraft_values): Parse input files and update aircraft values and initial guesses.
    update_options(aircraft_values, initialization_guesses): Update dependent options based on current aircraft values.
    update_dependent_options(aircraft_values, dependent_options): Update options that depend on the value of an input variable.
    initialization_guessing(aircraft_values): Set initial guesses for aircraft parameters based on problem type and other factors.
"""

import warnings
from operator import eq, ge, gt, le, lt, ne

import numpy as np
from openmdao.utils.units import valid_units

from aviary.utils.aviary_values import AviaryValues, get_keys
from aviary.utils.functions import convert_strings_to_data, set_value
from aviary.variable_info.options import get_option_defaults
from aviary.variable_info.enums import ProblemType, Verbosity
from aviary.variable_info.variable_meta_data import _MetaData
from aviary.variable_info.variables import Aircraft, Mission, Settings
from aviary.utils.functions import get_path


operation_dict = {"<": lt, "<=": le, "==": eq, "!=": ne,
                  ">=": ge, ">": gt, "isinstance": isinstance}
problem_types = {'sizing': ProblemType.SIZING,
                 'alternate': ProblemType.ALTERNATE, 'fallout': ProblemType.FALLOUT}


def create_vehicle(vehicle_deck='', meta_data=_MetaData, verbosity=None):
    """
    Creates and initializes a vehicle with default or specified parameters. It sets up the aircraft values
    and initial guesses based on the input from the vehicle deck.

    Parameters
    ----------
    vehicle_deck (str):
        Path to the vehicle deck file. Default is an empty string.
    meta_data (dict):
        Variable metadata used when reading input file for unit validation,
        default values, and other checks

    Returns
    -------
    (aircraft_values, initialization_guesses): (tuple)
        Returns a tuple containing aircraft values and initial guesses.
    """
    aircraft_values = get_option_defaults(engine=False)

    # TODO remove all hardcoded GASP values here, find appropriate place for them
    aircraft_values.set_val('INGASP.JENGSZ', val=4)
    aircraft_values.set_val('test_mode', val=False)
    aircraft_values.set_val('use_surrogates', val=True)
    aircraft_values.set_val('mass_defect', val=10000, units='lbm')
    # TODO problem_type should get set by get_option_defaults??
    aircraft_values.set_val(Settings.PROBLEM_TYPE, val=ProblemType.SIZING)
    aircraft_values.set_val(Aircraft.Electrical.HAS_HYBRID_SYSTEM, val=False)

    initialization_guesses = {
        # initialization_guesses is a dictionary that contains values used to initialize the trajectory
        'actual_takeoff_mass': 0,
        'rotation_mass': 0,
        'operating_empty_mass': 0,
        'fuel_burn_per_passenger_mile': 0,
        'cruise_mass_final': 0,
        'flight_duration': 0,
        'time_to_climb': 0,
        'climb_range': 0,
        'reserves': 0
    }

    if isinstance(vehicle_deck, AviaryValues):
        for key, (val, units) in vehicle_deck:
            if key.startswith('initialization_guesses:'):
                initialization_guesses[key.removeprefix('initialization_guesses:')] = val
        aircraft_values.update(vehicle_deck)
    else:
        vehicle_deck = get_path(vehicle_deck)
        aircraft_values, initialization_guesses = parse_inputs(
            vehicle_deck=vehicle_deck, aircraft_values=aircraft_values, initialization_guesses=initialization_guesses, meta_data=meta_data)

    # make sure verbosity is always set
    # if verbosity set via parameter, use that
    if verbosity is not None:
        # Enum conversion here, so user can pass either number or actual Enum as parameter
        aircraft_values.set_val(Settings.VERBOSITY, Verbosity(verbosity))
    # else, if verbosity not specified anywhere, use default of BRIEF
    elif verbosity is None and Settings.VERBOSITY not in aircraft_values:
        aircraft_values.set_val(Settings.VERBOSITY, Verbosity.BRIEF)

    return aircraft_values, initialization_guesses


def parse_inputs(vehicle_deck, aircraft_values: AviaryValues = None, initialization_guesses=None, meta_data=_MetaData):
    """
    Parses the input files and updates the aircraft values and initial guesses. The function reads the
    vehicle deck file, processes each line, and updates the aircraft_values object based on the data found.

    Parameters
    ----------
    vehicle_deck (str): The vehicle deck file path.
    aircraft_values (AviaryValues): An instance of AviaryValues to be updated.
    initialization_guesses: An initialized dictionary of trajectory values to be updated.

    Returns
    -------
    tuple: Updated aircraft values and initial guesses.
    """
    if aircraft_values is None:
        aircraft_values = AviaryValues()
        aircraft_values.set_val(Settings.VERBOSITY, Verbosity.BRIEF)

    if initialization_guesses is None:
        initialization_guesses = {}

    guess_names = list(initialization_guesses.keys())

    with open(vehicle_deck, newline='') as f_in:
        for line in f_in:
            used, data_units = False, None

            tmp = [*line.split('#', 1), '']
            line, comment = tmp[0], tmp[1]  # anything after the first # is a comment

            data = ''.join(line.rstrip(',').split())  # remove all white space

            if len(data) == 0:
                continue  # skip line it contained only commas

            # remove any elements that are empty (caused by trailing commas or extra commas)
            data_list = [dat for dat in data.split(',') if dat != '']

            # continue if there's no data in the line but there are commas
            # this might occur if someone edits a .csv file in Excel
            if len(data_list) == 0:
                continue
            var_name = data_list.pop(0)
            if valid_units(data_list[-1]):
                # if the last element is a unit, remove it from the list and update the variable's units
                data_units = data_list.pop()

            is_array = False
            if '[' in data_list[0]:
                is_array = True

            var_values = convert_strings_to_data(data_list)

            if var_name in meta_data.keys():
                aircraft_values = set_value(
                    var_name, var_values, aircraft_values, units=data_units, is_array=is_array, meta_data=meta_data)
                continue

            elif var_name in guess_names:
                # all initial guesses take only a single value
                # get values from supplied dictionary
                initialization_guesses[var_name] = float(var_values[0])
                continue

            elif var_name.startswith('initialization_guesses:'):
                # get values labelled as initialization_guesses in .csv input file
                initialization_guesses[var_name.removeprefix(
                    'initialization_guesses:')] = float(var_values[0])
                continue

            elif ":" in var_name:
                warnings.warn(
                    f"Variable '{var_name}' is not in meta_data nor in 'guess_names'. "
                    "It will be ignored.",
                    UserWarning,
                )
                continue

            if aircraft_values.get_val(Settings.VERBOSITY) >= Verbosity.VERBOSE:
                print('Unused:', var_name, var_values, comment)

    return aircraft_values, initialization_guesses

# TODO this should be a preprocessor, and tasks split to be specific to subsystem
#      e.g. aero preprocessor, mass preprocessor, 2DOF preprocessor, etc.


def update_GASP_options(aircraft_values: AviaryValues):
    """
    Updates options based on the current values in aircraft_values. This function also handles special cases
    and prints debug information if the debug mode is active.

    Parameters
    ----------
    aircraft_values (AviaryValues): An instance of AviaryValues containing current aircraft values.

    Returns
    -------
    tuple: Updated aircraft values and initial guesses.
    """
    # update the options that depend on variables
    update_dependent_options(aircraft_values, dependent_options)

    ## STRUT AND FOLD ##
    if not aircraft_values.get_val(Aircraft.Wing.HAS_STRUT):
        aircraft_values.set_val(
            Aircraft.Strut.DIMENSIONAL_LOCATION_SPECIFIED, val=False)

    if aircraft_values.get_val(Aircraft.Wing.HAS_FOLD):
        if not aircraft_values.get_val(Aircraft.Wing.CHOOSE_FOLD_LOCATION):
            aircraft_values.set_val(
                Aircraft.Wing.FOLD_DIMENSIONAL_LOCATION_SPECIFIED, val=True)
        else:
            dim_loc_spec = aircraft_values.get_val(
                Aircraft.Strut.DIMENSIONAL_LOCATION_SPECIFIED)
            aircraft_values.set_val(
                Aircraft.Wing.FOLD_DIMENSIONAL_LOCATION_SPECIFIED, val=dim_loc_spec)
    else:
        aircraft_values.set_val(Aircraft.Wing.CHOOSE_FOLD_LOCATION, val=True)
        aircraft_values.set_val(
            Aircraft.Wing.FOLD_DIMENSIONAL_LOCATION_SPECIFIED, val=False)

    if aircraft_values.get_val(Settings.VERBOSITY) >= Verbosity.VERBOSE:
        print('\nOptions')
        for key in get_keys(aircraft_values):
            val, units = aircraft_values.get_item(key)
            print(key, val, units)

    return aircraft_values


def update_dependent_options(aircraft_values: AviaryValues, dependent_options):
    """
    Updates options that are dependent on the value of an input variable or option. The function iterates
    through each dependent option and sets its value based on the current aircraft values.

    Parameters
    ----------
    aircraft_values (AviaryValues): An instance of AviaryValues containing current aircraft values.
    dependent_options (list): A list of dependent options and their dependencies.

    Returns
    -------
    AviaryValues: Updated aircraft values with modified dependent options.
    """
    # gets the names of all the variables that affect dependent options
    for var_name, dependency in dependent_options:
        if var_name in get_keys(aircraft_values):
            var_value, var_units = aircraft_values.get_item(var_name)
            # dependency is a dictionary that contains the target option, the relationship to the variable and the output values
            if dependency['relation'] in operation_dict:
                comp = operation_dict[dependency['relation']]
                outcome = dependency['result'] if comp(
                    var_value, dependency['val']) else dependency['alternate']
            elif dependency['relation'] == "in":
                outcome = dependency['result'] if var_value in dependency['val'] else dependency['alternate']
            else:
                warnings.warn(dependency['relation'] +
                              ' is not a valid selection')
            aircraft_values.set_val(dependency['target'], val=outcome)
    return aircraft_values


def initialization_guessing(aircraft_values: AviaryValues, initialization_guesses, engine_builders):
    """
    Sets initial guesses for various aircraft parameters based on the current problem type, aircraft values,
    and other factors. It calculates and sets values like takeoff mass, cruise mass, flight duration, etc.

    Parameters
    ----------
    aircraft_values : AviaryValues
        An instance of AviaryValues containing current aircraft values.

    initialization_guesses : dict
        Initial guesses.

    engine_builders : list or None
        List of engine builders. This is needed if there are multiple engine models.

    Returns
    -------
    tuple
        Updated aircraft values and initial guesses.
    """
    problem_type = aircraft_values.get_val(Settings.PROBLEM_TYPE)
    num_pax = aircraft_values.get_val(Aircraft.CrewPayload.Design.NUM_PASSENGERS)
    reserve_val = aircraft_values.get_val(
        Aircraft.Design.RESERVE_FUEL_ADDITIONAL, units='lbm')
    reserve_frac = aircraft_values.get_val(
        Aircraft.Design.RESERVE_FUEL_FRACTION, units='unitless')

    if initialization_guesses['fuel_burn_per_passenger_mile'] <= 0:
        initialization_guesses['fuel_burn_per_passenger_mile'] = 0.1

    reserves = initialization_guesses['reserves']
    if reserves < 0.0:
        raise ValueError(
            'initialization_guesses["reserves"] must be greater than or equal to 0.')
    elif reserves == 0:
        reserves += reserve_val
        reserves += (reserve_frac * (num_pax * initialization_guesses['fuel_burn_per_passenger_mile'] *
                                     aircraft_values.get_val(Mission.Design.RANGE, units='NM')))
    elif reserves < 10:
        reserves *= (num_pax * initialization_guesses['fuel_burn_per_passenger_mile'] *
                     aircraft_values.get_val(Mission.Design.RANGE, units='NM'))

    initialization_guesses['reserves'] = reserves

    if Mission.Summary.GROSS_MASS in aircraft_values:
        mission_mass = aircraft_values.get_val(Mission.Summary.GROSS_MASS, units='lbm')
    else:
        mission_mass = aircraft_values.get_val(Mission.Design.GROSS_MASS, units='lbm')

    if Mission.Summary.CRUISE_MASS_FINAL in aircraft_values:
        cruise_mass_final = aircraft_values.get_val(
            Mission.Summary.CRUISE_MASS_FINAL, units='lbm')
    else:
        cruise_mass_final = initialization_guesses['cruise_mass_final']

    # takeoff mass not given
    if mission_mass <= 0:
        if problem_type == ProblemType.ALTERNATE:
            fuel_mass = num_pax * (
                initialization_guesses['fuel_burn_per_passenger_mile'] * aircraft_values.get_val(Mission.Design.RANGE, units='NM')) + reserves
            mission_mass = initialization_guesses['operating_empty_mass'] + (
                num_pax * aircraft_values.get_val(Aircraft.CrewPayload.PASSENGER_MASS_WITH_BAGS, units='lbm')) + fuel_mass
        elif problem_type == ProblemType.FALLOUT or problem_type == ProblemType.SIZING:
            mission_mass = aircraft_values.get_val(
                Mission.Design.GROSS_MASS, units='lbm')
    initialization_guesses['actual_takeoff_mass'] = mission_mass

    if cruise_mass_final == 0:  # no guess given
        if problem_type == ProblemType.SIZING:
            cruise_mass_final = .8
        elif problem_type == ProblemType.ALTERNATE:
            cruise_mass_final = -1
    # estimation based on payload and fuel
    if cruise_mass_final <= 0:
        cruise_mass_final = initialization_guesses['operating_empty_mass'] + \
            num_pax * \
            aircraft_values.get_val(
                Aircraft.CrewPayload.PASSENGER_MASS_WITH_BAGS, units='lbm') + reserves
    # fraction of takeoff mass
    elif cruise_mass_final <= 1:
        cruise_mass_final = mission_mass * \
            cruise_mass_final
    initialization_guesses['cruise_mass_final'] = cruise_mass_final

    if initialization_guesses['rotation_mass'] <= 0:
        initialization_guesses['rotation_mass'] = 0.99
    if initialization_guesses['rotation_mass'] <= 1:  # fraction of takeoff mass
        initialization_guesses['rotation_mass'] = mission_mass * \
            initialization_guesses['rotation_mass']

    if Mission.Design.MACH in aircraft_values:
        cruise_mach = aircraft_values.get_val(Mission.Design.MACH)
    else:
        cruise_mach = aircraft_values.get_val(Mission.Summary.CRUISE_MACH)

    if initialization_guesses['flight_duration'] <= 0:  # estimation based on mach
        initialization_guesses['flight_duration'] = aircraft_values.get_val(
            Mission.Design.RANGE, units='NM') / (667 * cruise_mach) * (60 * 60)
    elif initialization_guesses['flight_duration'] <= 15:  # duration entered in hours
        initialization_guesses['flight_duration'] = initialization_guesses['flight_duration'] * \
            (60 * 60)

    # TODO this does not work at all for mixed-type engines (some propeller and some not)
    try:
<<<<<<< HEAD
        num_engines = aircraft_values.get_val(Aircraft.Engine.NUM_ENGINES)
        scaled_sls_thrust = aircraft_values.get_val(Aircraft.Engine.SCALED_SLS_THRUST,
                                                    'lbf')

        # This happens before preprocessing, and we end up with the default when unspecified.
        if isinstance(num_engines, list):
            num_engines = num_engines[0]

        total_thrust = scaled_sls_thrust * num_engines
=======
        if aircraft_values.get_val(Aircraft.Engine.HAS_PROPELLERS):
            # For large turboprops, 1 pound of thrust per hp at takeoff seems to be close enough
            total_thrust = aircraft_values.get_val(
                Aircraft.Engine.Gearbox.SHAFT_POWER_DESIGN, 'hp') * aircraft_values.get_val(Aircraft.Engine.NUM_ENGINES)
        else:
            total_thrust = aircraft_values.get_val(
                Aircraft.Engine.SCALED_SLS_THRUST, 'lbf') * aircraft_values.get_val(Aircraft.Engine.NUM_ENGINES)
>>>>>>> 98cda9aa

    except KeyError:
        if engine_builders is not None and len(engine_builders) > 1:

            # heterogeneous engine-model case. Get thrust from the engine models instead.
            total_thrust = 0
            for model in engine_builders:
                thrust = model.get_val(Aircraft.Engine.SCALED_SLS_THRUST, 'lbf')
                num_engines = model.get_val(Aircraft.Engine.NUM_ENGINES)
                total_thrust += thrust * num_engines

        else:
            total_thrust = aircraft_values.get_val(
                Aircraft.Engine.SCALED_SLS_THRUST, 'lbf') * aircraft_values.get_val(Aircraft.Engine.NUM_ENGINES)

    gamma_guess = np.arcsin(.5*total_thrust / mission_mass)
    avg_speed_guess = (.5 * 667 * cruise_mach)  # kts

    if initialization_guesses['time_to_climb'] <= 0:  # no guess given
        initialization_guesses['time_to_climb'] = aircraft_values.get_val(Mission.Design.CRUISE_ALTITUDE, units='ft') / \
            (avg_speed_guess * np.sin(gamma_guess))
    elif initialization_guesses['time_to_climb'] <= 2:  # duration entered in hours
        initialization_guesses['time_to_climb'] = initialization_guesses['time_to_climb'] * (
            60 * 60)
    elif initialization_guesses['time_to_climb'] <= 200:  # average climb rate in ft/s
        initialization_guesses['time_to_climb'] = aircraft_values.get_val(Mission.Design.CRUISE_ALTITUDE, units='ft') / \
            initialization_guesses['time_to_climb']

    # range covered using an average speed from 0 to cruise
    if initialization_guesses['climb_range'] <= 0:
        initialization_guesses['climb_range'] = initialization_guesses['time_to_climb'] / \
            (60 * 60) * (avg_speed_guess * np.cos(gamma_guess))

    if aircraft_values.get_val(Settings.VERBOSITY) >= Verbosity.VERBOSE:
        print('\nInitial Guesses')
        for key, value in initialization_guesses.items():
            print(key, value)

    return initialization_guesses


dependent_options = [
    # dependent_options is a list that is used to update options that depend on the value of
    # an input variable or option.
    # Each dependency comes in the form of a list with the variable name and a dictionary.
    # The dictionary contains a value that the variable will be compared against (val), the
    # particular mathematical comparison (relation), the option that is effected (target), and
    # the value the option should be set to based on whether the relation is true (result) or
    # false (alternate)
    # For example, an aircraft's engines are on the fuselage if the span fraction on the wing is 0.
    # In this case the value of Aircraft.Engine.WING_LOCATIONS is compared to 0. If the span location
    # is exactly equal to zero, engine_on_fuselage is set to to True, otherwise it is set to False.
    # One variable can be used to set the value of any number of options, but an option can only be
    # set by one variable

    # [Aircraft.Engine.WING_LOCATIONS, {
    #     'val': 0, 'relation': '==', 'target': Aircraft.Engine.FUSELAGE_MOUNTED, 'result': True, 'alternate': False}],
    [Aircraft.Wing.LOADING, {'val': 20, 'relation': '>',
                             'target': Aircraft.Wing.LOADING_ABOVE_20, 'result': True, 'alternate': False}],
    [Aircraft.Strut.ATTACHMENT_LOCATION, {
        'val': 0, 'relation': '!=', 'target': Aircraft.Wing.HAS_STRUT, 'result': True, 'alternate': False}],
    [Aircraft.Strut.ATTACHMENT_LOCATION, {
        'val': 1, 'relation': '>', 'target': Aircraft.Strut.DIMENSIONAL_LOCATION_SPECIFIED, 'result': True, 'alternate': False}],
    [Aircraft.Wing.FOLD_MASS_COEFFICIENT, {
        'val': 0, 'relation': '>', 'target': Aircraft.Wing.HAS_FOLD, 'result': True, 'alternate': False}],
    [Aircraft.Wing.FOLDED_SPAN, {'val': 1, 'relation': '>', 'target': Aircraft.Wing.FOLD_DIMENSIONAL_LOCATION_SPECIFIED,
                                 'result': True, 'alternate': False}],
    [Aircraft.Design.PART25_STRUCTURAL_CATEGORY, {
        'val': 0, 'relation': '<', 'target': Aircraft.Design.ULF_CALCULATED_FROM_MANEUVER, 'result': True, 'alternate': False}],
    [Aircraft.Engine.TYPE, {
        'val': [1, 2, 3, 4, 6, 11, 12, 13, 14], 'relation': 'in', 'target': Aircraft.Engine.HAS_PROPELLERS, 'result': True, 'alternate': False}],
    ['JENGSZ', {
        'val': 4, 'relation': '!=', 'target': Aircraft.Engine.SCALE_PERFORMANCE, 'result': True, 'alternate': False}],
    [Aircraft.HorizontalTail.VOLUME_COEFFICIENT, {
        'val': 0, 'relation': '==', 'target': Aircraft.Design.COMPUTE_HTAIL_VOLUME_COEFF, 'result': True, 'alternate': False}],
    [Aircraft.VerticalTail.VOLUME_COEFFICIENT, {
        'val': 0, 'relation': '==', 'target': Aircraft.Design.COMPUTE_VTAIL_VOLUME_COEFF, 'result': True, 'alternate': False}],
]<|MERGE_RESOLUTION|>--- conflicted
+++ resolved
@@ -369,25 +369,19 @@
 
     # TODO this does not work at all for mixed-type engines (some propeller and some not)
     try:
-<<<<<<< HEAD
         num_engines = aircraft_values.get_val(Aircraft.Engine.NUM_ENGINES)
-        scaled_sls_thrust = aircraft_values.get_val(Aircraft.Engine.SCALED_SLS_THRUST,
-                                                    'lbf')
 
         # This happens before preprocessing, and we end up with the default when unspecified.
         if isinstance(num_engines, list):
             num_engines = num_engines[0]
 
-        total_thrust = scaled_sls_thrust * num_engines
-=======
         if aircraft_values.get_val(Aircraft.Engine.HAS_PROPELLERS):
             # For large turboprops, 1 pound of thrust per hp at takeoff seems to be close enough
             total_thrust = aircraft_values.get_val(
-                Aircraft.Engine.Gearbox.SHAFT_POWER_DESIGN, 'hp') * aircraft_values.get_val(Aircraft.Engine.NUM_ENGINES)
+                Aircraft.Engine.Gearbox.SHAFT_POWER_DESIGN, 'hp') * num_engines
         else:
             total_thrust = aircraft_values.get_val(
-                Aircraft.Engine.SCALED_SLS_THRUST, 'lbf') * aircraft_values.get_val(Aircraft.Engine.NUM_ENGINES)
->>>>>>> 98cda9aa
+                Aircraft.Engine.SCALED_SLS_THRUST, 'lbf') * num_engines
 
     except KeyError:
         if engine_builders is not None and len(engine_builders) > 1:
