#!/usr/bin/python

import argparse
import getpass
from datetime import datetime
from enum import Enum

import numpy as np
import openmdao.api as om
from aviary.subsystems.atmosphere.atmosphere import Atmosphere
from openmdao.components.interp_util.interp import InterpND

from aviary.utils.conversion_utils import _rep, _parse, _read_map
from aviary.subsystems.propulsion.engine_deck import normalize
from aviary.subsystems.propulsion.utils import EngineModelVariables, default_units
from aviary.variable_info.variables import Dynamic
from aviary.utils.csv_data_file import write_data_file
from aviary.utils.functions import get_path
from aviary.utils.named_values import NamedValues


class EngineDeckType(Enum):
    FLOPS = 'FLOPS'
    GASP = 'GASP'
    GASP_TS = 'GASP_TS'

    def __str__(self):
        return self.value


MACH = EngineModelVariables.MACH
ALTITUDE = EngineModelVariables.ALTITUDE
THROTTLE = EngineModelVariables.THROTTLE
HYBRID_THROTTLE = EngineModelVariables.HYBRID_THROTTLE
THRUST = EngineModelVariables.THRUST
TAILPIPE_THRUST = EngineModelVariables.TAILPIPE_THRUST
GROSS_THRUST = EngineModelVariables.GROSS_THRUST
SHAFT_POWER_CORRECTED = EngineModelVariables.SHAFT_POWER_CORRECTED
RAM_DRAG = EngineModelVariables.RAM_DRAG
FUEL_FLOW = EngineModelVariables.FUEL_FLOW
ELECTRIC_POWER_IN = EngineModelVariables.ELECTRIC_POWER_IN
NOX_RATE = EngineModelVariables.NOX_RATE
TEMPERATURE = EngineModelVariables.TEMPERATURE_T4
# EXIT_AREA = EngineModelVariables.EXIT_AREA

flops_keys = [
    MACH,
    ALTITUDE,
    THROTTLE,
    GROSS_THRUST,
    RAM_DRAG,
    FUEL_FLOW,
    NOX_RATE]  # , EXIT_AREA]

# later code assumes T4 is last item in keys
gasp_keys = [MACH, ALTITUDE, THROTTLE, FUEL_FLOW, TEMPERATURE]

header_names = {
    MACH: 'Mach_Number',
    ALTITUDE: 'Altitude',
    THROTTLE: 'Throttle',
    THRUST: 'Thrust',
    GROSS_THRUST: 'Gross_Thrust',
    RAM_DRAG: 'Ram_Drag',
    FUEL_FLOW: 'Fuel_Flow',
    NOX_RATE: 'NOx_Rate',
    TEMPERATURE: 'T4',
    SHAFT_POWER_CORRECTED: 'Shaft_Power_Corrected',
    TAILPIPE_THRUST: 'Tailpipe_Thrust',
    # EXIT_AREA: 'Exit Area',
}


def EngineDeckConverter(input_file, output_file, data_format: EngineDeckType):
    '''
    Converts FLOPS- or GASP-formatted engine decks into Aviary csv format.
    FLOPS decks are changed from column-delimited to csv format with added headers.
    GASP decks are reorganized into csv. T4 is recovered using assumptions used in GASPy.
    Data points whose T4 exceeds T4max are removed.

    Parameters
    ----------
    input_file : (str, Path)
        path to engine deck file to be converted
    output_file : (str, Path)
        path to file where new converted data will be written
    data_format : (EngineDeckType)
        data format used by input_file (FLOPS or GASP)
    '''
    # TODO rounding for calculated values?

    timestamp = datetime.now().strftime('%m/%d/%y at %H:%M')
    user = getpass.getuser()
    comments = []
    header = {}
    data = {}

    data_file = get_path(input_file)

    comments.append(f'# created {timestamp} by {user}')
    legacy_code = data_format.value
    engine_type = 'engine'
    if legacy_code == 'GASP_TS':
        engine_type = 'turboshaft engine'
        legacy_code = 'GASP'

    comments.append(
        f'# {legacy_code}-derived {engine_type} deck converted from {data_file.name}')

    if data_format == EngineDeckType.FLOPS:
        header = {key: default_units[key] for key in flops_keys}
        data = {key: np.array([]) for key in flops_keys}

        with open(data_file, newline='', encoding='utf-8-sig') as file:
            reader = _read_flops_engine(file)
            data_starts = False

            for line in reader:
                if not data_starts:
                    # pull out comments before data starts
                    if line[0][0] == '#':
                        comments.append(line)
                        continue
                    data_starts = True

                data[MACH] = np.append(data[MACH], line[0])
                data[ALTITUDE] = np.append(data[ALTITUDE], line[1])
                data[THROTTLE] = np.append(data[THROTTLE], line[2])
                data[GROSS_THRUST] = np.append(data[GROSS_THRUST], line[3])
                data[RAM_DRAG] = np.append(data[RAM_DRAG], line[4])
                data[FUEL_FLOW] = np.append(data[FUEL_FLOW], line[5])
                data[NOX_RATE] = np.append(data[NOX_RATE], line[6])
                # data[EXIT_AREA].append(line[7])

    elif data_format in (EngineDeckType.GASP, EngineDeckType.GASP_TS):
        is_turbo_prop = True if data_format == EngineDeckType.GASP_TS else False
        temperature = gasp_keys.pop()
        fuelflow = gasp_keys.pop()
        if is_turbo_prop:
            gasp_keys.extend((SHAFT_POWER_CORRECTED, TAILPIPE_THRUST))
        else:
            gasp_keys.extend((THRUST,))  # must keep "," here
        gasp_keys.extend((fuelflow, temperature))

        data = {key: [] for key in gasp_keys}

        scalars, tables, fields = _read_gasp_engine(data_file, is_turbo_prop)
        if 'throttle_type' in scalars:
            throttle_type = scalars.pop('throttle_type')
        else:
            throttle_type = 1
        t4max = scalars['t4max']
        if t4max <= 100 or throttle_type == 3:
            throttle_step = 2
        else:
            throttle_step = .05

        # save scalars as comments
        comments.extend(['# ' + key + ': ' + str(scalars[key])
                        for key in scalars.keys()])

        # recommended to always generate structured grid
        structure_data = True
        if structure_data:
            structured_data = _make_structured_grid(tables, method='lagrange3',
                                                    fields=fields, throttle_step=throttle_step)

            data[MACH] = structured_data['fuelflow']['machs']
            data[ALTITUDE] = structured_data['fuelflow']['alts']
            data[FUEL_FLOW] = structured_data['fuelflow']['vals']
            T4T2 = structured_data['fuelflow']['t4t2s']
            if is_turbo_prop:
                data[SHAFT_POWER_CORRECTED] = structured_data['shaft_power_corrected']['vals']
                data[TAILPIPE_THRUST] = structured_data['tailpipe_thrust']['vals']
            else:
                data[THRUST] = structured_data['thrust']['vals']

        else:
            data[MACH] = tables['fuelflow'][:, 2]
            data[ALTITUDE] = tables['fuelflow'][:, 0]
            data[FUEL_FLOW] = tables['fuelflow'][:, 3]
            T4T2 = tables['fuelflow'][:, 1]
            if is_turbo_prop:
                data[SHAFT_POWER_CORRECTED] = tables['shaft_power_corrected'][:, 3]
                data[TAILPIPE_THRUST] = tables['tailpipe_thrust'][:, 3]
            else:
                data[THRUST] = tables['thrust'][:, 3]

        generate_flight_idle = True
        if generate_flight_idle and not is_turbo_prop:
            data, T4T2 = _generate_flight_idle(data, T4T2,
                                               ref_sls_airflow=scalars['sls_airflow'],
                                               ref_sfn_idle=scalars['sfn_idle'])

        # if t4max 100 or less, it is actually throttle. Remove temperature as variable
        if t4max <= 100 or throttle_type == 3:
            compute_T4 = False
            data.pop(TEMPERATURE)
            # temperature is assumed last in keys
            gasp_keys.pop(-1)
        else:
            compute_T4 = True

        # define header now that we know what is in the engine deck
        header = {key: default_units[key] for key in gasp_keys}

        if compute_T4:
            # compute T4 using atmospheric model
            prob = om.Problem()

            prob.model.add_subsystem('T4T2', om.IndepVarComp('T4:T2',
                                                             T4T2,
                                                             units='unitless'),
                                     promotes=['*'])

            prob.model.add_subsystem(
                Dynamic.Atmosphere.MACH,
                om.IndepVarComp(Dynamic.Atmosphere.MACH, data[MACH], units='unitless'),
                promotes=['*'],
            )

            prob.model.add_subsystem(
                Dynamic.Mission.ALTITUDE,
                om.IndepVarComp(Dynamic.Mission.ALTITUDE, data[ALTITUDE], units='ft'),
                promotes=['*'],
            )

            prob.model.add_subsystem(
                name='atmosphere',
                subsys=Atmosphere(num_nodes=len(data[MACH])),
                promotes_inputs=[Dynamic.Mission.ALTITUDE],
                promotes_outputs=[Dynamic.Atmosphere.TEMPERATURE],
            )

            prob.model.add_subsystem(
                name='conversion',
                subsys=AtmosCalc(num_nodes=len(data[MACH])),
                promotes_inputs=[
                    Dynamic.Atmosphere.MACH,
                    Dynamic.Atmosphere.TEMPERATURE,
                ],
                promotes_outputs=['t2'],
            )

            prob.setup()
            prob.run_model()

            T2 = prob.get_val('t2')
            T4 = T2 * T4T2
            data[TEMPERATURE] = T4
            # Throttle is T4 normalized from 0 to 1 (T4max)
            # By always keeping minimum T4 zero for normalization, throttle stays
            #   consistent with fraction of T4max
            # TODO flight condition dependent throttle range?
            # NOTE this often leaves max throttles less than 1 in the deck - this causes
            #     problems when finding reference SLS thrust, as there is often no max
            #     power data at that point in the engine deck. It is recommended GASP
            #     engine decks override Aircraft.Engine.REFERENCE_THRUST in EngineDecks
            data[THROTTLE] = normalize(data[TEMPERATURE], minimum=0.0, maximum=t4max)

        else:
<<<<<<< HEAD
            data[THROTTLE] = normalize(T4T2, minimum=0.0, maximum=t4max)

        # TODO save these points as commented out?
=======
            # data[THROTTLE] = normalize(
            #     T4T2, minimum=scalars['t4flight_idle'], maximum=t4max
            # )
            data[THROTTLE] = normalize(T4T2, minimum=0.0, maximum=t4max)

        # TODO save these points as commented out?
        # remove points above T4max
>>>>>>> 06ec618d
        valid_idx = np.where(data[THROTTLE] <= 1.0)
        data[MACH] = data[MACH][valid_idx]
        data[ALTITUDE] = data[ALTITUDE][valid_idx]
        data[THROTTLE] = data[THROTTLE][valid_idx]
        data[FUEL_FLOW] = data[FUEL_FLOW][valid_idx]
        if compute_T4:
            data[TEMPERATURE] = data[TEMPERATURE][valid_idx]
        if is_turbo_prop:
            data[SHAFT_POWER_CORRECTED] = data[SHAFT_POWER_CORRECTED][valid_idx]
            data[TAILPIPE_THRUST] = data[TAILPIPE_THRUST][valid_idx]
        else:
            data[THRUST] = data[THRUST][valid_idx]

        # data needs to be string so column length can be easily found later
        for var in data:
            data[var] = np.array([str(item) for item in data[var]])

    else:
        quit("Invalid engine deck format provided")

    # sort data
    # create parallel dict to data that stores floats
    formatted_data = {}
    for key in data:
        formatted_data[key] = data[key].astype(float)

    # convert engine_data from dict to list so it can be sorted
    sorted_values = np.array(list(formatted_data.values())).transpose()

    # Sort by mach, then altitude, then throttle, then hybrid throttle
    sorted_values = sorted_values[np.lexsort(
        [formatted_data[THROTTLE],
         formatted_data[ALTITUDE],
         formatted_data[MACH]])]
    for idx, key in enumerate(formatted_data):
        formatted_data[key] = sorted_values[:, idx]

    # store formatted data into NamedValues object
    write_data = NamedValues()

    for key in data:
        write_data.set_val(header_names[key], formatted_data[key], default_units[key])

    if output_file is None:
        sfx = data_file.suffix
        if sfx == '.deck':
            ext = '_aviary.deck'
        else:
            ext = '.deck'
        output_file = data_file.stem + ext
    write_data_file(output_file, write_data, comments, include_timestamp=False)


def _read_flops_engine(input_file):
    '''
    Read engine data file using FLOPS standard, which is column delimited data
    always assumed to be in the order defined in the FLOPS manual
    '''
    for line in input_file:
        sz = len(line)

        if sz < 80:
            line = line + (80 - sz) * ' '

        if line[0] == '#':
            data = line.strip()
        else:
            data = [
                _flops_field_convert(line[0:5]),
                _flops_field_convert(line[5:15]),
                _flops_field_convert(line[15:20]),
                _flops_field_convert(line[20:30]),
                _flops_field_convert(line[30:40]),
                _flops_field_convert(line[40:50]),
                # intenional gap from 50:60 - column is left blank in FLOPS standard
                _flops_field_convert(line[60:70]),
                _flops_field_convert(line[70:80]),
            ]

        yield data


def _flops_field_convert(arg: str):
    rvalue = arg.strip()

    if not rvalue:
        rvalue = _flops_empty_field

    return rvalue


# in FLOPS, empty fields are converted to zero
_flops_empty_field = '0'


def _read_gasp_engine(fp, is_turbo_prop=False):
    """Read a GASP engine deck file and parse its scalars and tabular data.
    Scalars (T4 max, SLS airflow, etc.) are read from the first line of the engine deck
    (IREAD=1 is assumed) and returned in a dictionary.
    Data tables are also returned as a dictionary, with separate tables for thrust,
    fuelflow, and airflow, since they may have different grids in general.
    Each table consists of both the independent variables and the dependent variable for
    the corresponding field. The table is a "tidy format" 2D array where the first three
    columns are the independent varaiables (altitude, T4/T2, and Mach number) and the
    final column is the dependent variable (one of thrust, fuelflow, or airflow for
    turbofans or shaft_power_corrected, fuelflow, or tailpipe_thrust for turboshafts).
    """
    with open(fp, "r") as f:
        if is_turbo_prop:
            table_types = ["shaft_power_corrected", "fuelflow", "tailpipe_thrust"]
            scalars = _read_tp_header(f)
        else:
            table_types = ["thrust", "fuelflow", "airflow"]
            scalars = _read_header(f)

        tables = {k: _read_table(f, is_turbo_prop) for k in table_types}

    return scalars, tables, table_types


def _read_tp_header(f):
    """Read GASP engine deck header, returning the engine scalars in a dict"""
    # file header: FORMAT(2I5,10X,6F10.4)
    iread, iprint, t4max, t4mcl, t4mc, t4idle, xsfc, cexp = _parse(
        f, [*_rep(2, (int, 5)), (None, 10), *_rep(6, (float, 10))]
    )
    # file header: FORMAT(7F10.4)
    sls_hp, xncref, prop_rpm, gbx_rat, torque_lim, waslrf = _parse(
        f, [*_rep(6, (float, 10))]
    )

    return {
        "throttle_type": iread,
        "t4max": t4max,
        "t4cruise": t4mc,
        "t4climb": t4mcl,
        "t4flight_idle": t4idle,
        "xsfc": xsfc,
        "cexp": cexp,
        "sls_horsepower": sls_hp,
        "freeturbine_rpm": xncref,
        "propeller_rpm": prop_rpm,
        "gearbox_ratio": gbx_rat,
        "torque_limit": torque_lim,
        "sls_corrected_airflow": waslrf,
    }


def _read_header(f):
    """Read GASP engine deck header, returning the engine scalars in a dict"""
    # file header: FORMAT(2I5,10X,5F10.4)
    iread, iprint, wamap, t4max, t4mcl, t4mc, sfnidl = _parse(
        f, [*_rep(2, (int, 5)), (None, 10), *_rep(5, (float, 10))]
    )

    if iread != 1:
        raise RuntimeError(f"IREAD=1 expected, got {iread}")

    return {
        "t4max": t4max,
        "t4cruise": t4mc,
        "t4climb": t4mcl,
        "sls_airflow": wamap,
        "sfn_idle": sfnidl,
    }


def _read_table(f, is_turbo_prop=False):
    """Read an entire table from a GASP engine deck file.
    The table data is returned as a "tidy format" array with three columns for the
    independent variables (altitude, T4/T2, and Mach number) and the final column for
    the table field (one of thrust, fuelflow, or airflow for turbofans or
    shaft_power_corrected, fuelflow, or tailpipe_thrust for turboshafts).
    """
    tab_data = None

    # table title
    title = f.readline().strip()
    # number of maps in the table
    (nmaps,) = _parse(f, [(int, 5)])
    # blank line
    f.readline()

    for i in range(nmaps):
        map_data = _read_map(f, is_turbo_prop)

        # blank line following all but the last map in the table
        if i < nmaps - 1:
            f.readline()

        if tab_data is None:
            tab_data = map_data
        else:
            tab_data = np.r_[tab_data, map_data]

    return tab_data


def _make_structured_grid(data, method="lagrange3", fields=["thrust", "fuelflow", "airflow"], throttle_step=.05):
    """Generate a structured grid of unique mach/T4:T2/alt values in the deck"""
    # step size in t4/t2 ratio used in generating the structured grid
    # t2t2_step = 0.5 # original value
    t4t2_step = throttle_step
    # step size in mach number used in generating the structured grid
    # mach_step = 0.02 # original value
    mach_step = 0.05

    structured_data = {}

    tt4 = data['fuelflow'][:, 1]
    tma = data['fuelflow'][:, 2]
    t4t2s = np.arange(min(tt4), max(tt4) + t4t2_step, t4t2_step)
    machs = np.arange(min(tma), max(tma) + mach_step, mach_step)

    # need t4t2 in first column, mach varies on each row
    pts = np.dstack(np.meshgrid(t4t2s, machs, indexing="ij")).reshape(-1, 2)
    npts = pts.shape[0]

    for field in fields:
        map_data = data[field]
        all_alts = map_data[:, 0]
        alts = np.unique(all_alts)

        sizes = (alts.size, t4t2s.size, machs.size)
        vals = np.zeros(np.prod(sizes), dtype=float)
        alt_vec = np.zeros(np.prod(sizes), dtype=float)
        mach_vec = np.zeros(np.prod(sizes), dtype=float)
        t4t2_vec = np.zeros(np.prod(sizes), dtype=float)

        for i, alt in enumerate(alts):
            d = map_data[all_alts == alt]
            t4t2 = np.unique(d[:, 1])
            mach = np.unique(d[:, 2])
            f = d[:, 3].reshape(t4t2.size, mach.size)

            # would explicitly use lagrange3 here to mimic GASP, but some engine
            # decks may not have enough points per dimension
            # For GASP engine deck, try to provide at least 4 Mach numbers.
            # For GASP_TP engine deck, try to provide at least 4 Mach numbers
            # avoid devide-by-zero RuntimeWarning
            if len(mach) == 3 and method == "lagrange3":
                method = "lagrange2"
            elif len(mach) == 2:
                method = "slinear"
            interp = InterpND(
                method="2D-" + method, points=(t4t2, mach), values=f, extrapolate=True
            )
            sl = slice(i * npts, (i + 1) * npts)
            vals[sl] = interp.interpolate(pts)
            alt_vec[sl] = [alt] * len(pts)
            t4t2_vec[sl] = pts[:, 0]
            mach_vec[sl] = pts[:, 1]

        structured_data[field] = {
            "vals": vals,
            "alts": alt_vec,
            "t4t2s": t4t2_vec,
            "machs": mach_vec,
        }

    return structured_data


def _generate_flight_idle(data, T4T2, ref_sls_airflow, ref_sfn_idle):
    machs = np.unique(data[MACH])
    alts = np.unique(data[ALTITUDE])

    mach_list, alt_list = np.meshgrid(machs, alts)
    mach_list = mach_list.flatten()
    alt_list = alt_list.flatten()

    nn = len(mach_list)

    prob = om.Problem()

    prob.model.add_subsystem(
        Dynamic.Atmosphere.MACH,
        om.IndepVarComp(Dynamic.Atmosphere.MACH, mach_list, units='unitless'),
        promotes=['*'],
    )

    prob.model.add_subsystem(
        Dynamic.Mission.ALTITUDE,
        om.IndepVarComp(Dynamic.Mission.ALTITUDE, alt_list, units='ft'),
        promotes=['*'],
    )

    prob.model.add_subsystem(
        name='atmosphere',
        subsys=Atmosphere(num_nodes=nn),
        promotes_inputs=[Dynamic.Mission.ALTITUDE],
        promotes_outputs=[
            Dynamic.Atmosphere.TEMPERATURE,
            Dynamic.Atmosphere.STATIC_PRESSURE,
        ],
    )

    prob.model.add_subsystem(
        name='conversion',
        subsys=AtmosCalc(num_nodes=nn),
        promotes_inputs=[
            Dynamic.Atmosphere.MACH,
            Dynamic.Atmosphere.TEMPERATURE,
            Dynamic.Atmosphere.STATIC_PRESSURE,
        ],
        promotes_outputs=['t2', 'p2'],
    )

    prob.model.add_subsystem(
        name='flight_idle',
        subsys=CalculateIdle(
            num_nodes=nn,
            ref_sfn_idle=ref_sfn_idle,
            ref_sls_airflow=ref_sls_airflow),
        promotes_inputs=[
            't2',
            'p2',
            'pct_corr_airflow_idle',
            'sfc_idle'],
        promotes_outputs=[
            'idle_thrust',
            'idle_fuelflow'])

    prob.setup()

    prob.run_model()

    idle_thrust = prob.get_val('idle_thrust')
    idle_fuelflow = prob.get_val('idle_fuelflow')

    data[MACH] = np.append(data[MACH], mach_list)
    data[ALTITUDE] = np.append(data[ALTITUDE], alt_list)
    data[THRUST] = np.append(data[THRUST], idle_thrust)
    data[FUEL_FLOW] = np.append(data[FUEL_FLOW], idle_fuelflow)
    T4T2 = np.append(T4T2, np.zeros(nn))

    return data, T4T2


_PSLS_PSF = 2116.22  # SLS pressure in psf
_TSLS_DEGR = 518.67  # SLS temperature in deg R


class CalculateIdle(om.ExplicitComponent):
    '''
    Calculates idle conditions of a GASP engine at a specified flight condition
    Vectorized to calculate values for entire flight regime
    '''

    def initialize(self):
        self.options.declare('num_nodes', types=int)

        self.options.declare(
            'ref_sfn_idle',
            1.0,
            desc='Idle thrust-specific fuel consumption, from engine deck')
        self.options.declare(
            'ref_sls_airflow',
            1.0,
            desc='Sea-level static airflow of the reference engine')

    def setup(self):
        nn = self.options["num_nodes"]

        self.add_input(
            "t2", _TSLS_DEGR, units="degR", shape=nn, desc="Engine inlet temperature"
        )
        self.add_input(
            "p2", _PSLS_PSF, units="psf", shape=nn, desc="Engine inlet pressure"
        )
        self.add_input(
            "pct_corr_airflow_idle", 0.5, desc="Percent corrected airflow at idle"
        )
        self.add_input(
            "sfc_idle",
            1.0,
            units="lbm/h/lbf",
            desc="Thrust-specific fuel consumption at idle",
        )

        self.add_output("idle_thrust", units="lbf", shape=nn, desc="Idle thrust")
        # self.add_output(
        #     "idle_airflow", units="lbf/s", shape=nn, desc="Idle corrected airflow"
        # )
        self.add_output("idle_fuelflow", units="lbm/h", shape=nn, desc="Idle fuel flow")

    def compute(self, inputs, outputs):
        (
            t2,
            p2,
            pct_corr_airflow_idle,
            sfc_idle,
        ) = inputs.values()

        ref_sls_airflow = self.options['ref_sls_airflow']
        ref_sfn_idle = self.options['ref_sfn_idle']

        rthet2 = np.sqrt(t2 / _TSLS_DEGR)
        delta2 = p2 / _PSLS_PSF

        airflow_ref = pct_corr_airflow_idle * ref_sls_airflow  # don't un-correct
        thrust_ref = airflow_ref * delta2 / rthet2 * ref_sfn_idle
        fuelflow_ref = thrust_ref * sfc_idle

        outputs["idle_thrust"] = thrust_ref
        # outputs["idle_airflow"] = airflow_ref
        outputs["idle_fuelflow"] = fuelflow_ref


class AtmosCalc(om.ExplicitComponent):
    '''
    Calculates T2 and P2 given static temperature and pressure
    '''

    def initialize(self):
        self.options.declare('num_nodes', types=int)

    def setup(self):
        nn = self.options['num_nodes']
        self.add_input(
            Dynamic.Atmosphere.MACH,
            val=np.zeros(nn),
            desc='current Mach number',
            units='unitless',
        )
        self.add_input(Dynamic.Atmosphere.TEMPERATURE, val=np.zeros(nn),
                       desc='current atmospheric temperature', units='degR')
        self.add_input(
            Dynamic.Atmosphere.STATIC_PRESSURE,
            _PSLS_PSF,
            units="psf",
            shape=nn,
            desc="Ambient static pressure")

        self.add_output(
            "t2",
            units="degR",
            shape=nn,
            desc="Engine inlet total temperature")
        self.add_output("p2", units="psf", shape=nn, desc="Engine inlet total pressure")

    def compute(self, inputs, outputs):
        mach, T, P = inputs.values()

        gamma = 1.4
        t2 = T * (1 + 0.5 * (gamma - 1) * mach**2)
        p2 = P * (t2 / T) ** (gamma / (gamma - 1))

        outputs["t2"] = t2
        outputs["p2"] = p2


def _setup_EDC_parser(parser):
    parser.add_argument('input_file', type=str,
                        help='path to engine deck file to be converted')
    parser.add_argument('output_file', type=str, nargs='?',
                        help='path to file where new converted data will be written')
    parser.add_argument('-f', '--data_format', type=EngineDeckType, choices=list(EngineDeckType),
                        help='data format used by input_file')


def _exec_EDC(args, user_args):
    EngineDeckConverter(
        input_file=args.input_file,
        output_file=args.output_file,
        data_format=args.data_format
    )


EDC_description = 'Converts FLOPS- or GASP-formatted ' \
                  'engine decks into Aviary csv format.\nFLOPS decks ' \
                  'are changed from column-delimited to csv format ' \
                  'with added headers.\nGASP decks are reorganized ' \
                  'into column based csv. T4 is recovered through ' \
                  'calculation. Data points whose T4 exceeds T4max ' \
                  'are removed.'

if __name__ == '__main__':
    parser = argparse.ArgumentParser(EDC_description)
    _setup_EDC_parser(parser)
    args = parser.parse_args()
    _exec_EDC(args, None)<|MERGE_RESOLUTION|>--- conflicted
+++ resolved
@@ -259,11 +259,6 @@
             data[THROTTLE] = normalize(data[TEMPERATURE], minimum=0.0, maximum=t4max)
 
         else:
-<<<<<<< HEAD
-            data[THROTTLE] = normalize(T4T2, minimum=0.0, maximum=t4max)
-
-        # TODO save these points as commented out?
-=======
             # data[THROTTLE] = normalize(
             #     T4T2, minimum=scalars['t4flight_idle'], maximum=t4max
             # )
@@ -271,7 +266,6 @@
 
         # TODO save these points as commented out?
         # remove points above T4max
->>>>>>> 06ec618d
         valid_idx = np.where(data[THROTTLE] <= 1.0)
         data[MACH] = data[MACH][valid_idx]
         data[ALTITUDE] = data[ALTITUDE][valid_idx]
