--- conflicted
+++ resolved
@@ -87,7 +87,6 @@
         except:
             self.fail('Expecting to be able to set the value of an Enum.')
 
-<<<<<<< HEAD
         try:
             vals.set_val(Aircraft.Engine.TYPE, 'turbojet')
             self.assertTrue(vals.get_val(Aircraft.Engine.TYPE)
@@ -101,28 +100,11 @@
                             is GASPEngineType.TURBOJET)
         except:
             self.fail('Expecting to be able to set the value of an Enum from a string.')
-=======
-        # TODO - When we moved the aviary_options into individual component options,
-        # we lost the ability to set them as strings.
-        # try:
-            # vals.set_val(Aircraft.Engine.TYPE, 'turbojet')
-            # self.assertTrue(vals.get_val(Aircraft.Engine.TYPE)
-            # == GASPEngineType.TURBOJET)
-        # except:
-            # self.fail('Expecting to be able to set the value of an Enum from an int.')
-
-        # try:
-            # vals.set_val(Aircraft.Engine.TYPE, 'TURBOJET')
-            # self.assertTrue(vals.get_val(Aircraft.Engine.TYPE)
-            # is GASPEngineType.TURBOJET)
-        # except:
-            # self.fail('Expecting to be able to set the value of an Enum from a string.')
->>>>>>> cc6b3c91
 
         try:
             vals.set_val(Aircraft.Engine.TYPE, 7)
             self.assertTrue(vals.get_val(Aircraft.Engine.TYPE)
-                            == GASPEngineType.TURBOJET)
+                            is GASPEngineType.TURBOJET)
         except:
             self.fail('Expecting to be able to set the value of an Enum from an int.')
 
@@ -132,11 +114,7 @@
             # vals.set_val(Aircraft.Engine.TYPE, FlapType.DOUBLE_SLOTTED)
         # except ValueError as err:
             # self.assertEqual(str(err),
-<<<<<<< HEAD
-                             #"<FlapType.DOUBLE_SLOTTED: 4> is not a valid GASPEngineType")
-=======
             # "<FlapType.DOUBLE_SLOTTED: 4> is not a valid GASPEngineType")
->>>>>>> cc6b3c91
         # else:
             # self.fail("Expecting ValueError.")
 
