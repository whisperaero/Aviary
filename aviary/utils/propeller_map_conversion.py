#!/usr/bin/python
import argparse
import getpass

from datetime import datetime
from enum import Enum

import numpy as np

from aviary.api import NamedValues
from aviary.utils.conversion_utils import _parse, _read_map, _rep
from aviary.utils.csv_data_file import write_data_file
from aviary.utils.functions import get_path
from aviary.interface.utils.markdown_utils import round_it


class PropMapType(Enum):
    GASP = 'GASP'

    def __str__(self):
        return self.value


sig_figs = {
    'Helical Mach': 6,
    'Mach': 5,
    'Power Coefficient': 5,
    'Advance Ratio': 5,
    'Thrust Coefficient': 6,
}

outputs = ['Thrust Coefficient']


def convert_propeller_map(
    input_file, output_file, data_format: PropMapType = PropMapType.GASP, round_data=False
):
    """
    This is a utility class to convert a propeller map file to Aviary format.
    Currently, there is only one option: from GASP format to Aviary format.
    As an Aviary command, the usage is:
    aviary convert_prop_table -f GASP input_file output_file.
    """
    timestamp = datetime.now().strftime('%m/%d/%y at %H:%M')
    user = getpass.getuser()
    comments = []
    data = {}

    data_file = get_path(input_file)

    comments.append(f'# created {timestamp} by {user}')
    comments.append(f'# {data_format}-derived propeller map converted from {data_file.name}')

    if data_format is PropMapType.GASP:
        scalars, tables, fields = _read_gasp_propeller(data_file, comments)

        if scalars['iread'] == 1:
            data['Helical Mach'] = tables['thrust_coefficient'][:, 0]
        else:
            data['Mach'] = tables['thrust_coefficient'][:, 0]
        data['Power Coefficient'] = tables['thrust_coefficient'][:, 1]
        data['Advance Ratio'] = tables['thrust_coefficient'][:, 2]
        data['Thrust Coefficient'] = tables['thrust_coefficient'][:, 3]

        # data needs to be string so column length can be easily found later
        for var in data:
            if round_data:
                data[var] = np.array([round_it(val, sig_figs[var]) for val in data[var]])
            data[var] = np.array([str(item) for item in data[var]])

    else:
        raise UserWarning('Invalid propeller map format provided')

    # store formatted data into NamedValues object
    write_data = NamedValues()
    for key in data:
        write_data.set_val(key, data[key], 'unitless')

    if output_file is None:
<<<<<<< HEAD
        output_file = data_file.stem + '.csv'
    write_data_file(output_file, write_data, comments, include_timestamp=False)
=======
        sfx = data_file.suffix
        if sfx == '.prop':
            ext = '_aviary.prop'
        else:
            ext = '.prop'
        output_file = data_file.stem + ext
    write_data_file(output_file, write_data, outputs, comments, include_timestamp=False)
>>>>>>> 1275e024


def _read_gasp_propeller(fp, cmts):
    """Read a GASP propeller map file and parse its scalars and tabular data.
    Data table is returned as a dictionary.
    The table consists of both the independent variables and the dependent variable for
    the corresponding field. The table is a "tidy format" 2D array where the first three
    columns are the independent variables (Advance ratio, Mach number, and power coefficient)
    and the final column is the dependent variable thrust coefficient.
    """
    with open(fp, 'r') as f:
        table_types = [
            'thrust_coefficient',
        ]
        scalars = _read_pm_header(f)
        if scalars['iread'] == 1:
            cmts.append('# CT = f(Helical Mach at 75% Radius, Adv ratio & CP)')
        elif scalars['iread'] == 2:
            cmts.append('Propfan format - CT = f(Mach, Adv Ratio & CP)')
        else:
            raise RuntimeError(f'IREAD = 1 or 2 expected, got {scalars["iread"]}')

        tables = {k: _read_pm_table(f, cmts) for k in table_types}

    return scalars, tables, table_types


def _read_pm_header(f):
    """Read GASP propeller map header (first line), returning the propeller scalars in a dict
    parameter 1 is Mach type. It is either 1 or 2.
    parameter 2 is IPRINT in GASP and is ignored in Aviary.
    """
    iread, _ = _parse(f, [*_rep(2, (int, 5))])

    return {
        'iread': iread,
    }


def _read_pm_table(f, cmts):
    """Read an entire table from a GASP propeller map file.
    The table data is returned as a "tidy format" array with three columns for the
    independent variables (advanced ratio (J), Mach number and power coefficient)
    and the final column for thrust coefficient.
    """
    tab_data = None
    is_turbo_prop = True

    # table title
    title = f.readline().strip()
    cmts.append(f'# {title}')
    # number of maps in the table
    (nmaps,) = _parse(f, [(int, 5)])
    # blank line
    f.readline()

    for i in range(nmaps):
        map_data = _read_map(f, is_turbo_prop)

        # blank line following all but the last map in the table
        if i < nmaps - 1:
            f.readline()

        if tab_data is None:
            tab_data = map_data
        else:
            tab_data = np.r_[tab_data, map_data]

    return tab_data


def _setup_PMC_parser(parser):
    parser.add_argument('input_file', type=str, help='path to propeller map file to be converted')
    parser.add_argument(
        'output_file',
        type=str,
        nargs='?',
        help='path to file where new converted data will be written',
    )
    # currently removing as there is only one allowed map type at the moment
    # parser.add_argument(
    #     '-f',
    #     '--data_format',
    #     type=PropMapType,
    #     choices=list(PropMapType),
    #     nargs='?',
    #     default='GASP',
    #     help='data format used by input_file',
    # )
    parser.add_argument('--round', action='store_true', help='round data to improve readability')


def _exec_PMC(args, user_args):
    convert_propeller_map(
        input_file=args.input_file,
        output_file=args.output_file,
        # data_format=args.data_format,
        round_data=args.round,
    )


if __name__ == '__main__':
    parser = argparse.ArgumentParser(
        description='Converts GASP-formatted propeller map files into Aviary csv format.\n'
    )
    _setup_PMC_parser(parser)
    args = parser.parse_args()
    _exec_PMC(args, None)<|MERGE_RESOLUTION|>--- conflicted
+++ resolved
@@ -77,18 +77,8 @@
         write_data.set_val(key, data[key], 'unitless')
 
     if output_file is None:
-<<<<<<< HEAD
         output_file = data_file.stem + '.csv'
     write_data_file(output_file, write_data, comments, include_timestamp=False)
-=======
-        sfx = data_file.suffix
-        if sfx == '.prop':
-            ext = '_aviary.prop'
-        else:
-            ext = '.prop'
-        output_file = data_file.stem + ext
-    write_data_file(output_file, write_data, outputs, comments, include_timestamp=False)
->>>>>>> 1275e024
 
 
 def _read_gasp_propeller(fp, cmts):
