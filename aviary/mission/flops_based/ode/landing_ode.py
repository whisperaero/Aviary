--- conflicted
+++ resolved
@@ -5,6 +5,7 @@
 -------
 FlareODE : the ODE for the flare phase of landing
 '''
+
 import numpy as np
 
 import openmdao.api as om
@@ -12,20 +13,16 @@
 
 from aviary.mission.flops_based.ode.landing_eom import FlareEOM, StallSpeed
 from aviary.mission.flops_based.ode.takeoff_ode import TakeoffODE as _TakeoffODE
-from aviary.mission.gasp_based.ode.time_integration_base_classes import add_SGM_required_inputs
+from aviary.mission.gasp_based.ode.time_integration_base_classes import (
+    add_SGM_required_inputs,
+)
 from aviary.mission.utils import ExternalSubsystemGroup
 from aviary.utils.aviary_values import AviaryValues
-<<<<<<< HEAD
-from aviary.variable_info.variables import Aircraft, Dynamic, Mission
-=======
 from aviary.utils.functions import promote_aircraft_and_mission_vars
->>>>>>> 8fbdc80d
 from aviary.variable_info.enums import AnalysisScheme
 from aviary.variable_info.variables import Aircraft, Dynamic, Mission
 
 
-<<<<<<< HEAD
-=======
 class ExternalSubsystemGroup(om.Group):
     """
     For external subsystem group, promote relevant aircraft and mission variables.
@@ -35,11 +32,11 @@
         promote_aircraft_and_mission_vars(self)
 
 
->>>>>>> 8fbdc80d
 class LandingODE(_TakeoffODE):
     '''
     Define the ODE for most phases of landing.
     '''
+
     # region : derived type customization points
     stall_speed_lift_coefficient_name = Mission.Landing.LIFT_COEFFICIENT_MAX
     # endregion : derived type customization points
@@ -54,24 +51,34 @@
         options = self.options
 
         options.declare(
-            'num_nodes', default=1, types=int,
-            desc='Number of nodes to be evaluated in the RHS')
+            'num_nodes',
+            default=1,
+            types=int,
+            desc='Number of nodes to be evaluated in the RHS',
+        )
 
         options.declare(
-            'aviary_options', types=AviaryValues,
-            desc='collection of Aircraft/Mission specific options')
-
-        self.options.declare(
-            'subsystem_options', types=dict, default={},
-            desc='dictionary of parameters to be passed to the subsystem builders')
+            'aviary_options',
+            types=AviaryValues,
+            desc='collection of Aircraft/Mission specific options',
+        )
+
+        self.options.declare(
+            'subsystem_options',
+            types=dict,
+            default={},
+            desc='dictionary of parameters to be passed to the subsystem builders',
+        )
 
         self.options.declare(
             'core_subsystems',
-            desc='list of core subsystem builder instances to be added to the ODE'
-        )
-        self.options.declare(
-            'external_subsystems', default=[],
-            desc='list of external subsystem builder instances to be added to the ODE')
+            desc='list of core subsystem builder instances to be added to the ODE',
+        )
+        self.options.declare(
+            'external_subsystems',
+            default=[],
+            desc='list of external subsystem builder instances to be added to the ODE',
+        )
 
         self.options.declare(
             "analysis_scheme",
@@ -132,10 +139,12 @@
             system = subsystem.build_mission(**kwargs)
 
             if system is not None:
-                self.add_subsystem(subsystem.name,
-                                   system,
-                                   promotes_inputs=subsystem.mission_inputs(**kwargs),
-                                   promotes_outputs=subsystem.mission_outputs(**kwargs))
+                self.add_subsystem(
+                    subsystem.name,
+                    system,
+                    promotes_inputs=subsystem.mission_inputs(**kwargs),
+                    promotes_outputs=subsystem.mission_outputs(**kwargs),
+                )
 
         # Create a lightly modified version of an OM group to add external subsystems
         # to the ODE with a special configure() method that promotes
@@ -145,10 +154,13 @@
 
         for subsystem in self.options['external_subsystems']:
             subsystem_mission = subsystem.build_mission(
-                num_nodes=nn, aviary_inputs=aviary_options)
+                num_nodes=nn, aviary_inputs=aviary_options
+            )
             if subsystem_mission is not None:
                 add_subsystem_group = True
-                external_subsystem_group.add_subsystem(subsystem.name, subsystem_mission)
+                external_subsystem_group.add_subsystem(
+                    subsystem.name, subsystem_mission
+                )
 
         # Only add the external subsystem group if it has at least one subsystem.
         # Without this logic there'd be an empty OM group added to the ODE.
@@ -157,25 +169,34 @@
                 name='external_subsystems',
                 subsys=external_subsystem_group,
                 promotes_inputs=['*'],
-                promotes_outputs=['*'])
-
-        kwargs = {
-            'num_nodes': nn,
-            'aviary_options':  options['aviary_options']}
+                promotes_outputs=['*'],
+            )
+
+        kwargs = {'num_nodes': nn, 'aviary_options': options['aviary_options']}
 
         self.add_subsystem(
             'landing_eom',
             FlareEOM(**kwargs),
             promotes_inputs=[
-                Dynamic.Mission.FLIGHT_PATH_ANGLE, Dynamic.Mission.VELOCITY, Dynamic.Mission.MASS, Dynamic.Mission.LIFT,
-                Dynamic.Mission.THRUST_TOTAL, Dynamic.Mission.DRAG, 'angle_of_attack',
-                'angle_of_attack_rate', Mission.Landing.FLARE_RATE
+                Dynamic.Mission.FLIGHT_PATH_ANGLE,
+                Dynamic.Mission.VELOCITY,
+                Dynamic.Mission.MASS,
+                Dynamic.Mission.LIFT,
+                Dynamic.Mission.THRUST_TOTAL,
+                Dynamic.Mission.DRAG,
+                'angle_of_attack',
+                'angle_of_attack_rate',
+                Mission.Landing.FLARE_RATE,
             ],
             promotes_outputs=[
-                Dynamic.Mission.DISTANCE_RATE, Dynamic.Mission.ALTITUDE_RATE, Dynamic.Mission.VELOCITY_RATE,
-                Dynamic.Mission.FLIGHT_PATH_ANGLE_RATE, 'forces_perpendicular',
-                'required_thrust', 'net_alpha_rate'
-            ]
+                Dynamic.Mission.DISTANCE_RATE,
+                Dynamic.Mission.ALTITUDE_RATE,
+                Dynamic.Mission.VELOCITY_RATE,
+                Dynamic.Mission.FLIGHT_PATH_ANGLE_RATE,
+                'forces_perpendicular',
+                'required_thrust',
+                'net_alpha_rate',
+            ],
         )
 
         self.add_subsystem(
@@ -185,9 +206,11 @@
                 v_over_v_stall={'units': 'unitless', 'shape': nn},
                 v={'units': 'm/s', 'shape': nn},
                 # NOTE: FLOPS detailed takeoff stall speed is not dynamic - see above
-                v_stall={'units': 'm/s', 'shape': nn}),
+                v_stall={'units': 'm/s', 'shape': nn},
+            ),
             promotes_inputs=[('v', Dynamic.Mission.VELOCITY), 'v_stall'],
-            promotes_outputs=['v_over_v_stall'])
+            promotes_outputs=['v_over_v_stall'],
+        )
 
         self.set_input_defaults(Dynamic.Mission.ALTITUDE, np.zeros(nn), 'm')
         self.set_input_defaults(Dynamic.Mission.VELOCITY, np.zeros(nn), 'm/s')
