--- conflicted
+++ resolved
@@ -1,11 +1,6 @@
 import openmdao.api as om
 
 from aviary.constants import GRAV_ENGLISH_LBM, RHO_SEA_LEVEL_ENGLISH
-<<<<<<< HEAD
-=======
-from aviary.models.missions.two_dof_fiti_default import add_default_sgm_args
-from aviary.mission.gasp_based.idle_descent_estimation import add_descent_estimation_as_submodel
->>>>>>> dfd9d2a5
 from aviary.mission.gasp_based.ode.landing_ode import LandingSegment
 from aviary.mission.gasp_based.ode.params import ParamPort
 from aviary.mission.gasp_based.ode.taxi_ode import TaxiSegment
@@ -120,22 +115,7 @@
         AviaryValues
             General default phase_info.
         """
-<<<<<<< HEAD
-        from aviary.interface.default_phase_info.two_dof import phase_info
-=======
-        if aviary_group.analysis_scheme is AnalysisScheme.COLLOCATION:
-            from aviary.models.missions.two_dof_default import phase_info
-
-        elif aviary_group.analysis_scheme is AnalysisScheme.SHOOTING:
-            from aviary.models.missions.two_dof_fiti_default import (
-                phase_info,
-                phase_info_parameterization,
-            )
-
-            phase_info, _ = phase_info_parameterization(
-                phase_info, None, aviary_group.aviary_inputs
-            )
->>>>>>> dfd9d2a5
+        from aviary.models.missions.two_dof_default import phase_info
 
         return phase_info
 
@@ -171,25 +151,6 @@
             ]
         )
 
-        add_opts2vals(aviary_group, OptionsToValues, aviary_group.aviary_inputs)
-
-<<<<<<< HEAD
-=======
-        if aviary_group.analysis_scheme is AnalysisScheme.SHOOTING:
-            aviary_group._add_fuel_reserve_component(
-                post_mission=False, reserves_name='reserve_fuel_estimate'
-            )
-            add_default_sgm_args(aviary_group.descent_phases, aviary_group.ode_args)
-            add_descent_estimation_as_submodel(
-                aviary_group,
-                phases=aviary_group.descent_phases,
-                cruise_mach=aviary_group.cruise_mach,
-                cruise_alt=aviary_group.cruise_alt,
-                reserve_fuel='reserve_fuel_estimate',
-                all_subsystems=aviary_group._get_all_subsystems(),
-            )
-
->>>>>>> dfd9d2a5
         # Add thrust-to-weight ratio subsystem
         aviary_group.add_subsystem(
             'tw_ratio',
@@ -210,9 +171,8 @@
             Mission.Design.CRUISE_ALTITUDE, units='ft'
         )
 
-<<<<<<< HEAD
         # Add event transformation subsystem
-        prob.model.add_subsystem(
+        aviary_group.add_subsystem(
             'event_xform',
             om.ExecComp(
                 ['t_init_gear=m*tau_gear+b', 't_init_flaps=m*tau_flaps+b'],
@@ -231,29 +191,6 @@
             ],
             promotes_outputs=['t_init_gear', 't_init_flaps'],  # link to h_fit
         )
-=======
-        if aviary_group.analysis_scheme is AnalysisScheme.COLLOCATION:
-            # Add event transformation subsystem
-            aviary_group.add_subsystem(
-                'event_xform',
-                om.ExecComp(
-                    ['t_init_gear=m*tau_gear+b', 't_init_flaps=m*tau_flaps+b'],
-                    t_init_gear={'units': 's'},  # initial time that gear comes up
-                    t_init_flaps={'units': 's'},  # initial time that flaps retract
-                    tau_gear={'units': 'unitless'},
-                    tau_flaps={'units': 'unitless'},
-                    m={'units': 's'},
-                    b={'units': 's'},
-                ),
-                promotes_inputs=[
-                    'tau_gear',  # design var
-                    'tau_flaps',  # design var
-                    ('m', Mission.Takeoff.ASCENT_DURATION),
-                    ('b', Mission.Takeoff.ASCENT_T_INITIAL),
-                ],
-                promotes_outputs=['t_init_gear', 't_init_flaps'],  # link to h_fit
-            )
->>>>>>> dfd9d2a5
 
         # Add taxi subsystem
         aviary_group.add_subsystem(
@@ -486,11 +423,10 @@
             When True, then connected=True. This allows the connections to be
             handled by constraints if `phases` is a parallel group under MPI.
         """
-<<<<<<< HEAD
         for ii in range(len(phases) - 1):
             phase1, phase2 = phases[ii : ii + 2]
-            analytic1 = prob.phase_info[phase1]['user_options']['analytic']
-            analytic2 = prob.phase_info[phase2]['user_options']['analytic']
+            analytic1 = aviary_group.phase_info[phase1]['user_options']['analytic']
+            analytic2 = aviary_group.phase_info[phase2]['user_options']['analytic']
 
             if not (analytic1 or analytic2):
                 # we always want time, distance, and mass to be continuous
@@ -505,7 +441,7 @@
                 # and neither phase is ground roll or rotation (altitude isn't a state):
                 # we want altitude to be continuous as well
                 if (
-                    ((phase1 in prob.reserve_phases) == (phase2 in prob.reserve_phases))
+                    ((phase1 in aviary_group.reserve_phases) == (phase2 in aviary_group.reserve_phases))
                     and not ({'groundroll', 'rotation'} & {phase1, phase2})
                     and not ('accel', 'climb1') == (phase1, phase2)
                 ):  # required for convergence of FwGm
@@ -522,8 +458,8 @@
                 for state, connected in states_to_link.items():
                     # in initial guesses, all of the states, other than time use
                     # the same name
-                    initial_guesses1 = prob.phase_info[phase1]['initial_guesses']
-                    initial_guesses2 = prob.phase_info[phase2]['initial_guesses']
+                    initial_guesses1 = aviary_group.phase_info[phase1]['initial_guesses']
+                    initial_guesses2 = aviary_group.phase_info[phase2]['initial_guesses']
 
                     # if a state is in the initial guesses, get the units of the
                     # initial guess
@@ -534,7 +470,9 @@
                         elif state in initial_guesses2:
                             kwargs = {'units': initial_guesses2[state][-1]}
 
-                    prob.traj.link_phases([phase1, phase2], [state], connected=connected, **kwargs)
+                    aviary_group.traj.link_phases(
+                        [phase1, phase2], [state], connected=connected, **kwargs
+                    )
 
             # if either phase is analytic we have to use a linkage_constraint
             else:
@@ -545,24 +483,24 @@
                 else:
                     prefix = ''
 
-                prob.traj.add_linkage_constraint(
+                aviary_group.traj.add_linkage_constraint(
                     phase1, phase2, 'time', prefix + 'time', connected=True
                 )
-                prob.traj.add_linkage_constraint(
+                aviary_group.traj.add_linkage_constraint(
                     phase1, phase2, 'distance', prefix + 'distance', connected=True
                 )
-                prob.traj.add_linkage_constraint(
+                aviary_group.traj.add_linkage_constraint(
                     phase1, phase2, 'mass', 'mass', connected=False, ref=1.0e5
                 )
 
-        # add all params and promote them to prob.model level
+        # add all params and promote them to aviary_group level
         ParamPort.promote_params(
-            prob.model,
+            aviary_group,
             trajs=['traj'],
-            phases=[[*prob.regular_phases, *prob.reserve_phases]],
-        )
-
-        prob.model.promotes(
+            phases=[[*aviary_group.regular_phases, *aviary_group.reserve_phases]],
+        )
+
+        aviary_group.promotes(
             'traj',
             inputs=[
                 ('ascent.parameters:t_init_gear', 't_init_gear'),
@@ -573,164 +511,38 @@
         )
 
         # imitate input_initial for taxi -> groundroll
-        eq = prob.model.add_subsystem('taxi_groundroll_mass_constraint', om.EQConstraintComp())
-        eq.add_eq_output('mass', eq_units='lbm', normalize=False, ref=10000.0, add_constraint=True)
-        prob.model.connect('taxi.mass', 'taxi_groundroll_mass_constraint.rhs:mass')
-        prob.model.connect(
+        eq = aviary_group.add_subsystem(
+            'taxi_groundroll_mass_constraint', om.EQConstraintComp()
+        )
+        eq.add_eq_output(
+            'mass', eq_units='lbm', normalize=False, ref=10000.0, add_constraint=True
+        )
+        aviary_group.connect('taxi.mass', 'taxi_groundroll_mass_constraint.rhs:mass')
+        aviary_group.connect(
             'traj.groundroll.states:mass',
             'taxi_groundroll_mass_constraint.lhs:mass',
             src_indices=[0],
             flat_src_indices=True,
         )
 
-        prob.model.connect('traj.ascent.timeseries.time', 'h_fit.time_cp')
-        prob.model.connect('traj.ascent.timeseries.altitude', 'h_fit.h_cp')
-
-        prob.model.connect(
-            f'traj.{prob.regular_phases[-1]}.states:mass',
+        aviary_group.connect('traj.ascent.timeseries.time', 'h_fit.time_cp')
+        aviary_group.connect('traj.ascent.timeseries.altitude', 'h_fit.h_cp')
+
+        aviary_group.connect(
+            f'traj.{aviary_group.regular_phases[-1]}.states:mass',
             Mission.Landing.TOUCHDOWN_MASS,
             src_indices=[-1],
         )
-=======
-        if aviary_group.analysis_scheme is AnalysisScheme.COLLOCATION:
-            for ii in range(len(phases) - 1):
-                phase1, phase2 = phases[ii : ii + 2]
-                analytic1 = aviary_group.phase_info[phase1]['user_options']['analytic']
-                analytic2 = aviary_group.phase_info[phase2]['user_options']['analytic']
-
-                if not (analytic1 or analytic2):
-                    # we always want time, distance, and mass to be continuous
-                    states_to_link = {
-                        'time': connect_directly,
-                        Dynamic.Mission.DISTANCE: connect_directly,
-                        Dynamic.Vehicle.MASS: False,
-                    }
-
-                    # if both phases are reserve phases or neither is a reserve phase
-                    # (we are not on the boundary between the regular and reserve missions)
-                    # and neither phase is ground roll or rotation (altitude isn't a state):
-                    # we want altitude to be continuous as well
-                    if (
-                        (
-                            (phase1 in aviary_group.reserve_phases)
-                            == (phase2 in aviary_group.reserve_phases)
-                        )
-                        and not ({'groundroll', 'rotation'} & {phase1, phase2})
-                        and not ('accel', 'climb1') == (phase1, phase2)
-                    ):  # required for convergence of FwGm
-                        states_to_link[Dynamic.Mission.ALTITUDE] = connect_directly
-
-                    # if either phase is rotation, we need to connect velocity
-                    # ascent to accel also requires velocity
-                    if 'rotation' in (phase1, phase2) or ('ascent', 'accel') == (phase1, phase2):
-                        states_to_link[Dynamic.Mission.VELOCITY] = connect_directly
-                        # if the first phase is rotation, we also need alpha
-                        if phase1 == 'rotation':
-                            states_to_link[Dynamic.Vehicle.ANGLE_OF_ATTACK] = False
-
-                    for state, connected in states_to_link.items():
-                        # in initial guesses, all of the states, other than time use
-                        # the same name
-                        initial_guesses1 = aviary_group.phase_info[phase1]['initial_guesses']
-                        initial_guesses2 = aviary_group.phase_info[phase2]['initial_guesses']
-
-                        # if a state is in the initial guesses, get the units of the
-                        # initial guess
-                        kwargs = {}
-                        if not connected:
-                            if state in initial_guesses1:
-                                kwargs = {'units': initial_guesses1[state][-1]}
-                            elif state in initial_guesses2:
-                                kwargs = {'units': initial_guesses2[state][-1]}
-
-                        aviary_group.traj.link_phases(
-                            [phase1, phase2], [state], connected=connected, **kwargs
-                        )
-
-                # if either phase is analytic we have to use a linkage_constraint
-                else:
-                    # analytic phases use the prefix "initial" for time and distance,
-                    # but not mass
-                    if analytic2:
-                        prefix = 'initial_'
-                    else:
-                        prefix = ''
-
-                    aviary_group.traj.add_linkage_constraint(
-                        phase1, phase2, 'time', prefix + 'time', connected=True
-                    )
-                    aviary_group.traj.add_linkage_constraint(
-                        phase1, phase2, 'distance', prefix + 'distance', connected=True
-                    )
-                    aviary_group.traj.add_linkage_constraint(
-                        phase1, phase2, 'mass', 'mass', connected=False, ref=1.0e5
-                    )
-
-            # add all params and promote them to aviary_group level
-            ParamPort.promote_params(
-                aviary_group,
-                trajs=['traj'],
-                phases=[[*aviary_group.regular_phases, *aviary_group.reserve_phases]],
-            )
-
-            aviary_group.promotes(
-                'traj',
-                inputs=[
-                    ('ascent.parameters:t_init_gear', 't_init_gear'),
-                    ('ascent.parameters:t_init_flaps', 't_init_flaps'),
-                    ('ascent.t_initial', Mission.Takeoff.ASCENT_T_INITIAL),
-                    ('ascent.t_duration', Mission.Takeoff.ASCENT_DURATION),
-                ],
-            )
-
-            # imitate input_initial for taxi -> groundroll
-            eq = aviary_group.add_subsystem(
-                'taxi_groundroll_mass_constraint', om.EQConstraintComp()
-            )
-            eq.add_eq_output(
-                'mass', eq_units='lbm', normalize=False, ref=10000.0, add_constraint=True
-            )
-            aviary_group.connect('taxi.mass', 'taxi_groundroll_mass_constraint.rhs:mass')
-            aviary_group.connect(
-                'traj.groundroll.states:mass',
-                'taxi_groundroll_mass_constraint.lhs:mass',
-                src_indices=[0],
-                flat_src_indices=True,
-            )
-
-            aviary_group.connect('traj.ascent.timeseries.time', 'h_fit.time_cp')
-            aviary_group.connect('traj.ascent.timeseries.altitude', 'h_fit.h_cp')
-
-            aviary_group.connect(
-                f'traj.{aviary_group.regular_phases[-1]}.states:mass',
-                Mission.Landing.TOUCHDOWN_MASS,
-                src_indices=[-1],
-            )
-
-            connect_map = {
-                f'traj.{aviary_group.regular_phases[-1]}.timeseries.distance': Mission.Summary.RANGE,
-            }
->>>>>>> dfd9d2a5
 
         connect_map = {
-            f'traj.{prob.regular_phases[-1]}.timeseries.distance': Mission.Summary.RANGE,
+            f'traj.{aviary_group.regular_phases[-1]}.timeseries.distance': Mission.Summary.RANGE,
         }
 
         # promote all ParamPort inputs for analytic segments as well
         param_list = list(ParamPort.param_data)
-<<<<<<< HEAD
-        prob.model.promotes('taxi', inputs=param_list)
-        prob.model.promotes('landing', inputs=param_list)
-        prob.model.connect('taxi.mass', 'vrot.mass')
-=======
         aviary_group.promotes('taxi', inputs=param_list)
         aviary_group.promotes('landing', inputs=param_list)
-        if aviary_group.analysis_scheme is AnalysisScheme.SHOOTING:
-            param_list.append(Aircraft.Design.MAX_FUSELAGE_PITCH_ANGLE)
-            aviary_group.promotes('traj', inputs=param_list)
-
         aviary_group.connect('taxi.mass', 'vrot.mass')
->>>>>>> dfd9d2a5
 
         for source, target in connect_map.items():
             aviary_group.connect(
@@ -740,14 +552,8 @@
                 flat_src_indices=True,
             )
 
-<<<<<<< HEAD
-        if 'ascent' in prob.phase_info:
-            self._add_groundroll_eq_constraint(prob)
-=======
-        if aviary_group.analysis_scheme is AnalysisScheme.COLLOCATION:
-            if 'ascent' in aviary_group.phase_info:
-                self._add_groundroll_eq_constraint(aviary_group)
->>>>>>> dfd9d2a5
+        if 'ascent' in aviary_group.phase_info:
+            self._add_groundroll_eq_constraint(aviary_group)
 
     def check_trajectory(self, aviary_group):
         """
@@ -798,26 +604,14 @@
         if aviary_group.post_mission_info['include_landing']:
             self._add_landing_systems(aviary_group)
 
-<<<<<<< HEAD
-        ascent_phase = getattr(prob.traj.phases, 'ascent')
+        ascent_phase = getattr(aviary_group.traj.phases, 'ascent')
         ascent_tx = ascent_phase.options['transcription']
         ascent_num_nodes = ascent_tx.grid_data.num_nodes
-        prob.model.add_subsystem(
+        aviary_group.add_subsystem(
             'h_fit',
             PolynomialFit(N_cp=ascent_num_nodes),
             promotes_inputs=['t_init_gear', 't_init_flaps'],
         )
-=======
-        if aviary_group.analysis_scheme is AnalysisScheme.COLLOCATION:
-            ascent_phase = getattr(aviary_group.traj.phases, 'ascent')
-            ascent_tx = ascent_phase.options['transcription']
-            ascent_num_nodes = ascent_tx.grid_data.num_nodes
-            aviary_group.add_subsystem(
-                'h_fit',
-                PolynomialFit(N_cp=ascent_num_nodes),
-                promotes_inputs=['t_init_gear', 't_init_flaps'],
-            )
->>>>>>> dfd9d2a5
 
         aviary_group.add_subsystem(
             'range_constraint',
