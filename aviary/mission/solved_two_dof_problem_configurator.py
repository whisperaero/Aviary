from aviary.mission.flops_based.phases.groundroll_phase import (
    GroundrollPhase as GroundrollPhaseVelocityIntegrated,
)
from aviary.mission.gasp_based.phases.twodof_phase import TwoDOFPhase
from aviary.mission.problem_configurator import ProblemConfiguratorBase
from aviary.subsystems.propulsion.utils import build_engine_deck
from aviary.utils.utils import wrapped_convert_units
from aviary.variable_info.enums import LegacyCode
from aviary.variable_info.variables import Dynamic, Mission
from aviary.mission.utils import process_guess_var


class SolvedTwoDOFProblemConfigurator(ProblemConfiguratorBase):
    """The Solved 2DOF builder is used for detailed take-off and landing."""

    def initial_guesses(self, aviary_group):
        """
        Set any initial guesses for variables in the aviary problem.

        This is called at the end of AivaryProblem.load_inputs.

        Parameters
        ----------
        aviary_group : AviaryGroup
            Aviary model that owns this configurator.
        """
        if aviary_group.engine_builders is None:
            aviary_group.engine_builders = [build_engine_deck(aviary_group.aviary_inputs)]

        # This doesn't really have much value, but is needed for initializing
        # an objective-related component that still lives in level 2.
        aviary_group.target_range = aviary_group.aviary_inputs.get_val(
            Mission.Design.RANGE, units='NM'
        )

    def get_default_phase_info(self, aviary_group):
        """
        Return a default phase_info for this type or problem.

        The default phase_info is used in the level 1 and 2 interfaces when no
        phase_info is specified.

        This is called during load_inputs.

        Parameters
        ----------
        aviary_group : AviaryGroup
            Aviary model that owns this configurator.

        Returns
        -------
        AviaryValues
            General default phase_info.
        """
        raise RuntimeError('Solved 2DOF requires that a phase_info is specified.')

    def get_code_origin(self, aviary_group):
        """
        Return the legacy of this problem configurator.

        Parameters
        ----------
        aviary_group : AviaryGroup
            Aviary model that owns this configurator.

        Returns
        -------
        LegacyCode
            Code origin enum.
        """
        return LegacyCode.FLOPS

    def add_takeoff_systems(self, aviary_group):
        """
        Adds takeoff systems to the model in aviary_group.

        Parameters
        ----------
        aviary_group : AviaryGroup
            Aviary model that owns this configurator.
        """
        pass

    def get_phase_builder(self, aviary_group, phase_name, phase_options):
        """
        Return a phase_builder for the requested phase.

        This is called from _get_phase in AviaryProblem.add_phases

        Parameters
        ----------
        aviary_group : AviaryGroup
            Aviary model that owns this configurator.
        phase_name : str
            Name of the requested phase.
        phase_options : dict
            Phase options for the requested phase.

        Returns
        -------
        PhaseBuilderBase
            Phase builder for requested phase.
        """
<<<<<<< HEAD
        if (
            phase_options['user_options'].get('ground_roll')
            and not phase_options['user_options'].get('rotation')
        ):
=======
        if phase_options['user_options'].get('ground_roll') and not phase_options[
            'user_options'
        ].get('rotation'):
>>>>>>> 5e31180c
            phase_builder = GroundrollPhaseVelocityIntegrated
        else:
            phase_builder = TwoDOFPhase

        return phase_builder

    def set_phase_options(self, aviary_group, phase_name, phase_idx, phase, user_options, comm):
        """
        Set any necessary problem-related options on the phase.

        This is called from _get_phase in AviaryProblem.add_phases

        Parameters
        ----------
        aviary_group : AviaryGroup
            Aviary model that owns this configurator.
        phase_name : str
            Name of the requested phase.
        phase_idx : int
            Phase position in aviary_group.phases. Can be used to identify first phase.
        phase : Phase
            Instantiated phase object.
        user_options : dict
            Subdictionary "user_options" from the phase_info.
        comm : MPI.Comm or <FakeComm>
            MPI Communicator from OpenMDAO problem.
        """
        time_units = phase.time_options['units']
        initial = wrapped_convert_units(user_options['time_initial'], time_units)
        duration = wrapped_convert_units(user_options['time_duration'], time_units)
        initial_bounds = wrapped_convert_units(user_options['time_initial_bounds'], time_units)
        duration_bounds = wrapped_convert_units(user_options['time_duration_bounds'], time_units)
        initial_ref = wrapped_convert_units(user_options['time_initial_ref'], time_units)
        duration_ref = wrapped_convert_units(user_options['time_duration_ref'], time_units)

        fix_duration = duration is not None
        fix_initial = initial is not None

        if initial_ref is None:
            # Make a good guess for a reasonable initial time scaler.
            if initial_bounds[0] is not None and initial_bounds[1] != 0.0:
                # Upper bound is good for a ref.
                initial_ref = initial_bounds[1]
            else:
                initial_ref = 600.0

        if duration_ref is None:
            duration_ref = (duration_bounds[0] + duration_bounds[1]) / 2.0

        extra_options = {}
        if not fix_initial:
            extra_options['initial_bounds'] = initial_bounds

        if comm.size == 1 or fix_initial:
            # Redundant on a fixed input; raises a warning if specified.
            extra_options['initial_ref'] = None
        else:
            extra_options['initial_ref'] = initial_ref

        phase.set_time_options(
            fix_initial=fix_initial,
            fix_duration=fix_duration,
            units=time_units,
            duration_bounds=duration_bounds,
            duration_ref=duration_ref,
            **extra_options,
        )

    def link_phases(self, aviary_group, phases, connect_directly=True):
        """
        Apply any additional phase linking.

        Note that some phase variables are handled in the AviaryProblem. Only
        problem-specific ones need to be linked here.

        This is called from AviaryProblem.link_phases

        Parameters
        ----------
        aviary_group : AviaryGroup
            Aviary model that owns this configurator.
        phases : Phase
            Phases to be linked.
        connect_directly : bool
            When True, then connected=True. This allows the connections to be
            handled by constraints if `phases` is a parallel group under MPI.
        """
        # connect regular_phases with each other if you are optimizing alt or mach
        self.link_phases_helper_with_options(
            aviary_group,
            aviary_group.regular_phases,
            'altitude_optimize',
            Dynamic.Mission.ALTITUDE,
            ref=1.0e4,
        )
        self.link_phases_helper_with_options(
            aviary_group,
            aviary_group.regular_phases,
            'mach_optimize',
            Dynamic.Atmosphere.MACH,
        )

        # connect reserve phases with each other if you are optimizing alt or mach
        self.link_phases_helper_with_options(
            aviary_group,
            aviary_group.reserve_phases,
            'altitude_optimize',
            Dynamic.Mission.ALTITUDE,
            ref=1.0e4,
        )
        self.link_phases_helper_with_options(
            aviary_group,
            aviary_group.reserve_phases,
            'mach_optimize',
            Dynamic.Atmosphere.MACH,
        )

        aviary_group.traj.link_phases(phases, [Dynamic.Vehicle.MASS], connected=True)
        aviary_group.traj.link_phases(
            phases, [Dynamic.Mission.DISTANCE], units='ft', ref=1.0e3, connected=False
        )
        aviary_group.traj.link_phases(phases, ['time'], connected=False)

        if len(phases) > 2:
            aviary_group.traj.link_phases(
                phases[1:],
                [Dynamic.Vehicle.ANGLE_OF_ATTACK],
                units='rad',
                connected=False,
            )

    def check_trajectory(self, aviary_group):
        """
        Checks the phase_info user options for any inconsistency.

        Parameters
        ----------
        aviary_group : AviaryGroup
            Aviary model that owns this configurator.
        """
        pass

    def add_post_mission_systems(self, model):
        """
        Add any post mission systems.

        These may include any post-mission take off and landing systems.

        This is called from AviaryProblem.add_post_mission_systems

        Parameters
        ----------
        aviary_group : AviaryGroup
            Aviary model that owns this configurator.
        """
        pass

    def set_phase_initial_guesses(
        self, aviary_group, phase_name, phase, guesses, target_prob, parent_prefix
    ):
        """
        Adds the initial guesses for each variable of a given phase to the problem.

        This method sets the initial guesses into the openmdao model for time, controls, states,
        and problem-specific variables for a given phase. If using the GASP model, it also handles
        some special cases that are not covered in the `phase_info` object. These include initial
        guesses for mass, time, and distance, which are determined based on the phase name and
        other mission-related variables.

        Parameters
        ----------
        aviary_group : AviaryGroup
            Aviary model that owns this configurator.
        phase_name : str
            The name of the phase for which the guesses are being added.
        phase : Phase
            The phase object for which the guesses are being added.
        guesses : dict
            A dictionary containing the initial guesses for the phase.
        target_prob : Problem
            Problem instance to apply the guesses.
        parent_prefix : str
            Location of this trajectory in the hierarchy.
        """
        control_keys = ['mach', 'altitude']

        # for the simple mission method, use the provided initial and final mach
        # and altitude values from phase_info
        initial_altitude = wrapped_convert_units(
            aviary_group.phase_info[phase_name]['user_options']['altitude_initial'], 'ft'
        )
        final_altitude = wrapped_convert_units(
            aviary_group.phase_info[phase_name]['user_options']['altitude_final'], 'ft'
        )
        initial_mach = aviary_group.phase_info[phase_name]['user_options']['mach_initial']
        final_mach = aviary_group.phase_info[phase_name]['user_options']['mach_final']

        guesses['mach'] = ([initial_mach[0], final_mach[0]], 'unitless')
        guesses['altitude'] = ([initial_altitude, final_altitude], 'ft')

        for guess_key, guess_data in guesses.items():
            val, units = guess_data

            if val[0] is None or val[1] is None:
                continue

            # Set initial guess for control variables
            if guess_key in control_keys:
                try:
                    target_prob.set_val(
                        parent_prefix + f'traj.{phase_name}.controls:{guess_key}',
                        process_guess_var(val, guess_key, phase),
                        units=units,
                    )

                except KeyError:
                    try:
                        target_prob.set_val(
                            parent_prefix + f'traj.{phase_name}.polynomial_controls:{guess_key}',
                            process_guess_var(val, guess_key, phase),
                            units=units,
                        )

                    except KeyError:
                        target_prob.set_val(
                            parent_prefix + f'traj.{phase_name}.bspline_controls:',
                            {guess_key},
                            process_guess_var(val, guess_key, phase),
                            units=units,
                        )<|MERGE_RESOLUTION|>--- conflicted
+++ resolved
@@ -101,16 +101,9 @@
         PhaseBuilderBase
             Phase builder for requested phase.
         """
-<<<<<<< HEAD
-        if (
-            phase_options['user_options'].get('ground_roll')
-            and not phase_options['user_options'].get('rotation')
-        ):
-=======
         if phase_options['user_options'].get('ground_roll') and not phase_options[
             'user_options'
         ].get('rotation'):
->>>>>>> 5e31180c
             phase_builder = GroundrollPhaseVelocityIntegrated
         else:
             phase_builder = TwoDOFPhase
