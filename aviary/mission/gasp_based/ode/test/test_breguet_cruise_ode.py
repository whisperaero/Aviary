import unittest

import numpy as np
import openmdao.api as om
from openmdao.utils.assert_utils import assert_check_partials, assert_near_equal

from aviary.mission.gasp_based.ode.breguet_cruise_ode import BreguetCruiseODESolution
from aviary.mission.gasp_based.ode.params import set_params_for_unit_tests
from aviary.subsystems.propulsion.utils import build_engine_deck
from aviary.utils.test_utils.default_subsystems import get_default_mission_subsystems
from aviary.variable_info.options import get_option_defaults
from aviary.variable_info.variables import Dynamic


class CruiseODETestCase(unittest.TestCase):
    def setUp(self):
        self.prob = om.Problem()

        aviary_options = get_option_defaults()
        default_mission_subsystems = get_default_mission_subsystems(
            'GASP', build_engine_deck(aviary_options))

        self.prob.model = BreguetCruiseODESolution(
            num_nodes=2,
            aviary_options=aviary_options,
            core_subsystems=default_mission_subsystems)

        self.prob.model.set_input_defaults(
            Dynamic.Atmosphere.MACH, np.array([0, 0]), units="unitless"
        )

    def test_cruise(self):
        # test partial derivatives
        self.prob.setup(check=False, force_alloc_complex=True)

<<<<<<< HEAD
        self.prob.set_val(Dynamic.Mission.MACH, [0.7, 0.7], units="unitless")
        self.prob.set_val("interference_independent_of_shielded_area", 1.89927266)
        self.prob.set_val("drag_loss_due_to_shielded_wing_area", 68.02065834)
=======
        self.prob.set_val(Dynamic.Atmosphere.MACH, [0.7, 0.7], units="unitless")
>>>>>>> 2652e691

        set_params_for_unit_tests(self.prob)

        self.prob.run_model()

        tol = tol = 1e-6
        assert_near_equal(
            self.prob[Dynamic.Mission.VELOCITY_RATE], np.array([1.0, 1.0]), tol
        )
        assert_near_equal(
            self.prob[Dynamic.Mission.DISTANCE], np.array(
                [0.0, 882.5769]), tol)
        assert_near_equal(
            self.prob["time"], np.array(
                [0, 7913.69]), tol)
        assert_near_equal(
<<<<<<< HEAD
            self.prob[Dynamic.Mission.SPECIFIC_ENERGY_RATE_EXCESS], np.array(
                [3.439203,  4.440962]), tol)
        assert_near_equal(
            self.prob[Dynamic.Mission.ALTITUDE_RATE_MAX], np.array(
                [-17.622456, -16.62070]), tol)
=======
            self.prob[Dynamic.Mission.SPECIFIC_ENERGY_RATE_EXCESS],
            np.array([3.429719, 4.433518]),
            tol,
        )
        assert_near_equal(
            self.prob[Dynamic.Mission.ALTITUDE_RATE_MAX],
            np.array([-17.63194, -16.62814]),
            tol,
        )
>>>>>>> 2652e691

        partial_data = self.prob.check_partials(
            out_stream=None, method="cs", excludes=["*USatm*", "*params*", "*aero*"]
        )
        assert_check_partials(partial_data, atol=1e-8, rtol=1e-8)


if __name__ == "__main__":
    unittest.main()<|MERGE_RESOLUTION|>--- conflicted
+++ resolved
@@ -33,13 +33,9 @@
         # test partial derivatives
         self.prob.setup(check=False, force_alloc_complex=True)
 
-<<<<<<< HEAD
-        self.prob.set_val(Dynamic.Mission.MACH, [0.7, 0.7], units="unitless")
+        self.prob.set_val(Dynamic.Atmosphere.MACH, [0.7, 0.7], units="unitless")
         self.prob.set_val("interference_independent_of_shielded_area", 1.89927266)
         self.prob.set_val("drag_loss_due_to_shielded_wing_area", 68.02065834)
-=======
-        self.prob.set_val(Dynamic.Atmosphere.MACH, [0.7, 0.7], units="unitless")
->>>>>>> 2652e691
 
         set_params_for_unit_tests(self.prob)
 
@@ -56,23 +52,15 @@
             self.prob["time"], np.array(
                 [0, 7913.69]), tol)
         assert_near_equal(
-<<<<<<< HEAD
-            self.prob[Dynamic.Mission.SPECIFIC_ENERGY_RATE_EXCESS], np.array(
-                [3.439203,  4.440962]), tol)
-        assert_near_equal(
-            self.prob[Dynamic.Mission.ALTITUDE_RATE_MAX], np.array(
-                [-17.622456, -16.62070]), tol)
-=======
             self.prob[Dynamic.Mission.SPECIFIC_ENERGY_RATE_EXCESS],
-            np.array([3.429719, 4.433518]),
+            np.array([3.439203, 4.440962]),
             tol,
         )
         assert_near_equal(
             self.prob[Dynamic.Mission.ALTITUDE_RATE_MAX],
-            np.array([-17.63194, -16.62814]),
+            np.array([-17.622456, -16.62070]),
             tol,
         )
->>>>>>> 2652e691
 
         partial_data = self.prob.check_partials(
             out_stream=None, method="cs", excludes=["*USatm*", "*params*", "*aero*"]
