--- conflicted
+++ resolved
@@ -19,14 +19,6 @@
     Test computation of taxi group.
     """
 
-<<<<<<< HEAD
-class DLandTestCase(unittest.TestCase):
-    """
-    Test taxi group
-    """
-
-=======
->>>>>>> 35efb866
     def setUp(self):
 
         self.prob = om.Problem()
