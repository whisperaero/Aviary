import numpy as np
import openmdao.api as om
from numpy.polynomial import Polynomial


class PolynomialFit(om.ImplicitComponent):
    def initialize(self):

        self.options.declare("N_cp", types=int)

    def setup(self):

        # locations data up want to fit, which can
        # also be thought of as the "control points"
        # of the fit function
        self.add_input("h_cp", shape=self.options["N_cp"], units="ft")
        self.add_input("time_cp", shape=self.options["N_cp"], units="s")

        self.add_input("t_init_gear", 37.3, units="s")
        self.add_output("h_init_gear", shape=1, units="ft")

        self.add_input("t_init_flaps", 47.5, units="s")
        self.add_output("h_init_flaps", shape=1, units="ft")

        # these are the coefficients of the polynomial function you are fitting
        self.add_output("A", np.zeros(4))  # assuming a 5th order polynomial

<<<<<<< HEAD
        # TODO: who is Daniel? should we implement it?
        # analytic derivatives are left as an exercize for the Daniel
=======
>>>>>>> be4bc34e
        # using CS here will give accurate partials, but will miss the sparsity pattern
        # issue #497
        self.declare_partials("*", "*", method="cs")

        self.linear_solver = om.DirectSolver()

    def solve_nonlinear(self, inputs, outputs):
        X_cp = inputs["time_cp"]
        Y_cp = inputs["h_cp"]

        # using the numpy fitting function because its faster and more stable
        polynomial = Polynomial.fit(X_cp, Y_cp, deg=3)

        coeffs = polynomial.convert().coef

        outputs["A"][:] = coeffs

        (
            a0,
            a1,
            a2,
            a3,
        ) = coeffs

        x_gear = inputs["t_init_gear"]
        outputs["h_init_gear"] = a0 + a1 * x_gear + a2 * x_gear**2 + a3 * x_gear**3

        x_flaps = inputs["t_init_flaps"]
        outputs["h_init_flaps"] = (
            a0 + a1 * x_flaps + a2 * x_flaps**2 + a3 * x_flaps**3
        )

    def apply_nonlinear(self, inputs, outputs, residuals):

        (
            a0,
            a1,
            a2,
            a3,
        ) = outputs["A"]
        X_cp = inputs["time_cp"]
        Y_cp = inputs["h_cp"]

        Y_computed = a0 + a1 * X_cp + a2 * X_cp**2 + a3 * X_cp**3

        # note that derivatives are showing up in the apply_nonlinear method because
        # this is the formulation we use to form the residual.
        # We are minimizing the sum of the square of the error: np.sum((Y_computed-Y_cp)**2) w.r.t A
        # hence we differentiate the objective w.r.t A and set the resulting system of equations to 0
        d_error__d_Y_computed = 2 * (Y_computed - Y_cp)

        d_Y_computed__d_a0 = np.ones(self.options["N_cp"])
        d_Y_computed__d_a1 = X_cp
        d_Y_computed__d_a2 = X_cp**2
        d_Y_computed__d_a3 = X_cp**3

        residuals["A"][0] = np.sum(d_error__d_Y_computed * d_Y_computed__d_a0)
        residuals["A"][1] = np.sum(d_error__d_Y_computed * d_Y_computed__d_a1)
        residuals["A"][2] = np.sum(d_error__d_Y_computed * d_Y_computed__d_a2)
        residuals["A"][3] = np.sum(d_error__d_Y_computed * d_Y_computed__d_a3)

        x_gear = inputs["t_init_gear"]
        h_gear = a0 + a1 * x_gear + a2 * x_gear**2 + a3 * x_gear**3
        residuals["h_init_gear"] = h_gear - outputs["h_init_gear"]

        x_flaps = inputs["t_init_flaps"]
        h_flaps = a0 + a1 * x_flaps + a2 * x_flaps**2 + a3 * x_flaps**3
        residuals["h_init_flaps"] = h_flaps - outputs["h_init_flaps"]<|MERGE_RESOLUTION|>--- conflicted
+++ resolved
@@ -25,11 +25,6 @@
         # these are the coefficients of the polynomial function you are fitting
         self.add_output("A", np.zeros(4))  # assuming a 5th order polynomial
 
-<<<<<<< HEAD
-        # TODO: who is Daniel? should we implement it?
-        # analytic derivatives are left as an exercize for the Daniel
-=======
->>>>>>> be4bc34e
         # using CS here will give accurate partials, but will miss the sparsity pattern
         # issue #497
         self.declare_partials("*", "*", method="cs")
